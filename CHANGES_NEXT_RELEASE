--- conflicted
+++ resolved
@@ -1,8 +1,4 @@
 Fix: check retain option for MQTT commands
 Feature: use AMQP message handler, add reconnections and error handlers
 Feature: add and use AMQP config env vars (#297)
-<<<<<<< HEAD
 Fix: upgrade mqtt dep from 1.14.1 to 2.18.8
-=======
-Fix: upgrade mqtt dep from 1.14.1 to 2.18.3
->>>>>>> a1299394
