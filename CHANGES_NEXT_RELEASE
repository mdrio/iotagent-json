--- conflicted
+++ resolved
@@ -1,6 +1,3 @@
-<<<<<<< HEAD
+Remove mongodb dependence from packages.json (already in iota-node-lib)
 Add: allow NGSIv2 for updating active attributes at CB, through configuration based on iotagent-node-lib (#250)
-Add: measures are sent in native JSON format when NGSIv2 is enabled (#250)
-=======
-Remove mongodb dependence from packages.json (already in iota-node-lib)
->>>>>>> 0a5b1a49
+Add: measures are sent in native JSON format when NGSIv2 is enabled (#250)