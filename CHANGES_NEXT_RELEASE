--- conflicted
+++ resolved
@@ -1,10 +1,2 @@
-<<<<<<< HEAD
-Fix typo in logger level of ApiKey configuration [#247]
-Allow get list of commands without sending measures (empty payload) [#256]
-Fix transport in autoprovision device depending on binding [#257]
-Fix: defaultKey in config.js (supposely fixing #222 and #207)
-Fix default resource /iot/json instead of /iot/d in config and tests
 Add: allow NGSIv2 for updating active attributes at CB, through configuration based on iotagent-node-lib (#250)
 Add: measures are sent in native JSON format when NGSIv2 is enabled (#250)
-=======
->>>>>>> 0eba886e
