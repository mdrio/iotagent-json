Fix typo in logger level of ApiKey configuration [#247]
<<<<<<< HEAD
Allow get list of commands without sending measures (empty payload) [#256]
=======
Fix transport in autoprovision device depending on binding [#257]
Fix: defaultKey in config.js (supposely fixing #222 and #207)
>>>>>>> 7c257231
<|MERGE_RESOLUTION|>--- conflicted
+++ resolved
@@ -1,7 +1,4 @@
 Fix typo in logger level of ApiKey configuration [#247]
-<<<<<<< HEAD
 Allow get list of commands without sending measures (empty payload) [#256]
-=======
 Fix transport in autoprovision device depending on binding [#257]
-Fix: defaultKey in config.js (supposely fixing #222 and #207)
->>>>>>> 7c257231
+Fix: defaultKey in config.js (supposely fixing #222 and #207)