{
  "name": "iotagent-json",
<<<<<<< HEAD
  "version": "1.6.0-next",
  "lockfileVersion": 1,
  "requires": true,
=======
  "version": "1.7.0-next",
>>>>>>> 0eba886e
  "dependencies": {
    "JSONSelect": {
      "version": "0.4.0",
      "resolved": "https://registry.npmjs.org/JSONSelect/-/JSONSelect-0.4.0.tgz",
      "integrity": "sha1-oI7cxn6z/L6Z7WMIVTRKDPKCu40="
    },
    "JSV": {
      "version": "4.0.2",
      "resolved": "https://registry.npmjs.org/JSV/-/JSV-4.0.2.tgz",
      "integrity": "sha1-0Hf2glVx+CEy+d/67Vh7QCn+/1c="
    },
    "abbrev": {
      "version": "1.1.1",
      "resolved": "https://registry.npmjs.org/abbrev/-/abbrev-1.1.1.tgz",
      "integrity": "sha512-nne9/IiQ/hzIhY6pdDnbBtz7DjPTKrY00P/zvPSm5pOFkl6xuGrGnXn/VtTNNfNtAfZ9/1RtehkszU9qcTii0Q==",
      "dev": true
    },
    "accepts": {
      "version": "1.3.4",
      "resolved": "https://registry.npmjs.org/accepts/-/accepts-1.3.4.tgz",
      "integrity": "sha1-hiRnWMfdbSGmR0/whKR0DsBesh8=",
      "requires": {
        "mime-types": "2.1.17",
        "negotiator": "0.6.1"
      }
    },
    "acorn": {
      "version": "5.3.0",
      "resolved": "https://registry.npmjs.org/acorn/-/acorn-5.3.0.tgz",
      "integrity": "sha512-Yej+zOJ1Dm/IMZzzj78OntP/r3zHEaKcyNoU2lAaxPtrseM6rF0xwqoz5Q5ysAiED9hTjI2hgtvLXitlCN1/Ug==",
      "dev": true
    },
    "acorn-jsx": {
      "version": "3.0.1",
      "resolved": "https://registry.npmjs.org/acorn-jsx/-/acorn-jsx-3.0.1.tgz",
      "integrity": "sha1-r9+UiPsezvyDSPb7IvRk4ypYs2s=",
      "dev": true,
      "requires": {
        "acorn": "3.3.0"
      },
      "dependencies": {
        "acorn": {
          "version": "3.3.0",
          "resolved": "https://registry.npmjs.org/acorn/-/acorn-3.3.0.tgz",
          "integrity": "sha1-ReN/s56No/JbruP/U2niu18iAXo=",
          "dev": true
        }
      }
    },
    "ajv": {
      "version": "4.11.8",
      "resolved": "https://registry.npmjs.org/ajv/-/ajv-4.11.8.tgz",
      "integrity": "sha1-gv+wKynmYq5TvcIK8VlHcGc5xTY=",
      "requires": {
        "co": "4.6.0",
        "json-stable-stringify": "1.0.1"
      }
    },
    "ajv-keywords": {
      "version": "1.5.1",
      "resolved": "https://registry.npmjs.org/ajv-keywords/-/ajv-keywords-1.5.1.tgz",
      "integrity": "sha1-MU3QpLM2j609/NxU7eYXG4htrzw=",
      "dev": true
    },
    "amdefine": {
      "version": "1.0.1",
      "resolved": "https://registry.npmjs.org/amdefine/-/amdefine-1.0.1.tgz",
      "integrity": "sha1-SlKCrBZHKek2Gbz9OtFR+BfOkfU="
    },
    "amqplib": {
      "version": "0.5.2",
<<<<<<< HEAD
      "resolved": "https://registry.npmjs.org/amqplib/-/amqplib-0.5.2.tgz",
      "integrity": "sha512-l9mCs6LbydtHqRniRwYkKdqxVa6XMz3Vw1fh+2gJaaVgTM6Jk3o8RccAKWKtlhT1US5sWrFh+KKxsVUALURSIA==",
      "requires": {
        "bitsyntax": "0.0.4",
        "bluebird": "3.5.1",
        "buffer-more-ints": "0.0.2",
        "readable-stream": "1.1.14",
        "safe-buffer": "5.1.1"
      }
    },
    "ansi-escapes": {
      "version": "1.4.0",
      "resolved": "https://registry.npmjs.org/ansi-escapes/-/ansi-escapes-1.4.0.tgz",
      "integrity": "sha1-06ioOzGapneTZisT52HHkRQiMG4=",
      "dev": true
    },
    "ansi-regex": {
      "version": "2.1.1",
      "resolved": "https://registry.npmjs.org/ansi-regex/-/ansi-regex-2.1.1.tgz",
      "integrity": "sha1-w7M6te42DYbg5ijwRorn7yfWVN8=",
      "dev": true
    },
    "ansi-styles": {
      "version": "2.2.1",
      "resolved": "https://registry.npmjs.org/ansi-styles/-/ansi-styles-2.2.1.tgz",
      "integrity": "sha1-tDLdM1i2NM914eRmQ2gkBTPB3b4=",
      "dev": true
    },
    "argparse": {
      "version": "0.1.16",
      "resolved": "https://registry.npmjs.org/argparse/-/argparse-0.1.16.tgz",
      "integrity": "sha1-z9AeD7uj1srtBJ+9dY1A9lGW9Xw=",
      "dev": true,
      "requires": {
        "underscore": "1.7.0",
        "underscore.string": "2.4.0"
      },
      "dependencies": {
        "underscore": {
          "version": "1.7.0",
          "resolved": "https://registry.npmjs.org/underscore/-/underscore-1.7.0.tgz",
          "integrity": "sha1-a7rwh3UA02vjTsqlhODbn+8DUgk=",
          "dev": true
        },
        "underscore.string": {
          "version": "2.4.0",
          "resolved": "https://registry.npmjs.org/underscore.string/-/underscore.string-2.4.0.tgz",
          "integrity": "sha1-jN2PusTi0uoefi6Al8QvRCKA+Fs=",
          "dev": true
=======
      "from": "amqplib@>=0.5.1 <0.6.0",
      "resolved": "http://registry.npmjs.org/amqplib/-/amqplib-0.5.2.tgz",
      "dependencies": {
        "bitsyntax": {
          "version": "0.0.4",
          "from": "bitsyntax@>=0.0.4 <0.1.0",
          "resolved": "https://registry.npmjs.org/bitsyntax/-/bitsyntax-0.0.4.tgz"
        },
        "bluebird": {
          "version": "3.5.1",
          "from": "bluebird@>=3.4.6 <4.0.0",
          "resolved": "https://registry.npmjs.org/bluebird/-/bluebird-3.5.1.tgz"
        },
        "buffer-more-ints": {
          "version": "0.0.2",
          "from": "buffer-more-ints@0.0.2",
          "resolved": "http://registry.npmjs.org/buffer-more-ints/-/buffer-more-ints-0.0.2.tgz"
        },
        "readable-stream": {
          "version": "1.1.14",
          "from": "readable-stream@>=1.0.0 <2.0.0 >=1.1.9",
          "resolved": "https://registry.npmjs.org/readable-stream/-/readable-stream-1.1.14.tgz",
          "dependencies": {
            "core-util-is": {
              "version": "1.0.2",
              "from": "core-util-is@>=1.0.0 <1.1.0",
              "resolved": "https://registry.npmjs.org/core-util-is/-/core-util-is-1.0.2.tgz"
            },
            "isarray": {
              "version": "0.0.1",
              "from": "isarray@0.0.1",
              "resolved": "https://registry.npmjs.org/isarray/-/isarray-0.0.1.tgz"
            },
            "string_decoder": {
              "version": "0.10.31",
              "from": "string_decoder@>=0.10.0 <0.11.0",
              "resolved": "https://registry.npmjs.org/string_decoder/-/string_decoder-0.10.31.tgz"
            },
            "inherits": {
              "version": "2.0.3",
              "from": "inherits@>=2.0.1 <2.1.0",
              "resolved": "https://registry.npmjs.org/inherits/-/inherits-2.0.3.tgz"
            }
          }
        },
        "safe-buffer": {
          "version": "5.1.1",
          "from": "safe-buffer@>=5.0.1 <6.0.0",
          "resolved": "http://registry.npmjs.org/safe-buffer/-/safe-buffer-5.1.1.tgz"
>>>>>>> 0eba886e
        }
      }
    },
    "array-find-index": {
      "version": "1.0.2",
      "resolved": "https://registry.npmjs.org/array-find-index/-/array-find-index-1.0.2.tgz",
      "integrity": "sha1-3wEKoSh+Fku9pvlyOwqWoexBh6E="
    },
    "array-flatten": {
      "version": "1.1.1",
      "resolved": "https://registry.npmjs.org/array-flatten/-/array-flatten-1.1.1.tgz",
      "integrity": "sha1-ml9pkFGx5wczKPKgCJaLZOopVdI="
    },
    "array-union": {
      "version": "1.0.2",
      "resolved": "https://registry.npmjs.org/array-union/-/array-union-1.0.2.tgz",
      "integrity": "sha1-mjRBDk9OPaI96jdb5b5w8kd47Dk=",
      "dev": true,
      "requires": {
        "array-uniq": "1.0.3"
      }
    },
    "array-uniq": {
      "version": "1.0.3",
      "resolved": "https://registry.npmjs.org/array-uniq/-/array-uniq-1.0.3.tgz",
      "integrity": "sha1-r2rId6Jcx/dOBYiUdThY39sk/bY=",
      "dev": true
    },
    "arrify": {
      "version": "1.0.1",
      "resolved": "https://registry.npmjs.org/arrify/-/arrify-1.0.1.tgz",
      "integrity": "sha1-iYUI2iIm84DfkEcoRWhJwVAaSw0=",
      "dev": true
    },
    "asn1": {
      "version": "0.2.3",
      "resolved": "https://registry.npmjs.org/asn1/-/asn1-0.2.3.tgz",
      "integrity": "sha1-2sh4dxPJlmhJ/IGAd36+nB3fO4Y="
    },
    "assert-plus": {
      "version": "0.2.0",
      "resolved": "https://registry.npmjs.org/assert-plus/-/assert-plus-0.2.0.tgz",
      "integrity": "sha1-104bh+ev/A24qttwIfP+SBAasjQ="
    },
    "assertion-error": {
      "version": "1.1.0",
      "resolved": "https://registry.npmjs.org/assertion-error/-/assertion-error-1.1.0.tgz",
      "integrity": "sha512-jgsaNduz+ndvGyFt3uSuWqvy4lCnIJiovtouQN5JZHOKCS2QuhEdbcQHFhVksz2N2U9hXJo8odG7ETyWlEeuDw==",
      "dev": true
    },
    "async": {
      "version": "1.5.2",
<<<<<<< HEAD
      "resolved": "https://registry.npmjs.org/async/-/async-1.5.2.tgz",
      "integrity": "sha1-7GphrlZIDAw8skHJVhjiCJL5Zyo="
    },
    "asynckit": {
      "version": "0.4.0",
      "resolved": "https://registry.npmjs.org/asynckit/-/asynckit-0.4.0.tgz",
      "integrity": "sha1-x57Zf380y48robyXkLzDZkdLS3k="
    },
    "aws-sign2": {
      "version": "0.6.0",
      "resolved": "https://registry.npmjs.org/aws-sign2/-/aws-sign2-0.6.0.tgz",
      "integrity": "sha1-FDQt0428yU0OW4fXY81jYSwOeU8="
    },
    "aws4": {
      "version": "1.6.0",
      "resolved": "https://registry.npmjs.org/aws4/-/aws4-1.6.0.tgz",
      "integrity": "sha1-g+9cqGCysy5KDe7e6MdxudtXRx4="
    },
    "babylon": {
      "version": "6.18.0",
      "resolved": "https://registry.npmjs.org/babylon/-/babylon-6.18.0.tgz",
      "integrity": "sha512-q/UEjfGJ2Cm3oKV71DJz9d25TPnq5rhBVL2Q4fA5wcC3jcrdn7+SssEybFIxwAvvP+YCsCYNKughoF33GxgycQ==",
      "dev": true
    },
    "balanced-match": {
      "version": "1.0.0",
      "resolved": "https://registry.npmjs.org/balanced-match/-/balanced-match-1.0.0.tgz",
      "integrity": "sha1-ibTRmasr7kneFk6gK4nORi1xt2c=",
      "dev": true
    },
    "bcrypt-pbkdf": {
      "version": "1.0.1",
      "resolved": "https://registry.npmjs.org/bcrypt-pbkdf/-/bcrypt-pbkdf-1.0.1.tgz",
      "integrity": "sha1-Y7xdy2EzG5K8Bf1SiVPDNGKgb40=",
      "optional": true,
      "requires": {
        "tweetnacl": "0.14.5"
      }
    },
    "bitsyntax": {
      "version": "0.0.4",
      "resolved": "https://registry.npmjs.org/bitsyntax/-/bitsyntax-0.0.4.tgz",
      "integrity": "sha1-6xDMb4K4xJDj6FaY8H6D1G4MuoI=",
      "requires": {
        "buffer-more-ints": "0.0.2"
      }
    },
    "bl": {
      "version": "0.9.5",
      "resolved": "https://registry.npmjs.org/bl/-/bl-0.9.5.tgz",
      "integrity": "sha1-wGt5evCF6gC8Unr8jvzxHeIjIFQ=",
      "requires": {
        "readable-stream": "1.0.34"
      },
      "dependencies": {
        "readable-stream": {
          "version": "1.0.34",
          "resolved": "https://registry.npmjs.org/readable-stream/-/readable-stream-1.0.34.tgz",
          "integrity": "sha1-Elgg40vIQtLyqq+v5MKRbuMsFXw=",
          "requires": {
            "core-util-is": "1.0.2",
            "inherits": "2.0.3",
            "isarray": "0.0.1",
            "string_decoder": "0.10.31"
          }
        }
      }
    },
    "bluebird": {
      "version": "3.5.1",
      "resolved": "https://registry.npmjs.org/bluebird/-/bluebird-3.5.1.tgz",
      "integrity": "sha512-MKiLiV+I1AA596t9w1sQJ8jkiSr5+ZKi0WKrYGUn6d1Fx+Ij4tIj+m2WMQSGczs5jZVxV339chE8iwk6F64wjA=="
    },
    "body-parser": {
      "version": "1.15.0",
      "resolved": "https://registry.npmjs.org/body-parser/-/body-parser-1.15.0.tgz",
      "integrity": "sha1-gWirrq+ed+MA97Ou9N9LRumyGzU=",
      "requires": {
        "bytes": "2.2.0",
        "content-type": "1.0.4",
        "debug": "2.2.0",
        "depd": "1.1.2",
        "http-errors": "1.4.0",
        "iconv-lite": "0.4.13",
        "on-finished": "2.3.0",
        "qs": "6.1.0",
        "raw-body": "2.1.7",
        "type-is": "1.6.15"
      }
    },
    "boom": {
      "version": "2.10.1",
      "resolved": "https://registry.npmjs.org/boom/-/boom-2.10.1.tgz",
      "integrity": "sha1-OciRjO/1eZ+D+UkqhI9iWt0Mdm8=",
      "requires": {
        "hoek": "2.16.3"
      }
    },
    "brace-expansion": {
      "version": "1.1.8",
      "resolved": "https://registry.npmjs.org/brace-expansion/-/brace-expansion-1.1.8.tgz",
      "integrity": "sha1-wHshHHyVLsH479Uad+8NHTmQopI=",
      "dev": true,
      "requires": {
        "balanced-match": "1.0.0",
        "concat-map": "0.0.1"
      }
    },
    "bson": {
      "version": "0.5.7",
      "resolved": "https://registry.npmjs.org/bson/-/bson-0.5.7.tgz",
      "integrity": "sha1-DRH+CTbB/uAp4R9wY/XQqyQi6j4="
    },
    "buffer-more-ints": {
      "version": "0.0.2",
      "resolved": "https://registry.npmjs.org/buffer-more-ints/-/buffer-more-ints-0.0.2.tgz",
      "integrity": "sha1-JrOIXRD6E9t/wBquOquHAZngEkw="
    },
    "buffer-shims": {
      "version": "1.0.0",
      "resolved": "https://registry.npmjs.org/buffer-shims/-/buffer-shims-1.0.0.tgz",
      "integrity": "sha1-mXjOMXOIxkmth5MCjDR37wRKi1E="
    },
    "builtin-modules": {
      "version": "1.1.1",
      "resolved": "https://registry.npmjs.org/builtin-modules/-/builtin-modules-1.1.1.tgz",
      "integrity": "sha1-Jw8HbFpywC9bZaR9+Uxf46J4iS8="
    },
    "bytes": {
      "version": "2.2.0",
      "resolved": "https://registry.npmjs.org/bytes/-/bytes-2.2.0.tgz",
      "integrity": "sha1-/TVGSkA/b5EXwt42Cez/nK4ABYg="
    },
    "caller-path": {
      "version": "0.1.0",
      "resolved": "https://registry.npmjs.org/caller-path/-/caller-path-0.1.0.tgz",
      "integrity": "sha1-lAhe9jWB7NPaqSREqP6U6CV3dR8=",
      "dev": true,
      "requires": {
        "callsites": "0.2.0"
      }
    },
    "callsites": {
      "version": "0.2.0",
      "resolved": "https://registry.npmjs.org/callsites/-/callsites-0.2.0.tgz",
      "integrity": "sha1-r6uWJikQp/M8GaV3WCXGnzTjUMo=",
      "dev": true
    },
    "camelcase": {
      "version": "2.1.1",
      "resolved": "https://registry.npmjs.org/camelcase/-/camelcase-2.1.1.tgz",
      "integrity": "sha1-fB0W1nmhu+WcoCys7PsBHiAfWh8="
    },
    "camelcase-keys": {
      "version": "2.1.0",
      "resolved": "https://registry.npmjs.org/camelcase-keys/-/camelcase-keys-2.1.0.tgz",
      "integrity": "sha1-MIvur/3ygRkFHvodkyITyRuPkuc=",
      "requires": {
        "camelcase": "2.1.1",
        "map-obj": "1.0.1"
      }
    },
    "caseless": {
      "version": "0.12.0",
      "resolved": "https://registry.npmjs.org/caseless/-/caseless-0.12.0.tgz",
      "integrity": "sha1-G2gcIf+EAzyCZUMJBolCDRhxUdw="
    },
    "chai": {
      "version": "3.5.0",
      "resolved": "https://registry.npmjs.org/chai/-/chai-3.5.0.tgz",
      "integrity": "sha1-TQJjewZ/6Vi9v906QOxW/vc3Mkc=",
      "dev": true,
      "requires": {
        "assertion-error": "1.1.0",
        "deep-eql": "0.1.3",
        "type-detect": "1.0.0"
      }
    },
    "chalk": {
      "version": "1.1.3",
      "resolved": "https://registry.npmjs.org/chalk/-/chalk-1.1.3.tgz",
      "integrity": "sha1-qBFcVeSnAv5NFQq9OHKCKn4J/Jg=",
      "dev": true,
      "requires": {
        "ansi-styles": "2.2.1",
        "escape-string-regexp": "1.0.5",
        "has-ansi": "2.0.0",
        "strip-ansi": "3.0.1",
        "supports-color": "2.0.0"
      }
    },
    "character-parser": {
      "version": "1.2.0",
      "resolved": "https://registry.npmjs.org/character-parser/-/character-parser-1.2.0.tgz",
      "integrity": "sha1-lBNNbl2HCjm+NZ99IkYJNRhN3vY=",
      "dev": true
    },
    "circular-json": {
      "version": "0.3.3",
      "resolved": "https://registry.npmjs.org/circular-json/-/circular-json-0.3.3.tgz",
      "integrity": "sha512-UZK3NBx2Mca+b5LsG7bY183pHWt5Y1xts4P3Pz7ENTwGVnJOUWbRb3ocjvX7hx9tq/yTAdclXm9sZ38gNuem4A==",
      "dev": true
    },
    "cjson": {
      "version": "0.3.0",
      "resolved": "https://registry.npmjs.org/cjson/-/cjson-0.3.0.tgz",
      "integrity": "sha1-5kObkHA9MS/24iJAl76pLOPQKhQ=",
      "requires": {
        "jsonlint": "1.6.0"
      }
    },
    "cli": {
      "version": "1.0.1",
      "resolved": "https://registry.npmjs.org/cli/-/cli-1.0.1.tgz",
      "integrity": "sha1-IoF1NPJL+klQw01TLUjsvGIbjBQ=",
      "dev": true,
      "requires": {
        "exit": "0.1.2",
        "glob": "7.1.2"
      },
      "dependencies": {
        "glob": {
          "version": "7.1.2",
          "resolved": "https://registry.npmjs.org/glob/-/glob-7.1.2.tgz",
          "integrity": "sha512-MJTUg1kjuLeQCJ+ccE4Vpa6kKVXkPYJ2mOCQyUuKLcLQsdrMCpBPUi8qVE6+YuaJkozeA9NusTAw3hLr8Xe5EQ==",
          "dev": true,
          "requires": {
            "fs.realpath": "1.0.0",
            "inflight": "1.0.6",
            "inherits": "2.0.3",
            "minimatch": "3.0.4",
            "once": "1.4.0",
            "path-is-absolute": "1.0.1"
          }
        },
        "minimatch": {
          "version": "3.0.4",
          "resolved": "https://registry.npmjs.org/minimatch/-/minimatch-3.0.4.tgz",
          "integrity": "sha512-yJHVQEhyqPLUTgt9B83PXu6W3rx4MvvHvSUvToogpwoGDOUQ+yDrR0HRot+yOCdCO7u4hX3pWft6kWBBcqh0UA==",
          "dev": true,
          "requires": {
            "brace-expansion": "1.1.8"
=======
      "from": "async@1.5.2",
      "resolved": "http://registry.npmjs.org/async/-/async-1.5.2.tgz"
    },
    "body-parser": {
      "version": "1.15.0",
      "from": "body-parser@1.15.0",
      "resolved": "http://registry.npmjs.org/body-parser/-/body-parser-1.15.0.tgz",
      "dependencies": {
        "bytes": {
          "version": "2.2.0",
          "from": "bytes@2.2.0",
          "resolved": "http://registry.npmjs.org/bytes/-/bytes-2.2.0.tgz"
        },
        "content-type": {
          "version": "1.0.4",
          "from": "content-type@>=1.0.1 <1.1.0",
          "resolved": "https://registry.npmjs.org/content-type/-/content-type-1.0.4.tgz"
        },
        "debug": {
          "version": "2.2.0",
          "from": "debug@>=2.2.0 <2.3.0",
          "resolved": "https://registry.npmjs.org/debug/-/debug-2.2.0.tgz",
          "dependencies": {
            "ms": {
              "version": "0.7.1",
              "from": "ms@0.7.1",
              "resolved": "http://registry.npmjs.org/ms/-/ms-0.7.1.tgz"
            }
          }
        },
        "depd": {
          "version": "1.1.2",
          "from": "depd@>=1.1.0 <1.2.0",
          "resolved": "http://registry.npmjs.org/depd/-/depd-1.1.2.tgz"
        },
        "http-errors": {
          "version": "1.4.0",
          "from": "http-errors@>=1.4.0 <1.5.0",
          "resolved": "https://registry.npmjs.org/http-errors/-/http-errors-1.4.0.tgz",
          "dependencies": {
            "inherits": {
              "version": "2.0.1",
              "from": "inherits@2.0.1",
              "resolved": "http://registry.npmjs.org/inherits/-/inherits-2.0.1.tgz"
            },
            "statuses": {
              "version": "1.4.0",
              "from": "statuses@>=1.2.1 <2.0.0",
              "resolved": "http://registry.npmjs.org/statuses/-/statuses-1.4.0.tgz"
            }
          }
        },
        "iconv-lite": {
          "version": "0.4.13",
          "from": "iconv-lite@0.4.13",
          "resolved": "http://registry.npmjs.org/iconv-lite/-/iconv-lite-0.4.13.tgz"
        },
        "on-finished": {
          "version": "2.3.0",
          "from": "on-finished@>=2.3.0 <2.4.0",
          "resolved": "https://registry.npmjs.org/on-finished/-/on-finished-2.3.0.tgz",
          "dependencies": {
            "ee-first": {
              "version": "1.1.1",
              "from": "ee-first@1.1.1",
              "resolved": "http://registry.npmjs.org/ee-first/-/ee-first-1.1.1.tgz"
            }
>>>>>>> 0eba886e
          }
        }
      }
    },
    "cli-cursor": {
      "version": "1.0.2",
      "resolved": "https://registry.npmjs.org/cli-cursor/-/cli-cursor-1.0.2.tgz",
      "integrity": "sha1-ZNo/fValRBLll5S9Ytw1KV6PKYc=",
      "dev": true,
      "requires": {
        "restore-cursor": "1.0.1"
      }
    },
    "cli-width": {
      "version": "2.2.0",
      "resolved": "https://registry.npmjs.org/cli-width/-/cli-width-2.2.0.tgz",
      "integrity": "sha1-/xnt6Kml5XkyQUewwR8PvLq+1jk=",
      "dev": true
    },
    "closure-linter-wrapper": {
      "version": "1.0.1",
      "resolved": "https://registry.npmjs.org/closure-linter-wrapper/-/closure-linter-wrapper-1.0.1.tgz",
      "integrity": "sha1-f3zC5cK3pQgAYKI8UJcMutVdN1E=",
      "dev": true,
      "requires": {
        "colors": "1.1.2"
      },
      "dependencies": {
        "colors": {
          "version": "1.1.2",
          "resolved": "https://registry.npmjs.org/colors/-/colors-1.1.2.tgz",
          "integrity": "sha1-FopHAXVran9RoSzgyXv6KMCE7WM=",
          "dev": true
        }
      }
    },
    "co": {
      "version": "4.6.0",
      "resolved": "https://registry.npmjs.org/co/-/co-4.6.0.tgz",
      "integrity": "sha1-bqa989hTrlTMuOR7+gvz+QMfsYQ="
    },
    "code-point-at": {
      "version": "1.1.0",
      "resolved": "https://registry.npmjs.org/code-point-at/-/code-point-at-1.1.0.tgz",
      "integrity": "sha1-DQcLTQQ6W+ozovGkDi7bPZpMz3c=",
      "dev": true
    },
    "coffee-script": {
      "version": "1.3.3",
      "resolved": "https://registry.npmjs.org/coffee-script/-/coffee-script-1.3.3.tgz",
      "integrity": "sha1-FQ1rTLUiiUNp7+1qIQHCC8f0pPQ=",
      "dev": true
    },
    "colors": {
      "version": "0.5.1",
      "resolved": "https://registry.npmjs.org/colors/-/colors-0.5.1.tgz",
      "integrity": "sha1-fQAj6usVTo7p/Oddy5I9DtFmd3Q="
    },
    "combined-stream": {
      "version": "1.0.5",
      "resolved": "https://registry.npmjs.org/combined-stream/-/combined-stream-1.0.5.tgz",
      "integrity": "sha1-k4NwpXtKUd6ix3wV1cX9+JUWQAk=",
      "requires": {
        "delayed-stream": "1.0.0"
      }
    },
    "command-shell-lib": {
      "version": "1.0.0",
      "resolved": "https://registry.npmjs.org/command-shell-lib/-/command-shell-lib-1.0.0.tgz",
      "integrity": "sha1-KWC3MJvpBwojAYYjcvvjjtL3+RA=",
      "requires": {
        "async": "1.5.2"
      }
    },
    "commander": {
      "version": "2.9.0",
      "resolved": "https://registry.npmjs.org/commander/-/commander-2.9.0.tgz",
      "integrity": "sha1-nJkJQXbhIkDLItbFFGCYQA/g99Q=",
      "dev": true,
      "requires": {
        "graceful-readlink": "1.0.1"
      }
    },
    "commist": {
      "version": "1.0.0",
      "resolved": "https://registry.npmjs.org/commist/-/commist-1.0.0.tgz",
      "integrity": "sha1-wMNSUBz29S6RJOPvicmAbiAi6+8=",
      "requires": {
        "leven": "1.0.2",
        "minimist": "1.2.0"
      }
    },
    "concat-map": {
      "version": "0.0.1",
      "resolved": "https://registry.npmjs.org/concat-map/-/concat-map-0.0.1.tgz",
      "integrity": "sha1-2Klr13/Wjfd5OnMDajug1UBdR3s=",
      "dev": true
    },
    "concat-stream": {
      "version": "1.6.0",
      "resolved": "https://registry.npmjs.org/concat-stream/-/concat-stream-1.6.0.tgz",
      "integrity": "sha1-CqxmL9Ur54lk1VMvaUeE5wEQrPc=",
      "requires": {
        "inherits": "2.0.3",
        "readable-stream": "2.3.3",
        "typedarray": "0.0.6"
      },
      "dependencies": {
        "isarray": {
          "version": "1.0.0",
          "resolved": "https://registry.npmjs.org/isarray/-/isarray-1.0.0.tgz",
          "integrity": "sha1-u5NdSFgsuhaMBoNJV6VKPgcSTxE="
        },
<<<<<<< HEAD
        "readable-stream": {
          "version": "2.3.3",
          "resolved": "https://registry.npmjs.org/readable-stream/-/readable-stream-2.3.3.tgz",
          "integrity": "sha512-m+qzzcn7KUxEmd1gMbchF+Y2eIUbieUaxkWtptyHywrX0rE8QEYqPC07Vuy4Wm32/xE16NcdBctb8S0Xe/5IeQ==",
          "requires": {
            "core-util-is": "1.0.2",
            "inherits": "2.0.3",
            "isarray": "1.0.0",
            "process-nextick-args": "1.0.7",
            "safe-buffer": "5.1.1",
            "string_decoder": "1.0.3",
            "util-deprecate": "1.0.2"
          }
        },
        "string_decoder": {
          "version": "1.0.3",
          "resolved": "https://registry.npmjs.org/string_decoder/-/string_decoder-1.0.3.tgz",
          "integrity": "sha512-4AH6Z5fzNNBcH+6XDMfA/BTt87skxqJlO0lAh3Dker5zThcAxG6mKz+iGu308UKoPPQ8Dcqx/4JhujzltRa+hQ==",
          "requires": {
            "safe-buffer": "5.1.1"
=======
        "qs": {
          "version": "6.1.0",
          "from": "qs@6.1.0",
          "resolved": "http://registry.npmjs.org/qs/-/qs-6.1.0.tgz"
        },
        "raw-body": {
          "version": "2.1.7",
          "from": "raw-body@>=2.1.5 <2.2.0",
          "resolved": "https://registry.npmjs.org/raw-body/-/raw-body-2.1.7.tgz",
          "dependencies": {
            "bytes": {
              "version": "2.4.0",
              "from": "bytes@2.4.0",
              "resolved": "https://registry.npmjs.org/bytes/-/bytes-2.4.0.tgz"
            },
            "unpipe": {
              "version": "1.0.0",
              "from": "unpipe@1.0.0",
              "resolved": "http://registry.npmjs.org/unpipe/-/unpipe-1.0.0.tgz"
            }
          }
        },
        "type-is": {
          "version": "1.6.16",
          "from": "type-is@>=1.6.11 <1.7.0",
          "resolved": "http://registry.npmjs.org/type-is/-/type-is-1.6.16.tgz",
          "dependencies": {
            "media-typer": {
              "version": "0.3.0",
              "from": "media-typer@0.3.0",
              "resolved": "http://registry.npmjs.org/media-typer/-/media-typer-0.3.0.tgz"
            },
            "mime-types": {
              "version": "2.1.18",
              "from": "mime-types@>=2.1.18 <2.2.0",
              "resolved": "http://registry.npmjs.org/mime-types/-/mime-types-2.1.18.tgz",
              "dependencies": {
                "mime-db": {
                  "version": "1.33.0",
                  "from": "mime-db@>=1.33.0 <1.34.0",
                  "resolved": "http://registry.npmjs.org/mime-db/-/mime-db-1.33.0.tgz"
                }
              }
            }
>>>>>>> 0eba886e
          }
        }
      }
    },
    "console-browserify": {
      "version": "1.1.0",
      "resolved": "https://registry.npmjs.org/console-browserify/-/console-browserify-1.1.0.tgz",
      "integrity": "sha1-8CQcRXMKn8YyOyBtvzjtx0HQuxA=",
      "dev": true,
      "requires": {
        "date-now": "0.1.4"
      }
    },
    "constantinople": {
      "version": "1.0.2",
      "resolved": "https://registry.npmjs.org/constantinople/-/constantinople-1.0.2.tgz",
      "integrity": "sha1-DmR0fcg2ZE0/ZZJH79lSMbSMPnE=",
      "dev": true,
      "requires": {
        "uglify-js": "2.4.24"
      }
    },
    "content-disposition": {
      "version": "0.5.2",
      "resolved": "https://registry.npmjs.org/content-disposition/-/content-disposition-0.5.2.tgz",
      "integrity": "sha1-DPaLud318r55YcOoUXjLhdunjLQ="
    },
    "content-type": {
      "version": "1.0.4",
      "resolved": "https://registry.npmjs.org/content-type/-/content-type-1.0.4.tgz",
      "integrity": "sha512-hIP3EEPs8tB9AT1L+NUqtwOAps4mk2Zob89MWXMHjHWg9milF/j4osnnQLXBCBFBk/tvIG/tUc9mOUJiPBhPXA=="
    },
    "cookie": {
      "version": "0.3.1",
      "resolved": "https://registry.npmjs.org/cookie/-/cookie-0.3.1.tgz",
      "integrity": "sha1-5+Ch+e9DtMi6klxcWpboBtFoc7s="
    },
    "cookie-signature": {
      "version": "1.0.6",
      "resolved": "https://registry.npmjs.org/cookie-signature/-/cookie-signature-1.0.6.tgz",
      "integrity": "sha1-4wOogrNCzD7oylE6eZmXNNqzriw="
    },
    "core-util-is": {
      "version": "1.0.2",
      "resolved": "https://registry.npmjs.org/core-util-is/-/core-util-is-1.0.2.tgz",
      "integrity": "sha1-tf1UIgqivFq1eqtxQMlAdUUDwac="
    },
    "cryptiles": {
      "version": "2.0.5",
      "resolved": "https://registry.npmjs.org/cryptiles/-/cryptiles-2.0.5.tgz",
      "integrity": "sha1-O9/s3GCBR8HGcgL6KR59ylnqo7g=",
      "requires": {
        "boom": "2.10.1"
      }
    },
    "css": {
      "version": "1.0.8",
      "resolved": "https://registry.npmjs.org/css/-/css-1.0.8.tgz",
      "integrity": "sha1-k4aBHKgrzMnuf7WnMrHioxfIo+c=",
      "dev": true,
      "requires": {
        "css-parse": "1.0.4",
        "css-stringify": "1.0.5"
      }
    },
    "css-parse": {
      "version": "1.0.4",
      "resolved": "https://registry.npmjs.org/css-parse/-/css-parse-1.0.4.tgz",
      "integrity": "sha1-OLBQP7+dqfVOnB29pg4UXHcRe90=",
      "dev": true
    },
    "css-stringify": {
      "version": "1.0.5",
      "resolved": "https://registry.npmjs.org/css-stringify/-/css-stringify-1.0.5.tgz",
      "integrity": "sha1-sNBClG2ylTu50pKQCmy19tASIDE=",
      "dev": true
    },
    "cssom": {
      "version": "0.2.5",
      "resolved": "https://registry.npmjs.org/cssom/-/cssom-0.2.5.tgz",
      "integrity": "sha1-JoJwm1kC5yEt9SkRb/eIzVslSJQ=",
      "dev": true
    },
    "currently-unhandled": {
      "version": "0.4.1",
      "resolved": "https://registry.npmjs.org/currently-unhandled/-/currently-unhandled-0.4.1.tgz",
      "integrity": "sha1-mI3zP+qxke95mmE2nddsF635V+o=",
      "requires": {
        "array-find-index": "1.0.2"
      }
    },
    "d": {
      "version": "1.0.0",
      "resolved": "https://registry.npmjs.org/d/-/d-1.0.0.tgz",
      "integrity": "sha1-dUu1v+VUUdpppYuU1F9MWwRi1Y8=",
      "dev": true,
      "requires": {
        "es5-ext": "0.10.38"
      }
    },
    "dashdash": {
      "version": "1.14.1",
      "resolved": "https://registry.npmjs.org/dashdash/-/dashdash-1.14.1.tgz",
      "integrity": "sha1-hTz6D3y+L+1d4gMmuN1YEDX24vA=",
      "requires": {
        "assert-plus": "1.0.0"
      },
      "dependencies": {
        "assert-plus": {
          "version": "1.0.0",
          "resolved": "https://registry.npmjs.org/assert-plus/-/assert-plus-1.0.0.tgz",
          "integrity": "sha1-8S4PPF13sLHN2RRpQuTpbB5N1SU="
        }
      }
    },
    "date-now": {
      "version": "0.1.4",
      "resolved": "https://registry.npmjs.org/date-now/-/date-now-0.1.4.tgz",
      "integrity": "sha1-6vQ5/U1ISK105cx9vvIAZyueNFs=",
      "dev": true
    },
    "dateformat": {
      "version": "1.0.12",
<<<<<<< HEAD
      "resolved": "https://registry.npmjs.org/dateformat/-/dateformat-1.0.12.tgz",
      "integrity": "sha1-nxJLZ1lMk3/3BpMuSmQsyo27/uk=",
      "requires": {
        "get-stdin": "4.0.1",
        "meow": "3.7.0"
      }
    },
    "debug": {
      "version": "2.2.0",
      "resolved": "https://registry.npmjs.org/debug/-/debug-2.2.0.tgz",
      "integrity": "sha1-+HBX6ZWxofauaklgZkE3vFbwOdo=",
      "requires": {
        "ms": "0.7.1"
      }
    },
    "decamelize": {
      "version": "1.2.0",
      "resolved": "https://registry.npmjs.org/decamelize/-/decamelize-1.2.0.tgz",
      "integrity": "sha1-9lNNFRSCabIDUue+4m9QH5oZEpA="
    },
    "deep-eql": {
      "version": "0.1.3",
      "resolved": "https://registry.npmjs.org/deep-eql/-/deep-eql-0.1.3.tgz",
      "integrity": "sha1-71WKyrjeJSBs1xOQbXTlaTDrafI=",
      "dev": true,
      "requires": {
        "type-detect": "0.1.1"
      },
=======
      "from": "dateformat@1.0.12",
      "resolved": "http://registry.npmjs.org/dateformat/-/dateformat-1.0.12.tgz",
>>>>>>> 0eba886e
      "dependencies": {
        "type-detect": {
          "version": "0.1.1",
          "resolved": "https://registry.npmjs.org/type-detect/-/type-detect-0.1.1.tgz",
          "integrity": "sha1-C6XsKohWQORw6k6FBZcZANrFiCI=",
          "dev": true
        }
      }
    },
    "deep-equal": {
      "version": "1.0.1",
      "resolved": "https://registry.npmjs.org/deep-equal/-/deep-equal-1.0.1.tgz",
      "integrity": "sha1-9dJgKStmDghO/0zbyfCK0yR0SLU=",
      "dev": true
    },
    "deep-is": {
      "version": "0.1.3",
      "resolved": "https://registry.npmjs.org/deep-is/-/deep-is-0.1.3.tgz",
      "integrity": "sha1-s2nW+128E+7PUk+RsHD+7cNXzzQ=",
      "dev": true
    },
    "del": {
      "version": "2.2.2",
      "resolved": "https://registry.npmjs.org/del/-/del-2.2.2.tgz",
      "integrity": "sha1-wSyYHQZ4RshLyvhiz/kw2Qf/0ag=",
      "dev": true,
      "requires": {
        "globby": "5.0.0",
        "is-path-cwd": "1.0.0",
        "is-path-in-cwd": "1.0.0",
        "object-assign": "4.1.1",
        "pify": "2.3.0",
        "pinkie-promise": "2.0.1",
        "rimraf": "2.2.8"
      }
    },
    "delayed-stream": {
      "version": "1.0.0",
      "resolved": "https://registry.npmjs.org/delayed-stream/-/delayed-stream-1.0.0.tgz",
      "integrity": "sha1-3zrhmayt+31ECqrgsp4icrJOxhk="
    },
    "depd": {
      "version": "1.1.2",
      "resolved": "https://registry.npmjs.org/depd/-/depd-1.1.2.tgz",
      "integrity": "sha1-m81S4UwJd2PnSbJ0xDRu0uVgtak="
    },
    "destroy": {
      "version": "1.0.4",
      "resolved": "https://registry.npmjs.org/destroy/-/destroy-1.0.4.tgz",
      "integrity": "sha1-l4hXRCxEdJ5CBmE+N5RiBYJqvYA="
    },
    "diff": {
      "version": "1.4.0",
      "resolved": "https://registry.npmjs.org/diff/-/diff-1.4.0.tgz",
      "integrity": "sha1-fyjS657nsVqX79ic5j3P2qPMur8=",
      "dev": true
    },
    "doctrine": {
      "version": "1.5.0",
      "resolved": "https://registry.npmjs.org/doctrine/-/doctrine-1.5.0.tgz",
      "integrity": "sha1-N53Ocw9hZvds76TmcHoVmwLFpvo=",
      "dev": true,
      "requires": {
        "esutils": "2.0.2",
        "isarray": "1.0.0"
      },
      "dependencies": {
        "esutils": {
          "version": "2.0.2",
          "resolved": "https://registry.npmjs.org/esutils/-/esutils-2.0.2.tgz",
          "integrity": "sha1-Cr9PHKpbyx96nYrMbepPqqBLrJs=",
          "dev": true
        },
<<<<<<< HEAD
        "isarray": {
          "version": "1.0.0",
          "resolved": "https://registry.npmjs.org/isarray/-/isarray-1.0.0.tgz",
          "integrity": "sha1-u5NdSFgsuhaMBoNJV6VKPgcSTxE=",
          "dev": true
        }
      }
    },
    "dom-serializer": {
      "version": "0.1.0",
      "resolved": "https://registry.npmjs.org/dom-serializer/-/dom-serializer-0.1.0.tgz",
      "integrity": "sha1-BzxpdUbOB4DOI75KKOKT5AvDDII=",
      "dev": true,
      "requires": {
        "domelementtype": "1.1.3",
        "entities": "1.1.1"
      },
      "dependencies": {
        "domelementtype": {
          "version": "1.1.3",
          "resolved": "https://registry.npmjs.org/domelementtype/-/domelementtype-1.1.3.tgz",
          "integrity": "sha1-vSh3PiZCiBrsUVRJJCmcXNgiGFs=",
          "dev": true
=======
        "meow": {
          "version": "3.7.0",
          "from": "meow@>=3.3.0 <4.0.0",
          "resolved": "https://registry.npmjs.org/meow/-/meow-3.7.0.tgz",
          "dependencies": {
            "camelcase-keys": {
              "version": "2.1.0",
              "from": "camelcase-keys@>=2.0.0 <3.0.0",
              "resolved": "https://registry.npmjs.org/camelcase-keys/-/camelcase-keys-2.1.0.tgz",
              "dependencies": {
                "camelcase": {
                  "version": "2.1.1",
                  "from": "camelcase@>=2.0.0 <3.0.0",
                  "resolved": "https://registry.npmjs.org/camelcase/-/camelcase-2.1.1.tgz"
                }
              }
            },
            "decamelize": {
              "version": "1.2.0",
              "from": "decamelize@>=1.1.2 <2.0.0",
              "resolved": "https://registry.npmjs.org/decamelize/-/decamelize-1.2.0.tgz"
            },
            "loud-rejection": {
              "version": "1.6.0",
              "from": "loud-rejection@>=1.0.0 <2.0.0",
              "resolved": "https://registry.npmjs.org/loud-rejection/-/loud-rejection-1.6.0.tgz",
              "dependencies": {
                "currently-unhandled": {
                  "version": "0.4.1",
                  "from": "currently-unhandled@>=0.4.1 <0.5.0",
                  "resolved": "https://registry.npmjs.org/currently-unhandled/-/currently-unhandled-0.4.1.tgz",
                  "dependencies": {
                    "array-find-index": {
                      "version": "1.0.2",
                      "from": "array-find-index@>=1.0.1 <2.0.0",
                      "resolved": "https://registry.npmjs.org/array-find-index/-/array-find-index-1.0.2.tgz"
                    }
                  }
                },
                "signal-exit": {
                  "version": "3.0.2",
                  "from": "signal-exit@>=3.0.0 <4.0.0",
                  "resolved": "https://registry.npmjs.org/signal-exit/-/signal-exit-3.0.2.tgz"
                }
              }
            },
            "map-obj": {
              "version": "1.0.1",
              "from": "map-obj@>=1.0.1 <2.0.0",
              "resolved": "https://registry.npmjs.org/map-obj/-/map-obj-1.0.1.tgz"
            },
            "minimist": {
              "version": "1.2.0",
              "from": "minimist@>=1.1.3 <2.0.0",
              "resolved": "https://registry.npmjs.org/minimist/-/minimist-1.2.0.tgz"
            },
            "normalize-package-data": {
              "version": "2.4.0",
              "from": "normalize-package-data@>=2.3.4 <3.0.0",
              "resolved": "https://registry.npmjs.org/normalize-package-data/-/normalize-package-data-2.4.0.tgz",
              "dependencies": {
                "hosted-git-info": {
                  "version": "2.5.0",
                  "from": "hosted-git-info@>=2.1.4 <3.0.0",
                  "resolved": "https://registry.npmjs.org/hosted-git-info/-/hosted-git-info-2.5.0.tgz"
                },
                "is-builtin-module": {
                  "version": "1.0.0",
                  "from": "is-builtin-module@>=1.0.0 <2.0.0",
                  "resolved": "https://registry.npmjs.org/is-builtin-module/-/is-builtin-module-1.0.0.tgz",
                  "dependencies": {
                    "builtin-modules": {
                      "version": "1.1.1",
                      "from": "builtin-modules@>=1.0.0 <2.0.0",
                      "resolved": "https://registry.npmjs.org/builtin-modules/-/builtin-modules-1.1.1.tgz"
                    }
                  }
                },
                "semver": {
                  "version": "5.5.0",
                  "from": "semver@>=2.0.0 <3.0.0||>=3.0.0 <4.0.0||>=4.0.0 <5.0.0||>=5.0.0 <6.0.0",
                  "resolved": "http://registry.npmjs.org/semver/-/semver-5.5.0.tgz"
                },
                "validate-npm-package-license": {
                  "version": "3.0.1",
                  "from": "validate-npm-package-license@>=3.0.1 <4.0.0",
                  "resolved": "https://registry.npmjs.org/validate-npm-package-license/-/validate-npm-package-license-3.0.1.tgz",
                  "dependencies": {
                    "spdx-correct": {
                      "version": "1.0.2",
                      "from": "spdx-correct@>=1.0.0 <1.1.0",
                      "resolved": "https://registry.npmjs.org/spdx-correct/-/spdx-correct-1.0.2.tgz",
                      "dependencies": {
                        "spdx-license-ids": {
                          "version": "1.2.2",
                          "from": "spdx-license-ids@>=1.0.2 <2.0.0",
                          "resolved": "https://registry.npmjs.org/spdx-license-ids/-/spdx-license-ids-1.2.2.tgz"
                        }
                      }
                    },
                    "spdx-expression-parse": {
                      "version": "1.0.4",
                      "from": "spdx-expression-parse@>=1.0.0 <1.1.0",
                      "resolved": "https://registry.npmjs.org/spdx-expression-parse/-/spdx-expression-parse-1.0.4.tgz"
                    }
                  }
                }
              }
            },
            "object-assign": {
              "version": "4.1.1",
              "from": "object-assign@>=4.0.1 <5.0.0",
              "resolved": "https://registry.npmjs.org/object-assign/-/object-assign-4.1.1.tgz"
            },
            "read-pkg-up": {
              "version": "1.0.1",
              "from": "read-pkg-up@>=1.0.1 <2.0.0",
              "resolved": "https://registry.npmjs.org/read-pkg-up/-/read-pkg-up-1.0.1.tgz",
              "dependencies": {
                "find-up": {
                  "version": "1.1.2",
                  "from": "find-up@>=1.0.0 <2.0.0",
                  "resolved": "https://registry.npmjs.org/find-up/-/find-up-1.1.2.tgz",
                  "dependencies": {
                    "path-exists": {
                      "version": "2.1.0",
                      "from": "path-exists@>=2.0.0 <3.0.0",
                      "resolved": "https://registry.npmjs.org/path-exists/-/path-exists-2.1.0.tgz"
                    },
                    "pinkie-promise": {
                      "version": "2.0.1",
                      "from": "pinkie-promise@>=2.0.0 <3.0.0",
                      "resolved": "https://registry.npmjs.org/pinkie-promise/-/pinkie-promise-2.0.1.tgz",
                      "dependencies": {
                        "pinkie": {
                          "version": "2.0.4",
                          "from": "pinkie@>=2.0.0 <3.0.0",
                          "resolved": "https://registry.npmjs.org/pinkie/-/pinkie-2.0.4.tgz"
                        }
                      }
                    }
                  }
                },
                "read-pkg": {
                  "version": "1.1.0",
                  "from": "read-pkg@>=1.0.0 <2.0.0",
                  "resolved": "https://registry.npmjs.org/read-pkg/-/read-pkg-1.1.0.tgz",
                  "dependencies": {
                    "load-json-file": {
                      "version": "1.1.0",
                      "from": "load-json-file@>=1.0.0 <2.0.0",
                      "resolved": "https://registry.npmjs.org/load-json-file/-/load-json-file-1.1.0.tgz",
                      "dependencies": {
                        "graceful-fs": {
                          "version": "4.1.11",
                          "from": "graceful-fs@>=4.1.2 <5.0.0",
                          "resolved": "https://registry.npmjs.org/graceful-fs/-/graceful-fs-4.1.11.tgz"
                        },
                        "parse-json": {
                          "version": "2.2.0",
                          "from": "parse-json@>=2.2.0 <3.0.0",
                          "resolved": "https://registry.npmjs.org/parse-json/-/parse-json-2.2.0.tgz",
                          "dependencies": {
                            "error-ex": {
                              "version": "1.3.1",
                              "from": "error-ex@>=1.2.0 <2.0.0",
                              "resolved": "https://registry.npmjs.org/error-ex/-/error-ex-1.3.1.tgz",
                              "dependencies": {
                                "is-arrayish": {
                                  "version": "0.2.1",
                                  "from": "is-arrayish@>=0.2.1 <0.3.0",
                                  "resolved": "https://registry.npmjs.org/is-arrayish/-/is-arrayish-0.2.1.tgz"
                                }
                              }
                            }
                          }
                        },
                        "pify": {
                          "version": "2.3.0",
                          "from": "pify@>=2.0.0 <3.0.0",
                          "resolved": "https://registry.npmjs.org/pify/-/pify-2.3.0.tgz"
                        },
                        "pinkie-promise": {
                          "version": "2.0.1",
                          "from": "pinkie-promise@>=2.0.0 <3.0.0",
                          "resolved": "https://registry.npmjs.org/pinkie-promise/-/pinkie-promise-2.0.1.tgz",
                          "dependencies": {
                            "pinkie": {
                              "version": "2.0.4",
                              "from": "pinkie@>=2.0.0 <3.0.0",
                              "resolved": "https://registry.npmjs.org/pinkie/-/pinkie-2.0.4.tgz"
                            }
                          }
                        },
                        "strip-bom": {
                          "version": "2.0.0",
                          "from": "strip-bom@>=2.0.0 <3.0.0",
                          "resolved": "https://registry.npmjs.org/strip-bom/-/strip-bom-2.0.0.tgz",
                          "dependencies": {
                            "is-utf8": {
                              "version": "0.2.1",
                              "from": "is-utf8@>=0.2.0 <0.3.0",
                              "resolved": "https://registry.npmjs.org/is-utf8/-/is-utf8-0.2.1.tgz"
                            }
                          }
                        }
                      }
                    },
                    "path-type": {
                      "version": "1.1.0",
                      "from": "path-type@>=1.0.0 <2.0.0",
                      "resolved": "https://registry.npmjs.org/path-type/-/path-type-1.1.0.tgz",
                      "dependencies": {
                        "graceful-fs": {
                          "version": "4.1.11",
                          "from": "graceful-fs@>=4.1.2 <5.0.0",
                          "resolved": "https://registry.npmjs.org/graceful-fs/-/graceful-fs-4.1.11.tgz"
                        },
                        "pify": {
                          "version": "2.3.0",
                          "from": "pify@>=2.0.0 <3.0.0",
                          "resolved": "https://registry.npmjs.org/pify/-/pify-2.3.0.tgz"
                        },
                        "pinkie-promise": {
                          "version": "2.0.1",
                          "from": "pinkie-promise@>=2.0.0 <3.0.0",
                          "resolved": "https://registry.npmjs.org/pinkie-promise/-/pinkie-promise-2.0.1.tgz",
                          "dependencies": {
                            "pinkie": {
                              "version": "2.0.4",
                              "from": "pinkie@>=2.0.0 <3.0.0",
                              "resolved": "https://registry.npmjs.org/pinkie/-/pinkie-2.0.4.tgz"
                            }
                          }
                        }
                      }
                    }
                  }
                }
              }
            },
            "redent": {
              "version": "1.0.0",
              "from": "redent@>=1.0.0 <2.0.0",
              "resolved": "https://registry.npmjs.org/redent/-/redent-1.0.0.tgz",
              "dependencies": {
                "indent-string": {
                  "version": "2.1.0",
                  "from": "indent-string@>=2.1.0 <3.0.0",
                  "resolved": "https://registry.npmjs.org/indent-string/-/indent-string-2.1.0.tgz",
                  "dependencies": {
                    "repeating": {
                      "version": "2.0.1",
                      "from": "repeating@>=2.0.0 <3.0.0",
                      "resolved": "https://registry.npmjs.org/repeating/-/repeating-2.0.1.tgz",
                      "dependencies": {
                        "is-finite": {
                          "version": "1.0.2",
                          "from": "is-finite@>=1.0.0 <2.0.0",
                          "resolved": "https://registry.npmjs.org/is-finite/-/is-finite-1.0.2.tgz",
                          "dependencies": {
                            "number-is-nan": {
                              "version": "1.0.1",
                              "from": "number-is-nan@>=1.0.0 <2.0.0",
                              "resolved": "https://registry.npmjs.org/number-is-nan/-/number-is-nan-1.0.1.tgz"
                            }
                          }
                        }
                      }
                    }
                  }
                },
                "strip-indent": {
                  "version": "1.0.1",
                  "from": "strip-indent@>=1.0.1 <2.0.0",
                  "resolved": "https://registry.npmjs.org/strip-indent/-/strip-indent-1.0.1.tgz"
                }
              }
            },
            "trim-newlines": {
              "version": "1.0.0",
              "from": "trim-newlines@>=1.0.0 <2.0.0",
              "resolved": "https://registry.npmjs.org/trim-newlines/-/trim-newlines-1.0.0.tgz"
            }
          }
        }
      }
    },
    "express": {
      "version": "4.16.2",
      "from": "express@>=4.11.2 <5.0.0",
      "resolved": "http://registry.npmjs.org/express/-/express-4.16.2.tgz",
      "dependencies": {
        "accepts": {
          "version": "1.3.4",
          "from": "accepts@>=1.3.4 <1.4.0",
          "resolved": "https://registry.npmjs.org/accepts/-/accepts-1.3.4.tgz",
          "dependencies": {
            "mime-types": {
              "version": "2.1.18",
              "from": "mime-types@>=2.1.18 <2.2.0",
              "resolved": "http://registry.npmjs.org/mime-types/-/mime-types-2.1.18.tgz",
              "dependencies": {
                "mime-db": {
                  "version": "1.33.0",
                  "from": "mime-db@>=1.33.0 <1.34.0",
                  "resolved": "http://registry.npmjs.org/mime-db/-/mime-db-1.33.0.tgz"
                }
              }
            },
            "negotiator": {
              "version": "0.6.1",
              "from": "negotiator@0.6.1",
              "resolved": "http://registry.npmjs.org/negotiator/-/negotiator-0.6.1.tgz"
            }
          }
>>>>>>> 0eba886e
        },
        "entities": {
          "version": "1.1.1",
<<<<<<< HEAD
          "resolved": "https://registry.npmjs.org/entities/-/entities-1.1.1.tgz",
          "integrity": "sha1-blwtClYhtdra7O+AuQ7ftc13cvA=",
          "dev": true
        }
      }
    },
    "domelementtype": {
      "version": "1.3.0",
      "resolved": "https://registry.npmjs.org/domelementtype/-/domelementtype-1.3.0.tgz",
      "integrity": "sha1-sXrtguirWeUt2cGbF1bg/BhyBMI=",
      "dev": true
    },
    "domhandler": {
      "version": "2.3.0",
      "resolved": "https://registry.npmjs.org/domhandler/-/domhandler-2.3.0.tgz",
      "integrity": "sha1-LeWaCCLVAn+r/28DLCsloqir5zg=",
      "dev": true,
      "requires": {
        "domelementtype": "1.3.0"
      }
    },
    "domutils": {
      "version": "1.5.1",
      "resolved": "https://registry.npmjs.org/domutils/-/domutils-1.5.1.tgz",
      "integrity": "sha1-3NhIiib1Y9YQeeSMn3t+Mjc2gs8=",
      "dev": true,
      "requires": {
        "dom-serializer": "0.1.0",
        "domelementtype": "1.3.0"
      }
    },
    "dox": {
      "version": "0.9.0",
      "resolved": "https://registry.npmjs.org/dox/-/dox-0.9.0.tgz",
      "integrity": "sha1-vpewhcufSgt+gINdVH53uGh9Cgw=",
      "dev": true,
      "requires": {
        "commander": "2.9.0",
        "jsdoctypeparser": "1.2.0",
        "markdown-it": "7.0.1"
      }
    },
    "dox-foundation": {
      "version": "0.5.6",
      "resolved": "https://registry.npmjs.org/dox-foundation/-/dox-foundation-0.5.6.tgz",
      "integrity": "sha1-oQBb8uJsbtnDVXjMroRMh7QbzVY=",
      "dev": true,
      "requires": {
        "commander": "1.2.0",
        "dox": "0.4.6",
        "jade": "1.0.2",
        "mkdirp": "0.5.1",
        "stylus": "0.33.1",
        "underscore": "1.8.3",
        "walkdir": "0.0.12"
      },
      "dependencies": {
        "commander": {
          "version": "1.2.0",
          "resolved": "https://registry.npmjs.org/commander/-/commander-1.2.0.tgz",
          "integrity": "sha1-/VcTv6FTx9bMWZN4patMRcU1Ap4=",
          "dev": true,
          "requires": {
            "keypress": "0.1.0"
          }
        },
        "dox": {
          "version": "0.4.6",
          "resolved": "https://registry.npmjs.org/dox/-/dox-0.4.6.tgz",
          "integrity": "sha1-sfU8zRqg1/cS/coiEkpmbj7TchU=",
          "dev": true,
          "requires": {
            "commander": "0.6.1",
            "marked": "0.3.12"
          },
=======
          "from": "array-flatten@1.1.1",
          "resolved": "http://registry.npmjs.org/array-flatten/-/array-flatten-1.1.1.tgz"
        },
        "body-parser": {
          "version": "1.18.2",
          "from": "body-parser@1.18.2",
          "resolved": "http://registry.npmjs.org/body-parser/-/body-parser-1.18.2.tgz",
          "dependencies": {
            "bytes": {
              "version": "3.0.0",
              "from": "bytes@3.0.0",
              "resolved": "http://registry.npmjs.org/bytes/-/bytes-3.0.0.tgz"
            },
            "http-errors": {
              "version": "1.6.2",
              "from": "http-errors@>=1.6.2 <1.7.0",
              "resolved": "https://registry.npmjs.org/http-errors/-/http-errors-1.6.2.tgz",
              "dependencies": {
                "depd": {
                  "version": "1.1.1",
                  "from": "depd@1.1.1",
                  "resolved": "https://registry.npmjs.org/depd/-/depd-1.1.1.tgz"
                },
                "inherits": {
                  "version": "2.0.3",
                  "from": "inherits@2.0.3",
                  "resolved": "https://registry.npmjs.org/inherits/-/inherits-2.0.3.tgz"
                },
                "setprototypeof": {
                  "version": "1.0.3",
                  "from": "setprototypeof@1.0.3",
                  "resolved": "https://registry.npmjs.org/setprototypeof/-/setprototypeof-1.0.3.tgz"
                }
              }
            },
            "iconv-lite": {
              "version": "0.4.19",
              "from": "iconv-lite@0.4.19",
              "resolved": "http://registry.npmjs.org/iconv-lite/-/iconv-lite-0.4.19.tgz"
            },
            "raw-body": {
              "version": "2.3.2",
              "from": "raw-body@2.3.2",
              "resolved": "http://registry.npmjs.org/raw-body/-/raw-body-2.3.2.tgz",
              "dependencies": {
                "unpipe": {
                  "version": "1.0.0",
                  "from": "unpipe@1.0.0",
                  "resolved": "http://registry.npmjs.org/unpipe/-/unpipe-1.0.0.tgz"
                }
              }
            }
          }
        },
        "content-disposition": {
          "version": "0.5.2",
          "from": "content-disposition@0.5.2",
          "resolved": "http://registry.npmjs.org/content-disposition/-/content-disposition-0.5.2.tgz"
        },
        "content-type": {
          "version": "1.0.4",
          "from": "content-type@>=1.0.4 <1.1.0",
          "resolved": "https://registry.npmjs.org/content-type/-/content-type-1.0.4.tgz"
        },
        "cookie": {
          "version": "0.3.1",
          "from": "cookie@0.3.1",
          "resolved": "http://registry.npmjs.org/cookie/-/cookie-0.3.1.tgz"
        },
        "cookie-signature": {
          "version": "1.0.6",
          "from": "cookie-signature@1.0.6",
          "resolved": "http://registry.npmjs.org/cookie-signature/-/cookie-signature-1.0.6.tgz"
        },
        "debug": {
          "version": "2.6.9",
          "from": "debug@2.6.9",
          "resolved": "https://registry.npmjs.org/debug/-/debug-2.6.9.tgz",
>>>>>>> 0eba886e
          "dependencies": {
            "commander": {
              "version": "0.6.1",
              "resolved": "https://registry.npmjs.org/commander/-/commander-0.6.1.tgz",
              "integrity": "sha1-+mihT2qUXVTbvlDYzbMyDp47GgY=",
              "dev": true
            }
          }
        }
      }
    },
    "duplexify": {
      "version": "3.5.3",
      "resolved": "https://registry.npmjs.org/duplexify/-/duplexify-3.5.3.tgz",
      "integrity": "sha512-g8ID9OroF9hKt2POf8YLayy+9594PzmM3scI00/uBXocX3TWNgoB67hjzkFe9ITAbQOne/lLdBxHXvYUM4ZgGA==",
      "requires": {
        "end-of-stream": "1.4.1",
        "inherits": "2.0.3",
        "readable-stream": "2.3.3",
        "stream-shift": "1.0.0"
      },
      "dependencies": {
        "isarray": {
          "version": "1.0.0",
          "resolved": "https://registry.npmjs.org/isarray/-/isarray-1.0.0.tgz",
          "integrity": "sha1-u5NdSFgsuhaMBoNJV6VKPgcSTxE="
        },
<<<<<<< HEAD
        "readable-stream": {
          "version": "2.3.3",
          "resolved": "https://registry.npmjs.org/readable-stream/-/readable-stream-2.3.3.tgz",
          "integrity": "sha512-m+qzzcn7KUxEmd1gMbchF+Y2eIUbieUaxkWtptyHywrX0rE8QEYqPC07Vuy4Wm32/xE16NcdBctb8S0Xe/5IeQ==",
          "requires": {
            "core-util-is": "1.0.2",
            "inherits": "2.0.3",
            "isarray": "1.0.0",
            "process-nextick-args": "1.0.7",
            "safe-buffer": "5.1.1",
            "string_decoder": "1.0.3",
            "util-deprecate": "1.0.2"
          }
=======
        "depd": {
          "version": "1.1.2",
          "from": "depd@>=1.1.1 <1.2.0",
          "resolved": "http://registry.npmjs.org/depd/-/depd-1.1.2.tgz"
        },
        "encodeurl": {
          "version": "1.0.2",
          "from": "encodeurl@>=1.0.1 <1.1.0",
          "resolved": "http://registry.npmjs.org/encodeurl/-/encodeurl-1.0.2.tgz"
>>>>>>> 0eba886e
        },
        "string_decoder": {
          "version": "1.0.3",
<<<<<<< HEAD
          "resolved": "https://registry.npmjs.org/string_decoder/-/string_decoder-1.0.3.tgz",
          "integrity": "sha512-4AH6Z5fzNNBcH+6XDMfA/BTt87skxqJlO0lAh3Dker5zThcAxG6mKz+iGu308UKoPPQ8Dcqx/4JhujzltRa+hQ==",
          "requires": {
            "safe-buffer": "5.1.1"
          }
        }
      }
    },
    "ebnf-parser": {
      "version": "0.1.10",
      "resolved": "https://registry.npmjs.org/ebnf-parser/-/ebnf-parser-0.1.10.tgz",
      "integrity": "sha1-zR9rpHfFY4xAyX7ZtXLbW6tdgzE="
    },
    "ecc-jsbn": {
      "version": "0.1.1",
      "resolved": "https://registry.npmjs.org/ecc-jsbn/-/ecc-jsbn-0.1.1.tgz",
      "integrity": "sha1-D8c6ntXw1Tw4GTOYUj735UN3dQU=",
      "optional": true,
      "requires": {
        "jsbn": "0.1.1"
      }
    },
    "ee-first": {
      "version": "1.1.1",
      "resolved": "https://registry.npmjs.org/ee-first/-/ee-first-1.1.1.tgz",
      "integrity": "sha1-WQxhFWsK4vTwJVcyoViyZrxWsh0="
    },
    "encodeurl": {
      "version": "1.0.2",
      "resolved": "https://registry.npmjs.org/encodeurl/-/encodeurl-1.0.2.tgz",
      "integrity": "sha1-rT/0yG7C0CkyL1oCw6mmBslbP1k="
    },
    "end-of-stream": {
      "version": "1.4.1",
      "resolved": "https://registry.npmjs.org/end-of-stream/-/end-of-stream-1.4.1.tgz",
      "integrity": "sha512-1MkrZNvWTKCaigbn+W15elq2BB/L22nqrSY5DKlo3X6+vclJm8Bb5djXJBmEX6fS3+zCh/F4VBK5Z2KxJt4s2Q==",
      "requires": {
        "once": "1.4.0"
      }
    },
    "entities": {
      "version": "1.0.0",
      "resolved": "https://registry.npmjs.org/entities/-/entities-1.0.0.tgz",
      "integrity": "sha1-sph6o4ITR/zeZCsk/fyeT7cSvyY=",
      "dev": true
    },
    "error-ex": {
      "version": "1.3.1",
      "resolved": "https://registry.npmjs.org/error-ex/-/error-ex-1.3.1.tgz",
      "integrity": "sha1-+FWobOYa3E6GIcPNoh56dhLDqNw=",
      "requires": {
        "is-arrayish": "0.2.1"
      }
    },
    "es5-ext": {
      "version": "0.10.38",
      "resolved": "https://registry.npmjs.org/es5-ext/-/es5-ext-0.10.38.tgz",
      "integrity": "sha512-jCMyePo7AXbUESwbl8Qi01VSH2piY9s/a3rSU/5w/MlTIx8HPL1xn2InGN8ejt/xulcJgnTO7vqNtOAxzYd2Kg==",
      "dev": true,
      "requires": {
        "es6-iterator": "2.0.3",
        "es6-symbol": "3.1.1"
      }
    },
    "es6-iterator": {
      "version": "2.0.3",
      "resolved": "https://registry.npmjs.org/es6-iterator/-/es6-iterator-2.0.3.tgz",
      "integrity": "sha1-p96IkUGgWpSwhUQDstCg+/qY87c=",
      "dev": true,
      "requires": {
        "d": "1.0.0",
        "es5-ext": "0.10.38",
        "es6-symbol": "3.1.1"
      }
    },
    "es6-map": {
      "version": "0.1.5",
      "resolved": "https://registry.npmjs.org/es6-map/-/es6-map-0.1.5.tgz",
      "integrity": "sha1-kTbgUD3MBqMBaQ8LsU/042TpSfA=",
      "dev": true,
      "requires": {
        "d": "1.0.0",
        "es5-ext": "0.10.38",
        "es6-iterator": "2.0.3",
        "es6-set": "0.1.5",
        "es6-symbol": "3.1.1",
        "event-emitter": "0.3.5"
      }
    },
    "es6-promise": {
      "version": "3.2.1",
      "resolved": "https://registry.npmjs.org/es6-promise/-/es6-promise-3.2.1.tgz",
      "integrity": "sha1-7FYjOGgDKQkgcXDDlEjiREndH8Q="
    },
    "es6-set": {
      "version": "0.1.5",
      "resolved": "https://registry.npmjs.org/es6-set/-/es6-set-0.1.5.tgz",
      "integrity": "sha1-0rPsXU2ADO2BjbU40ol02wpzzLE=",
      "dev": true,
      "requires": {
        "d": "1.0.0",
        "es5-ext": "0.10.38",
        "es6-iterator": "2.0.3",
        "es6-symbol": "3.1.1",
        "event-emitter": "0.3.5"
      }
    },
    "es6-symbol": {
      "version": "3.1.1",
      "resolved": "https://registry.npmjs.org/es6-symbol/-/es6-symbol-3.1.1.tgz",
      "integrity": "sha1-vwDvT9q2uhtG7Le2KbTH7VcVzHc=",
      "dev": true,
      "requires": {
        "d": "1.0.0",
        "es5-ext": "0.10.38"
      }
    },
    "es6-weak-map": {
      "version": "2.0.2",
      "resolved": "https://registry.npmjs.org/es6-weak-map/-/es6-weak-map-2.0.2.tgz",
      "integrity": "sha1-XjqzIlH/0VOKH45f+hNXdy+S2W8=",
      "dev": true,
      "requires": {
        "d": "1.0.0",
        "es5-ext": "0.10.38",
        "es6-iterator": "2.0.3",
        "es6-symbol": "3.1.1"
      }
    },
    "escape-html": {
      "version": "1.0.3",
      "resolved": "https://registry.npmjs.org/escape-html/-/escape-html-1.0.3.tgz",
      "integrity": "sha1-Aljq5NPQwJdN4cFpGI7wBR0dGYg="
    },
    "escape-string-regexp": {
      "version": "1.0.5",
      "resolved": "https://registry.npmjs.org/escape-string-regexp/-/escape-string-regexp-1.0.5.tgz",
      "integrity": "sha1-G2HAViGQqN/2rjuyzwIAyhMLhtQ=",
      "dev": true
    },
    "escodegen": {
      "version": "1.3.3",
      "resolved": "https://registry.npmjs.org/escodegen/-/escodegen-1.3.3.tgz",
      "integrity": "sha1-8CQBb1qI4Eb9EgBQVek5gC5sXyM=",
      "requires": {
        "esprima": "1.1.1",
        "estraverse": "1.5.1",
        "esutils": "1.0.0",
        "source-map": "0.1.43"
      }
    },
    "escomplex-plugin-metrics-module": {
      "version": "0.0.10",
      "resolved": "https://registry.npmjs.org/escomplex-plugin-metrics-module/-/escomplex-plugin-metrics-module-0.0.10.tgz",
      "integrity": "sha1-6pZ8sSwSOCDSTnrATkJ4oZvPzoM=",
      "dev": true,
      "requires": {
        "typhonjs-escomplex-commons": "0.0.14"
      }
    },
    "escomplex-plugin-metrics-project": {
      "version": "0.0.10",
      "resolved": "https://registry.npmjs.org/escomplex-plugin-metrics-project/-/escomplex-plugin-metrics-project-0.0.10.tgz",
      "integrity": "sha1-Z6Y1wctV4vO+y3dO/mpANOYjiqg=",
      "dev": true,
      "requires": {
        "typhonjs-escomplex-commons": "0.0.14"
      }
    },
    "escomplex-plugin-syntax-babylon": {
      "version": "0.0.10",
      "resolved": "https://registry.npmjs.org/escomplex-plugin-syntax-babylon/-/escomplex-plugin-syntax-babylon-0.0.10.tgz",
      "integrity": "sha1-sUcBSYHP57yKK0NJfmsyiRqD5yA=",
      "dev": true,
      "requires": {
        "escomplex-plugin-syntax-estree": "0.0.10",
        "typhonjs-escomplex-commons": "0.0.14"
      }
    },
    "escomplex-plugin-syntax-estree": {
      "version": "0.0.10",
      "resolved": "https://registry.npmjs.org/escomplex-plugin-syntax-estree/-/escomplex-plugin-syntax-estree-0.0.10.tgz",
      "integrity": "sha1-b1MfnZM/vB68lDjpwQGxtGNs/Gg=",
      "dev": true,
      "requires": {
        "typhonjs-escomplex-commons": "0.0.14"
      }
    },
    "escope": {
      "version": "3.6.0",
      "resolved": "https://registry.npmjs.org/escope/-/escope-3.6.0.tgz",
      "integrity": "sha1-4Bl16BJ4GhY6ba392AOY3GTIicM=",
      "dev": true,
      "requires": {
        "es6-map": "0.1.5",
        "es6-weak-map": "2.0.2",
        "esrecurse": "4.2.0",
        "estraverse": "4.2.0"
      },
      "dependencies": {
        "estraverse": {
          "version": "4.2.0",
          "resolved": "https://registry.npmjs.org/estraverse/-/estraverse-4.2.0.tgz",
          "integrity": "sha1-De4/7TH81GlhjOc0IJn8GvoL2xM=",
          "dev": true
        }
      }
    },
    "eslint": {
      "version": "3.0.1",
      "resolved": "https://registry.npmjs.org/eslint/-/eslint-3.0.1.tgz",
      "integrity": "sha1-/xLq/cBOpx0XOgmdRlihNucVeTQ=",
      "dev": true,
      "requires": {
        "chalk": "1.1.3",
        "concat-stream": "1.6.0",
        "debug": "2.2.0",
        "doctrine": "1.5.0",
        "es6-map": "0.1.5",
        "escope": "3.6.0",
        "espree": "3.5.2",
        "estraverse": "4.2.0",
        "esutils": "2.0.2",
        "file-entry-cache": "1.3.1",
        "glob": "7.1.2",
        "globals": "9.18.0",
        "ignore": "3.3.7",
        "imurmurhash": "0.1.4",
        "inquirer": "0.12.0",
        "is-my-json-valid": "2.17.1",
        "is-resolvable": "1.1.0",
        "js-yaml": "3.10.0",
        "json-stable-stringify": "1.0.1",
        "levn": "0.3.0",
        "lodash": "4.17.4",
        "mkdirp": "0.5.1",
        "optionator": "0.8.2",
        "path-is-inside": "1.0.2",
        "pluralize": "1.2.1",
        "progress": "1.1.8",
        "require-uncached": "1.0.3",
        "shelljs": "0.6.1",
        "strip-bom": "3.0.0",
        "strip-json-comments": "1.0.4",
        "table": "3.8.3",
        "text-table": "0.2.0",
        "user-home": "2.0.0"
      },
      "dependencies": {
        "argparse": {
          "version": "1.0.9",
          "resolved": "https://registry.npmjs.org/argparse/-/argparse-1.0.9.tgz",
          "integrity": "sha1-c9g7wmP4bpf4zE9rrhsOkKfSLIY=",
          "dev": true,
          "requires": {
            "sprintf-js": "1.0.3"
=======
          "from": "escape-html@>=1.0.3 <1.1.0",
          "resolved": "https://registry.npmjs.org/escape-html/-/escape-html-1.0.3.tgz"
        },
        "etag": {
          "version": "1.8.1",
          "from": "etag@>=1.8.1 <1.9.0",
          "resolved": "https://registry.npmjs.org/etag/-/etag-1.8.1.tgz"
        },
        "finalhandler": {
          "version": "1.1.0",
          "from": "finalhandler@1.1.0",
          "resolved": "http://registry.npmjs.org/finalhandler/-/finalhandler-1.1.0.tgz",
          "dependencies": {
            "unpipe": {
              "version": "1.0.0",
              "from": "unpipe@>=1.0.0 <1.1.0",
              "resolved": "http://registry.npmjs.org/unpipe/-/unpipe-1.0.0.tgz"
            }
          }
        },
        "fresh": {
          "version": "0.5.2",
          "from": "fresh@0.5.2",
          "resolved": "http://registry.npmjs.org/fresh/-/fresh-0.5.2.tgz"
        },
        "merge-descriptors": {
          "version": "1.0.1",
          "from": "merge-descriptors@1.0.1",
          "resolved": "http://registry.npmjs.org/merge-descriptors/-/merge-descriptors-1.0.1.tgz"
        },
        "methods": {
          "version": "1.1.2",
          "from": "methods@>=1.1.2 <1.2.0",
          "resolved": "https://registry.npmjs.org/methods/-/methods-1.1.2.tgz"
        },
        "on-finished": {
          "version": "2.3.0",
          "from": "on-finished@>=2.3.0 <2.4.0",
          "resolved": "https://registry.npmjs.org/on-finished/-/on-finished-2.3.0.tgz",
          "dependencies": {
            "ee-first": {
              "version": "1.1.1",
              "from": "ee-first@1.1.1",
              "resolved": "http://registry.npmjs.org/ee-first/-/ee-first-1.1.1.tgz"
            }
>>>>>>> 0eba886e
          }
        },
        "esprima": {
          "version": "4.0.0",
          "resolved": "https://registry.npmjs.org/esprima/-/esprima-4.0.0.tgz",
          "integrity": "sha512-oftTcaMu/EGrEIu904mWteKIv8vMuOgGYo7EhVJJN00R/EED9DCua/xxHRdYnKtcECzVg7xOWhflvJMnqcFZjw==",
          "dev": true
        },
<<<<<<< HEAD
        "estraverse": {
          "version": "4.2.0",
          "resolved": "https://registry.npmjs.org/estraverse/-/estraverse-4.2.0.tgz",
          "integrity": "sha1-De4/7TH81GlhjOc0IJn8GvoL2xM=",
          "dev": true
        },
        "esutils": {
          "version": "2.0.2",
          "resolved": "https://registry.npmjs.org/esutils/-/esutils-2.0.2.tgz",
          "integrity": "sha1-Cr9PHKpbyx96nYrMbepPqqBLrJs=",
          "dev": true
        },
        "glob": {
          "version": "7.1.2",
          "resolved": "https://registry.npmjs.org/glob/-/glob-7.1.2.tgz",
          "integrity": "sha512-MJTUg1kjuLeQCJ+ccE4Vpa6kKVXkPYJ2mOCQyUuKLcLQsdrMCpBPUi8qVE6+YuaJkozeA9NusTAw3hLr8Xe5EQ==",
          "dev": true,
          "requires": {
            "fs.realpath": "1.0.0",
            "inflight": "1.0.6",
            "inherits": "2.0.3",
            "minimatch": "3.0.4",
            "once": "1.4.0",
            "path-is-absolute": "1.0.1"
          }
        },
        "js-yaml": {
          "version": "3.10.0",
          "resolved": "https://registry.npmjs.org/js-yaml/-/js-yaml-3.10.0.tgz",
          "integrity": "sha512-O2v52ffjLa9VeM43J4XocZE//WT9N0IiwDa3KSHH7Tu8CtH+1qM8SIZvnsTh6v+4yFy5KUY3BHUVwjpfAWsjIA==",
          "dev": true,
          "requires": {
            "argparse": "1.0.9",
            "esprima": "4.0.0"
          }
        },
        "minimatch": {
          "version": "3.0.4",
          "resolved": "https://registry.npmjs.org/minimatch/-/minimatch-3.0.4.tgz",
          "integrity": "sha512-yJHVQEhyqPLUTgt9B83PXu6W3rx4MvvHvSUvToogpwoGDOUQ+yDrR0HRot+yOCdCO7u4hX3pWft6kWBBcqh0UA==",
          "dev": true,
          "requires": {
            "brace-expansion": "1.1.8"
          }
        },
        "shelljs": {
          "version": "0.6.1",
          "resolved": "https://registry.npmjs.org/shelljs/-/shelljs-0.6.1.tgz",
          "integrity": "sha1-7GIRvtGSBEIIj+D3Cyg3Iy7SyKg=",
          "dev": true
=======
        "path-to-regexp": {
          "version": "0.1.7",
          "from": "path-to-regexp@0.1.7",
          "resolved": "http://registry.npmjs.org/path-to-regexp/-/path-to-regexp-0.1.7.tgz"
        },
        "proxy-addr": {
          "version": "2.0.3",
          "from": "proxy-addr@>=2.0.2 <2.1.0",
          "resolved": "http://registry.npmjs.org/proxy-addr/-/proxy-addr-2.0.3.tgz",
          "dependencies": {
            "forwarded": {
              "version": "0.1.2",
              "from": "forwarded@>=0.1.2 <0.2.0",
              "resolved": "https://registry.npmjs.org/forwarded/-/forwarded-0.1.2.tgz"
            },
            "ipaddr.js": {
              "version": "1.6.0",
              "from": "ipaddr.js@1.6.0",
              "resolved": "http://registry.npmjs.org/ipaddr.js/-/ipaddr.js-1.6.0.tgz"
            }
          }
        },
        "qs": {
          "version": "6.5.1",
          "from": "qs@6.5.1",
          "resolved": "http://registry.npmjs.org/qs/-/qs-6.5.1.tgz"
        },
        "range-parser": {
          "version": "1.2.0",
          "from": "range-parser@>=1.2.0 <1.3.0",
          "resolved": "https://registry.npmjs.org/range-parser/-/range-parser-1.2.0.tgz"
        },
        "safe-buffer": {
          "version": "5.1.1",
          "from": "safe-buffer@5.1.1",
          "resolved": "http://registry.npmjs.org/safe-buffer/-/safe-buffer-5.1.1.tgz"
        },
        "send": {
          "version": "0.16.1",
          "from": "send@0.16.1",
          "resolved": "http://registry.npmjs.org/send/-/send-0.16.1.tgz",
          "dependencies": {
            "destroy": {
              "version": "1.0.4",
              "from": "destroy@>=1.0.4 <1.1.0",
              "resolved": "https://registry.npmjs.org/destroy/-/destroy-1.0.4.tgz"
            },
            "http-errors": {
              "version": "1.6.2",
              "from": "http-errors@>=1.6.2 <1.7.0",
              "resolved": "https://registry.npmjs.org/http-errors/-/http-errors-1.6.2.tgz",
              "dependencies": {
                "depd": {
                  "version": "1.1.1",
                  "from": "depd@1.1.1",
                  "resolved": "https://registry.npmjs.org/depd/-/depd-1.1.1.tgz"
                },
                "inherits": {
                  "version": "2.0.3",
                  "from": "inherits@2.0.3",
                  "resolved": "https://registry.npmjs.org/inherits/-/inherits-2.0.3.tgz"
                },
                "setprototypeof": {
                  "version": "1.0.3",
                  "from": "setprototypeof@1.0.3",
                  "resolved": "https://registry.npmjs.org/setprototypeof/-/setprototypeof-1.0.3.tgz"
                }
              }
            },
            "mime": {
              "version": "1.4.1",
              "from": "mime@1.4.1",
              "resolved": "http://registry.npmjs.org/mime/-/mime-1.4.1.tgz"
            },
            "ms": {
              "version": "2.0.0",
              "from": "ms@2.0.0",
              "resolved": "https://registry.npmjs.org/ms/-/ms-2.0.0.tgz"
            }
          }
        },
        "serve-static": {
          "version": "1.13.1",
          "from": "serve-static@1.13.1",
          "resolved": "http://registry.npmjs.org/serve-static/-/serve-static-1.13.1.tgz"
        },
        "setprototypeof": {
          "version": "1.1.0",
          "from": "setprototypeof@1.1.0",
          "resolved": "http://registry.npmjs.org/setprototypeof/-/setprototypeof-1.1.0.tgz"
        },
        "statuses": {
          "version": "1.3.1",
          "from": "statuses@>=1.3.1 <1.4.0",
          "resolved": "https://registry.npmjs.org/statuses/-/statuses-1.3.1.tgz"
        },
        "type-is": {
          "version": "1.6.16",
          "from": "type-is@>=1.6.15 <1.7.0",
          "resolved": "http://registry.npmjs.org/type-is/-/type-is-1.6.16.tgz",
          "dependencies": {
            "media-typer": {
              "version": "0.3.0",
              "from": "media-typer@0.3.0",
              "resolved": "http://registry.npmjs.org/media-typer/-/media-typer-0.3.0.tgz"
            },
            "mime-types": {
              "version": "2.1.18",
              "from": "mime-types@>=2.1.18 <2.2.0",
              "resolved": "http://registry.npmjs.org/mime-types/-/mime-types-2.1.18.tgz",
              "dependencies": {
                "mime-db": {
                  "version": "1.33.0",
                  "from": "mime-db@>=1.33.0 <1.34.0",
                  "resolved": "http://registry.npmjs.org/mime-db/-/mime-db-1.33.0.tgz"
                }
              }
            }
          }
        },
        "utils-merge": {
          "version": "1.0.1",
          "from": "utils-merge@1.0.1",
          "resolved": "http://registry.npmjs.org/utils-merge/-/utils-merge-1.0.1.tgz"
>>>>>>> 0eba886e
        },
        "strip-bom": {
          "version": "3.0.0",
          "resolved": "https://registry.npmjs.org/strip-bom/-/strip-bom-3.0.0.tgz",
          "integrity": "sha1-IzTBjpx1n3vdVv3vfprj1YjmjtM=",
          "dev": true
        }
      }
    },
<<<<<<< HEAD
    "espree": {
      "version": "3.5.2",
      "resolved": "https://registry.npmjs.org/espree/-/espree-3.5.2.tgz",
      "integrity": "sha512-sadKeYwaR/aJ3stC2CdvgXu1T16TdYN+qwCpcWbMnGJ8s0zNWemzrvb2GbD4OhmJ/fwpJjudThAlLobGbWZbCQ==",
      "dev": true,
      "requires": {
        "acorn": "5.3.0",
        "acorn-jsx": "3.0.1"
      }
    },
    "esprima": {
      "version": "1.1.1",
      "resolved": "https://registry.npmjs.org/esprima/-/esprima-1.1.1.tgz",
      "integrity": "sha1-W28VR/TRAuZw4UDFCb5ncdautUk="
    },
    "esrecurse": {
      "version": "4.2.0",
      "resolved": "https://registry.npmjs.org/esrecurse/-/esrecurse-4.2.0.tgz",
      "integrity": "sha1-+pVo2Y04I/mkHZHpAtyrnqblsWM=",
      "dev": true,
      "requires": {
        "estraverse": "4.2.0",
        "object-assign": "4.1.1"
      },
      "dependencies": {
        "estraverse": {
          "version": "4.2.0",
          "resolved": "https://registry.npmjs.org/estraverse/-/estraverse-4.2.0.tgz",
          "integrity": "sha1-De4/7TH81GlhjOc0IJn8GvoL2xM=",
          "dev": true
        }
      }
    },
    "estraverse": {
      "version": "1.5.1",
      "resolved": "https://registry.npmjs.org/estraverse/-/estraverse-1.5.1.tgz",
      "integrity": "sha1-hno+jlip+EYYr7bC3bzZFrfLr3E="
    },
    "esutils": {
      "version": "1.0.0",
      "resolved": "https://registry.npmjs.org/esutils/-/esutils-1.0.0.tgz",
      "integrity": "sha1-gVHTWOIMisx/t0XnRywAJf5JZXA="
    },
    "etag": {
      "version": "1.8.1",
      "resolved": "https://registry.npmjs.org/etag/-/etag-1.8.1.tgz",
      "integrity": "sha1-Qa4u62XvpiJorr/qg6x9eSmbCIc="
    },
    "event-emitter": {
      "version": "0.3.5",
      "resolved": "https://registry.npmjs.org/event-emitter/-/event-emitter-0.3.5.tgz",
      "integrity": "sha1-34xp7vFkeSPHFXuc6DhAYQsCzDk=",
      "dev": true,
      "requires": {
        "d": "1.0.0",
        "es5-ext": "0.10.38"
      }
    },
    "eventemitter2": {
      "version": "0.4.14",
      "resolved": "https://registry.npmjs.org/eventemitter2/-/eventemitter2-0.4.14.tgz",
      "integrity": "sha1-j2G3XN4BKy6esoTUVFWDtWQ7Yas=",
      "dev": true
    },
    "exit": {
      "version": "0.1.2",
      "resolved": "https://registry.npmjs.org/exit/-/exit-0.1.2.tgz",
      "integrity": "sha1-BjJjj42HfMghB9MKD/8aF8uhzQw=",
      "dev": true
    },
    "exit-hook": {
      "version": "1.1.1",
      "resolved": "https://registry.npmjs.org/exit-hook/-/exit-hook-1.1.1.tgz",
      "integrity": "sha1-8FyiM7SMBdVP/wd2XfhQfpXAL/g=",
      "dev": true
    },
    "express": {
      "version": "4.16.2",
      "resolved": "https://registry.npmjs.org/express/-/express-4.16.2.tgz",
      "integrity": "sha1-41xt/i1kt9ygpc1PIXgb4ymeB2w=",
      "requires": {
        "accepts": "1.3.4",
        "array-flatten": "1.1.1",
        "body-parser": "1.18.2",
        "content-disposition": "0.5.2",
        "content-type": "1.0.4",
        "cookie": "0.3.1",
        "cookie-signature": "1.0.6",
        "debug": "2.6.9",
        "depd": "1.1.2",
        "encodeurl": "1.0.2",
        "escape-html": "1.0.3",
        "etag": "1.8.1",
        "finalhandler": "1.1.0",
        "fresh": "0.5.2",
        "merge-descriptors": "1.0.1",
        "methods": "1.1.2",
        "on-finished": "2.3.0",
        "parseurl": "1.3.2",
        "path-to-regexp": "0.1.7",
        "proxy-addr": "2.0.2",
        "qs": "6.5.1",
        "range-parser": "1.2.0",
        "safe-buffer": "5.1.1",
        "send": "0.16.1",
        "serve-static": "1.13.1",
        "setprototypeof": "1.1.0",
        "statuses": "1.3.1",
        "type-is": "1.6.15",
        "utils-merge": "1.0.1",
        "vary": "1.1.2"
      },
      "dependencies": {
        "body-parser": {
          "version": "1.18.2",
          "resolved": "https://registry.npmjs.org/body-parser/-/body-parser-1.18.2.tgz",
          "integrity": "sha1-h2eKGdhLR9hZuDGZvVm84iKxBFQ=",
          "requires": {
            "bytes": "3.0.0",
            "content-type": "1.0.4",
            "debug": "2.6.9",
            "depd": "1.1.2",
            "http-errors": "1.6.2",
            "iconv-lite": "0.4.19",
            "on-finished": "2.3.0",
            "qs": "6.5.1",
            "raw-body": "2.3.2",
            "type-is": "1.6.15"
          }
        },
        "bytes": {
          "version": "3.0.0",
          "resolved": "https://registry.npmjs.org/bytes/-/bytes-3.0.0.tgz",
          "integrity": "sha1-0ygVQE1olpn4Wk6k+odV3ROpYEg="
        },
        "debug": {
          "version": "2.6.9",
          "resolved": "https://registry.npmjs.org/debug/-/debug-2.6.9.tgz",
          "integrity": "sha512-bC7ElrdJaJnPbAP+1EotYvqZsb3ecl5wi6Bfi6BJTUcNowp6cvspg0jXznRTKDjm/E7AdgFBVeAPVMNcKGsHMA==",
          "requires": {
            "ms": "2.0.0"
          }
        },
        "http-errors": {
          "version": "1.6.2",
          "resolved": "https://registry.npmjs.org/http-errors/-/http-errors-1.6.2.tgz",
          "integrity": "sha1-CgAsyFcHGSp+eUbO7cERVfYOxzY=",
          "requires": {
            "depd": "1.1.1",
            "inherits": "2.0.3",
            "setprototypeof": "1.0.3",
            "statuses": "1.3.1"
          },
          "dependencies": {
            "depd": {
              "version": "1.1.1",
              "resolved": "https://registry.npmjs.org/depd/-/depd-1.1.1.tgz",
              "integrity": "sha1-V4O04cRZ8G+lyif5kfPQbnoxA1k="
            },
            "setprototypeof": {
              "version": "1.0.3",
              "resolved": "https://registry.npmjs.org/setprototypeof/-/setprototypeof-1.0.3.tgz",
              "integrity": "sha1-ZlZ+NwQ+608E2RvWWMDL77VbjgQ="
            }
          }
        },
        "iconv-lite": {
          "version": "0.4.19",
          "resolved": "https://registry.npmjs.org/iconv-lite/-/iconv-lite-0.4.19.tgz",
          "integrity": "sha512-oTZqweIP51xaGPI4uPa56/Pri/480R+mo7SeU+YETByQNhDG55ycFyNLIgta9vXhILrxXDmF7ZGhqZIcuN0gJQ=="
=======
    "iotagent-node-lib": {
      "version": "2.6.0",
      "from": "iotagent-node-lib@>=2.6.0 <2.7.0",
      "resolved": "http://registry.npmjs.org/iotagent-node-lib/-/iotagent-node-lib-2.6.0.tgz",
      "dependencies": {
        "command-shell-lib": {
          "version": "1.0.0",
          "from": "command-shell-lib@1.0.0",
          "resolved": "http://registry.npmjs.org/command-shell-lib/-/command-shell-lib-1.0.0.tgz"
        },
        "jison": {
          "version": "0.4.17",
          "from": "jison@0.4.17",
          "resolved": "http://registry.npmjs.org/jison/-/jison-0.4.17.tgz",
          "dependencies": {
            "JSONSelect": {
              "version": "0.4.0",
              "from": "JSONSelect@0.4.0",
              "resolved": "http://registry.npmjs.org/JSONSelect/-/JSONSelect-0.4.0.tgz"
            },
            "esprima": {
              "version": "1.1.1",
              "from": "esprima@>=1.1.0 <1.2.0",
              "resolved": "https://registry.npmjs.org/esprima/-/esprima-1.1.1.tgz"
            },
            "escodegen": {
              "version": "1.3.3",
              "from": "escodegen@>=1.3.0 <1.4.0",
              "resolved": "https://registry.npmjs.org/escodegen/-/escodegen-1.3.3.tgz",
              "dependencies": {
                "esutils": {
                  "version": "1.0.0",
                  "from": "esutils@>=1.0.0 <1.1.0",
                  "resolved": "https://registry.npmjs.org/esutils/-/esutils-1.0.0.tgz"
                },
                "estraverse": {
                  "version": "1.5.1",
                  "from": "estraverse@>=1.5.0 <1.6.0",
                  "resolved": "https://registry.npmjs.org/estraverse/-/estraverse-1.5.1.tgz"
                },
                "source-map": {
                  "version": "0.1.43",
                  "from": "source-map@>=0.1.33 <0.2.0",
                  "resolved": "https://registry.npmjs.org/source-map/-/source-map-0.1.43.tgz",
                  "dependencies": {
                    "amdefine": {
                      "version": "1.0.1",
                      "from": "amdefine@>=0.0.4",
                      "resolved": "https://registry.npmjs.org/amdefine/-/amdefine-1.0.1.tgz"
                    }
                  }
                }
              }
            },
            "jison-lex": {
              "version": "0.3.4",
              "from": "jison-lex@>=0.3.0 <0.4.0",
              "resolved": "https://registry.npmjs.org/jison-lex/-/jison-lex-0.3.4.tgz"
            },
            "ebnf-parser": {
              "version": "0.1.10",
              "from": "ebnf-parser@0.1.10",
              "resolved": "http://registry.npmjs.org/ebnf-parser/-/ebnf-parser-0.1.10.tgz"
            },
            "lex-parser": {
              "version": "0.1.4",
              "from": "lex-parser@>=0.1.3 <0.2.0",
              "resolved": "https://registry.npmjs.org/lex-parser/-/lex-parser-0.1.4.tgz"
            },
            "nomnom": {
              "version": "1.5.2",
              "from": "nomnom@1.5.2",
              "resolved": "http://registry.npmjs.org/nomnom/-/nomnom-1.5.2.tgz",
              "dependencies": {
                "underscore": {
                  "version": "1.1.7",
                  "from": "underscore@>=1.1.0 <1.2.0",
                  "resolved": "https://registry.npmjs.org/underscore/-/underscore-1.1.7.tgz"
                },
                "colors": {
                  "version": "0.5.1",
                  "from": "colors@>=0.5.0 <0.6.0",
                  "resolved": "https://registry.npmjs.org/colors/-/colors-0.5.1.tgz"
                }
              }
            },
            "cjson": {
              "version": "0.3.0",
              "from": "cjson@0.3.0",
              "resolved": "http://registry.npmjs.org/cjson/-/cjson-0.3.0.tgz",
              "dependencies": {
                "jsonlint": {
                  "version": "1.6.0",
                  "from": "jsonlint@1.6.0",
                  "resolved": "http://registry.npmjs.org/jsonlint/-/jsonlint-1.6.0.tgz",
                  "dependencies": {
                    "JSV": {
                      "version": "4.0.2",
                      "from": "JSV@>=4.0.0",
                      "resolved": "https://registry.npmjs.org/JSV/-/JSV-4.0.2.tgz"
                    }
                  }
                }
              }
            }
          }
        },
        "logops": {
          "version": "1.0.0",
          "from": "logops@1.0.0",
          "resolved": "https://registry.npmjs.org/logops/-/logops-1.0.0.tgz",
          "dependencies": {
            "colors": {
              "version": "1.1.2",
              "from": "colors@>=1.1.2 <2.0.0",
              "resolved": "https://registry.npmjs.org/colors/-/colors-1.1.2.tgz"
            },
            "json-stringify-safe": {
              "version": "5.0.1",
              "from": "json-stringify-safe@>=5.0.1 <6.0.0",
              "resolved": "https://registry.npmjs.org/json-stringify-safe/-/json-stringify-safe-5.0.1.tgz"
            },
            "lodash": {
              "version": "4.17.5",
              "from": "lodash@>=4.1.0 <5.0.0",
              "resolved": "http://registry.npmjs.org/lodash/-/lodash-4.17.5.tgz"
            },
            "serr": {
              "version": "0.3.0",
              "from": "serr@>=0.3.0 <0.4.0",
              "resolved": "https://registry.npmjs.org/serr/-/serr-0.3.0.tgz"
            }
          }
        },
        "mongoose": {
          "version": "4.13.3",
          "from": "mongoose@4.13.3",
          "resolved": "http://registry.npmjs.org/mongoose/-/mongoose-4.13.3.tgz",
          "dependencies": {
            "async": {
              "version": "2.1.4",
              "from": "async@2.1.4",
              "resolved": "http://registry.npmjs.org/async/-/async-2.1.4.tgz",
              "dependencies": {
                "lodash": {
                  "version": "4.17.5",
                  "from": "lodash@>=4.14.0 <5.0.0",
                  "resolved": "http://registry.npmjs.org/lodash/-/lodash-4.17.5.tgz"
                }
              }
            },
            "bson": {
              "version": "1.0.4",
              "from": "bson@>=1.0.4 <1.1.0",
              "resolved": "http://registry.npmjs.org/bson/-/bson-1.0.4.tgz"
            },
            "hooks-fixed": {
              "version": "2.0.2",
              "from": "hooks-fixed@2.0.2",
              "resolved": "http://registry.npmjs.org/hooks-fixed/-/hooks-fixed-2.0.2.tgz"
            },
            "kareem": {
              "version": "1.5.0",
              "from": "kareem@1.5.0",
              "resolved": "http://registry.npmjs.org/kareem/-/kareem-1.5.0.tgz"
            },
            "lodash.get": {
              "version": "4.4.2",
              "from": "lodash.get@4.4.2",
              "resolved": "http://registry.npmjs.org/lodash.get/-/lodash.get-4.4.2.tgz"
            },
            "mongodb": {
              "version": "2.2.33",
              "from": "mongodb@2.2.33",
              "resolved": "http://registry.npmjs.org/mongodb/-/mongodb-2.2.33.tgz",
              "dependencies": {
                "es6-promise": {
                  "version": "3.2.1",
                  "from": "es6-promise@3.2.1",
                  "resolved": "http://registry.npmjs.org/es6-promise/-/es6-promise-3.2.1.tgz"
                },
                "mongodb-core": {
                  "version": "2.1.17",
                  "from": "mongodb-core@2.1.17",
                  "resolved": "http://registry.npmjs.org/mongodb-core/-/mongodb-core-2.1.17.tgz",
                  "dependencies": {
                    "require_optional": {
                      "version": "1.0.1",
                      "from": "require_optional@>=1.0.0 <1.1.0",
                      "resolved": "https://registry.npmjs.org/require_optional/-/require_optional-1.0.1.tgz",
                      "dependencies": {
                        "semver": {
                          "version": "5.5.0",
                          "from": "semver@>=5.1.0 <6.0.0",
                          "resolved": "http://registry.npmjs.org/semver/-/semver-5.5.0.tgz"
                        },
                        "resolve-from": {
                          "version": "2.0.0",
                          "from": "resolve-from@>=2.0.0 <3.0.0",
                          "resolved": "https://registry.npmjs.org/resolve-from/-/resolve-from-2.0.0.tgz"
                        }
                      }
                    }
                  }
                },
                "readable-stream": {
                  "version": "2.2.7",
                  "from": "readable-stream@2.2.7",
                  "resolved": "http://registry.npmjs.org/readable-stream/-/readable-stream-2.2.7.tgz",
                  "dependencies": {
                    "buffer-shims": {
                      "version": "1.0.0",
                      "from": "buffer-shims@>=1.0.0 <1.1.0",
                      "resolved": "https://registry.npmjs.org/buffer-shims/-/buffer-shims-1.0.0.tgz"
                    },
                    "core-util-is": {
                      "version": "1.0.2",
                      "from": "core-util-is@>=1.0.0 <1.1.0",
                      "resolved": "https://registry.npmjs.org/core-util-is/-/core-util-is-1.0.2.tgz"
                    },
                    "isarray": {
                      "version": "1.0.0",
                      "from": "isarray@>=1.0.0 <1.1.0",
                      "resolved": "https://registry.npmjs.org/isarray/-/isarray-1.0.0.tgz"
                    },
                    "inherits": {
                      "version": "2.0.3",
                      "from": "inherits@>=2.0.1 <2.1.0",
                      "resolved": "https://registry.npmjs.org/inherits/-/inherits-2.0.3.tgz"
                    },
                    "process-nextick-args": {
                      "version": "1.0.7",
                      "from": "process-nextick-args@>=1.0.6 <1.1.0",
                      "resolved": "https://registry.npmjs.org/process-nextick-args/-/process-nextick-args-1.0.7.tgz"
                    },
                    "string_decoder": {
                      "version": "1.0.3",
                      "from": "string_decoder@>=1.0.0 <1.1.0",
                      "resolved": "https://registry.npmjs.org/string_decoder/-/string_decoder-1.0.3.tgz",
                      "dependencies": {
                        "safe-buffer": {
                          "version": "5.1.1",
                          "from": "safe-buffer@>=5.1.1 <5.2.0",
                          "resolved": "http://registry.npmjs.org/safe-buffer/-/safe-buffer-5.1.1.tgz"
                        }
                      }
                    },
                    "util-deprecate": {
                      "version": "1.0.2",
                      "from": "util-deprecate@>=1.0.1 <1.1.0",
                      "resolved": "https://registry.npmjs.org/util-deprecate/-/util-deprecate-1.0.2.tgz"
                    }
                  }
                }
              }
            },
            "mpath": {
              "version": "0.3.0",
              "from": "mpath@0.3.0",
              "resolved": "http://registry.npmjs.org/mpath/-/mpath-0.3.0.tgz"
            },
            "mpromise": {
              "version": "0.5.5",
              "from": "mpromise@0.5.5",
              "resolved": "http://registry.npmjs.org/mpromise/-/mpromise-0.5.5.tgz"
            },
            "mquery": {
              "version": "2.3.2",
              "from": "mquery@2.3.2",
              "resolved": "http://registry.npmjs.org/mquery/-/mquery-2.3.2.tgz",
              "dependencies": {
                "bluebird": {
                  "version": "3.5.1",
                  "from": "bluebird@>=3.5.0 <4.0.0",
                  "resolved": "https://registry.npmjs.org/bluebird/-/bluebird-3.5.1.tgz"
                },
                "debug": {
                  "version": "2.6.9",
                  "from": "debug@>=2.6.9 <3.0.0",
                  "resolved": "https://registry.npmjs.org/debug/-/debug-2.6.9.tgz"
                },
                "sliced": {
                  "version": "0.0.5",
                  "from": "sliced@0.0.5",
                  "resolved": "https://registry.npmjs.org/sliced/-/sliced-0.0.5.tgz"
                }
              }
            },
            "ms": {
              "version": "2.0.0",
              "from": "ms@2.0.0",
              "resolved": "https://registry.npmjs.org/ms/-/ms-2.0.0.tgz"
            },
            "muri": {
              "version": "1.3.0",
              "from": "muri@1.3.0",
              "resolved": "http://registry.npmjs.org/muri/-/muri-1.3.0.tgz"
            },
            "regexp-clone": {
              "version": "0.0.1",
              "from": "regexp-clone@0.0.1",
              "resolved": "http://registry.npmjs.org/regexp-clone/-/regexp-clone-0.0.1.tgz"
            },
            "sliced": {
              "version": "1.0.1",
              "from": "sliced@1.0.1",
              "resolved": "http://registry.npmjs.org/sliced/-/sliced-1.0.1.tgz"
            }
          }
        },
        "mu2": {
          "version": "0.5.21",
          "from": "mu2@>=0.5.20 <0.6.0",
          "resolved": "https://registry.npmjs.org/mu2/-/mu2-0.5.21.tgz"
        },
        "mustache": {
          "version": "2.2.1",
          "from": "mustache@2.2.1",
          "resolved": "http://registry.npmjs.org/mustache/-/mustache-2.2.1.tgz"
>>>>>>> 0eba886e
        },
        "ms": {
          "version": "2.0.0",
          "resolved": "https://registry.npmjs.org/ms/-/ms-2.0.0.tgz",
          "integrity": "sha1-VgiurfwAvmwpAd9fmGF4jeDVl8g="
        },
<<<<<<< HEAD
        "qs": {
          "version": "6.5.1",
          "resolved": "https://registry.npmjs.org/qs/-/qs-6.5.1.tgz",
          "integrity": "sha512-eRzhrN1WSINYCDCbrz796z37LOe3m5tmW7RQf6oBntukAG1nmovJvhnwHHRMAfeoItc1m2Hk02WER2aQ/iqs+A=="
=======
        "request": {
          "version": "2.81.0",
          "from": "request@>=2.39.0 <=2.81.0",
          "resolved": "http://registry.npmjs.org/request/-/request-2.81.0.tgz",
          "dependencies": {
            "aws-sign2": {
              "version": "0.6.0",
              "from": "aws-sign2@>=0.6.0 <0.7.0",
              "resolved": "http://registry.npmjs.org/aws-sign2/-/aws-sign2-0.6.0.tgz"
            },
            "aws4": {
              "version": "1.6.0",
              "from": "aws4@>=1.2.1 <2.0.0",
              "resolved": "https://registry.npmjs.org/aws4/-/aws4-1.6.0.tgz"
            },
            "caseless": {
              "version": "0.12.0",
              "from": "caseless@>=0.12.0 <0.13.0",
              "resolved": "https://registry.npmjs.org/caseless/-/caseless-0.12.0.tgz"
            },
            "combined-stream": {
              "version": "1.0.6",
              "from": "combined-stream@>=1.0.5 <1.1.0",
              "resolved": "http://registry.npmjs.org/combined-stream/-/combined-stream-1.0.6.tgz",
              "dependencies": {
                "delayed-stream": {
                  "version": "1.0.0",
                  "from": "delayed-stream@>=1.0.0 <1.1.0",
                  "resolved": "https://registry.npmjs.org/delayed-stream/-/delayed-stream-1.0.0.tgz"
                }
              }
            },
            "extend": {
              "version": "3.0.1",
              "from": "extend@>=3.0.0 <3.1.0",
              "resolved": "https://registry.npmjs.org/extend/-/extend-3.0.1.tgz"
            },
            "forever-agent": {
              "version": "0.6.1",
              "from": "forever-agent@>=0.6.1 <0.7.0",
              "resolved": "https://registry.npmjs.org/forever-agent/-/forever-agent-0.6.1.tgz"
            },
            "form-data": {
              "version": "2.1.4",
              "from": "form-data@>=2.1.1 <2.2.0",
              "resolved": "http://registry.npmjs.org/form-data/-/form-data-2.1.4.tgz",
              "dependencies": {
                "asynckit": {
                  "version": "0.4.0",
                  "from": "asynckit@>=0.4.0 <0.5.0",
                  "resolved": "https://registry.npmjs.org/asynckit/-/asynckit-0.4.0.tgz"
                }
              }
            },
            "har-validator": {
              "version": "4.2.1",
              "from": "har-validator@>=4.2.1 <4.3.0",
              "resolved": "http://registry.npmjs.org/har-validator/-/har-validator-4.2.1.tgz",
              "dependencies": {
                "ajv": {
                  "version": "4.11.8",
                  "from": "ajv@>=4.9.1 <5.0.0",
                  "resolved": "http://registry.npmjs.org/ajv/-/ajv-4.11.8.tgz",
                  "dependencies": {
                    "co": {
                      "version": "4.6.0",
                      "from": "co@>=4.6.0 <5.0.0",
                      "resolved": "https://registry.npmjs.org/co/-/co-4.6.0.tgz"
                    },
                    "json-stable-stringify": {
                      "version": "1.0.1",
                      "from": "json-stable-stringify@>=1.0.1 <2.0.0",
                      "resolved": "https://registry.npmjs.org/json-stable-stringify/-/json-stable-stringify-1.0.1.tgz",
                      "dependencies": {
                        "jsonify": {
                          "version": "0.0.0",
                          "from": "jsonify@>=0.0.0 <0.1.0",
                          "resolved": "https://registry.npmjs.org/jsonify/-/jsonify-0.0.0.tgz"
                        }
                      }
                    }
                  }
                },
                "har-schema": {
                  "version": "1.0.5",
                  "from": "har-schema@>=1.0.5 <2.0.0",
                  "resolved": "http://registry.npmjs.org/har-schema/-/har-schema-1.0.5.tgz"
                }
              }
            },
            "hawk": {
              "version": "3.1.3",
              "from": "hawk@>=3.1.3 <3.2.0",
              "resolved": "http://registry.npmjs.org/hawk/-/hawk-3.1.3.tgz",
              "dependencies": {
                "hoek": {
                  "version": "2.16.3",
                  "from": "hoek@>=2.0.0 <3.0.0",
                  "resolved": "http://registry.npmjs.org/hoek/-/hoek-2.16.3.tgz"
                },
                "boom": {
                  "version": "2.10.1",
                  "from": "boom@>=2.0.0 <3.0.0",
                  "resolved": "http://registry.npmjs.org/boom/-/boom-2.10.1.tgz"
                },
                "cryptiles": {
                  "version": "2.0.5",
                  "from": "cryptiles@>=2.0.0 <3.0.0",
                  "resolved": "http://registry.npmjs.org/cryptiles/-/cryptiles-2.0.5.tgz"
                },
                "sntp": {
                  "version": "1.0.9",
                  "from": "sntp@>=1.0.0 <2.0.0",
                  "resolved": "http://registry.npmjs.org/sntp/-/sntp-1.0.9.tgz"
                }
              }
            },
            "http-signature": {
              "version": "1.1.1",
              "from": "http-signature@>=1.1.0 <1.2.0",
              "resolved": "http://registry.npmjs.org/http-signature/-/http-signature-1.1.1.tgz",
              "dependencies": {
                "assert-plus": {
                  "version": "0.2.0",
                  "from": "assert-plus@>=0.2.0 <0.3.0",
                  "resolved": "http://registry.npmjs.org/assert-plus/-/assert-plus-0.2.0.tgz"
                },
                "jsprim": {
                  "version": "1.4.1",
                  "from": "jsprim@>=1.2.2 <2.0.0",
                  "resolved": "https://registry.npmjs.org/jsprim/-/jsprim-1.4.1.tgz",
                  "dependencies": {
                    "assert-plus": {
                      "version": "1.0.0",
                      "from": "assert-plus@1.0.0",
                      "resolved": "https://registry.npmjs.org/assert-plus/-/assert-plus-1.0.0.tgz"
                    },
                    "extsprintf": {
                      "version": "1.3.0",
                      "from": "extsprintf@1.3.0",
                      "resolved": "http://registry.npmjs.org/extsprintf/-/extsprintf-1.3.0.tgz"
                    },
                    "json-schema": {
                      "version": "0.2.3",
                      "from": "json-schema@0.2.3",
                      "resolved": "http://registry.npmjs.org/json-schema/-/json-schema-0.2.3.tgz"
                    },
                    "verror": {
                      "version": "1.10.0",
                      "from": "verror@1.10.0",
                      "resolved": "http://registry.npmjs.org/verror/-/verror-1.10.0.tgz",
                      "dependencies": {
                        "core-util-is": {
                          "version": "1.0.2",
                          "from": "core-util-is@1.0.2",
                          "resolved": "https://registry.npmjs.org/core-util-is/-/core-util-is-1.0.2.tgz"
                        }
                      }
                    }
                  }
                },
                "sshpk": {
                  "version": "1.13.1",
                  "from": "sshpk@>=1.7.0 <2.0.0",
                  "resolved": "https://registry.npmjs.org/sshpk/-/sshpk-1.13.1.tgz",
                  "dependencies": {
                    "asn1": {
                      "version": "0.2.3",
                      "from": "asn1@>=0.2.3 <0.3.0",
                      "resolved": "https://registry.npmjs.org/asn1/-/asn1-0.2.3.tgz"
                    },
                    "assert-plus": {
                      "version": "1.0.0",
                      "from": "assert-plus@>=1.0.0 <2.0.0",
                      "resolved": "https://registry.npmjs.org/assert-plus/-/assert-plus-1.0.0.tgz"
                    },
                    "dashdash": {
                      "version": "1.14.1",
                      "from": "dashdash@>=1.12.0 <2.0.0",
                      "resolved": "https://registry.npmjs.org/dashdash/-/dashdash-1.14.1.tgz"
                    },
                    "getpass": {
                      "version": "0.1.7",
                      "from": "getpass@>=0.1.1 <0.2.0",
                      "resolved": "https://registry.npmjs.org/getpass/-/getpass-0.1.7.tgz"
                    },
                    "jsbn": {
                      "version": "0.1.1",
                      "from": "jsbn@>=0.1.0 <0.2.0",
                      "resolved": "https://registry.npmjs.org/jsbn/-/jsbn-0.1.1.tgz"
                    },
                    "tweetnacl": {
                      "version": "0.14.5",
                      "from": "tweetnacl@>=0.14.0 <0.15.0",
                      "resolved": "https://registry.npmjs.org/tweetnacl/-/tweetnacl-0.14.5.tgz"
                    },
                    "ecc-jsbn": {
                      "version": "0.1.1",
                      "from": "ecc-jsbn@>=0.1.1 <0.2.0",
                      "resolved": "https://registry.npmjs.org/ecc-jsbn/-/ecc-jsbn-0.1.1.tgz"
                    },
                    "bcrypt-pbkdf": {
                      "version": "1.0.1",
                      "from": "bcrypt-pbkdf@>=1.0.0 <2.0.0",
                      "resolved": "https://registry.npmjs.org/bcrypt-pbkdf/-/bcrypt-pbkdf-1.0.1.tgz"
                    }
                  }
                }
              }
            },
            "is-typedarray": {
              "version": "1.0.0",
              "from": "is-typedarray@>=1.0.0 <1.1.0",
              "resolved": "https://registry.npmjs.org/is-typedarray/-/is-typedarray-1.0.0.tgz"
            },
            "isstream": {
              "version": "0.1.2",
              "from": "isstream@>=0.1.2 <0.2.0",
              "resolved": "https://registry.npmjs.org/isstream/-/isstream-0.1.2.tgz"
            },
            "json-stringify-safe": {
              "version": "5.0.1",
              "from": "json-stringify-safe@>=5.0.1 <5.1.0",
              "resolved": "https://registry.npmjs.org/json-stringify-safe/-/json-stringify-safe-5.0.1.tgz"
            },
            "mime-types": {
              "version": "2.1.18",
              "from": "mime-types@>=2.1.7 <2.2.0",
              "resolved": "http://registry.npmjs.org/mime-types/-/mime-types-2.1.18.tgz",
              "dependencies": {
                "mime-db": {
                  "version": "1.33.0",
                  "from": "mime-db@>=1.33.0 <1.34.0",
                  "resolved": "http://registry.npmjs.org/mime-db/-/mime-db-1.33.0.tgz"
                }
              }
            },
            "oauth-sign": {
              "version": "0.8.2",
              "from": "oauth-sign@>=0.8.1 <0.9.0",
              "resolved": "https://registry.npmjs.org/oauth-sign/-/oauth-sign-0.8.2.tgz"
            },
            "performance-now": {
              "version": "0.2.0",
              "from": "performance-now@>=0.2.0 <0.3.0",
              "resolved": "http://registry.npmjs.org/performance-now/-/performance-now-0.2.0.tgz"
            },
            "qs": {
              "version": "6.4.0",
              "from": "qs@>=6.4.0 <6.5.0",
              "resolved": "http://registry.npmjs.org/qs/-/qs-6.4.0.tgz"
            },
            "safe-buffer": {
              "version": "5.1.1",
              "from": "safe-buffer@>=5.0.1 <6.0.0",
              "resolved": "http://registry.npmjs.org/safe-buffer/-/safe-buffer-5.1.1.tgz"
            },
            "stringstream": {
              "version": "0.0.5",
              "from": "stringstream@>=0.0.4 <0.1.0",
              "resolved": "https://registry.npmjs.org/stringstream/-/stringstream-0.0.5.tgz"
            },
            "tough-cookie": {
              "version": "2.3.3",
              "from": "tough-cookie@>=2.3.0 <2.4.0",
              "resolved": "https://registry.npmjs.org/tough-cookie/-/tough-cookie-2.3.3.tgz",
              "dependencies": {
                "punycode": {
                  "version": "1.4.1",
                  "from": "punycode@>=1.4.1 <2.0.0",
                  "resolved": "https://registry.npmjs.org/punycode/-/punycode-1.4.1.tgz"
                }
              }
            },
            "tunnel-agent": {
              "version": "0.6.0",
              "from": "tunnel-agent@>=0.6.0 <0.7.0",
              "resolved": "https://registry.npmjs.org/tunnel-agent/-/tunnel-agent-0.6.0.tgz"
            },
            "uuid": {
              "version": "3.2.1",
              "from": "uuid@>=3.0.0 <4.0.0",
              "resolved": "http://registry.npmjs.org/uuid/-/uuid-3.2.1.tgz"
            }
          }
        },
        "revalidator": {
          "version": "0.3.1",
          "from": "revalidator@>=0.3.1 <0.4.0",
          "resolved": "https://registry.npmjs.org/revalidator/-/revalidator-0.3.1.tgz"
>>>>>>> 0eba886e
        },
        "raw-body": {
          "version": "2.3.2",
          "resolved": "https://registry.npmjs.org/raw-body/-/raw-body-2.3.2.tgz",
          "integrity": "sha1-vNYMd9Prk83gBQKVw/N5OJvIj4k=",
          "requires": {
            "bytes": "3.0.0",
            "http-errors": "1.6.2",
            "iconv-lite": "0.4.19",
            "unpipe": "1.0.0"
          }
        },
<<<<<<< HEAD
        "statuses": {
          "version": "1.3.1",
          "resolved": "https://registry.npmjs.org/statuses/-/statuses-1.3.1.tgz",
          "integrity": "sha1-+vUbnrdKrvOzrPStX2Gr8ky3uT4="
        }
      }
    },
    "extend": {
      "version": "3.0.1",
      "resolved": "https://registry.npmjs.org/extend/-/extend-3.0.1.tgz",
      "integrity": "sha1-p1Xqe8Gt/MWjHOfnYtuq3F5jZEQ="
    },
    "extsprintf": {
      "version": "1.3.0",
      "resolved": "https://registry.npmjs.org/extsprintf/-/extsprintf-1.3.0.tgz",
      "integrity": "sha1-lpGEQOMEGnpBT4xS48V06zw+HgU="
    },
    "fast-levenshtein": {
      "version": "2.0.6",
      "resolved": "https://registry.npmjs.org/fast-levenshtein/-/fast-levenshtein-2.0.6.tgz",
      "integrity": "sha1-PYpcZog6FqMMqGQ+hR8Zuqd5eRc=",
      "dev": true
    },
    "faye-websocket": {
      "version": "0.4.4",
      "resolved": "https://registry.npmjs.org/faye-websocket/-/faye-websocket-0.4.4.tgz",
      "integrity": "sha1-wUxbO/FNdBf/v9mQwKdJXNnzN7w=",
      "dev": true
    },
    "figures": {
      "version": "1.7.0",
      "resolved": "https://registry.npmjs.org/figures/-/figures-1.7.0.tgz",
      "integrity": "sha1-y+Hjr/zxzUS4DK3+0o3Hk6lwHS4=",
      "dev": true,
      "requires": {
        "escape-string-regexp": "1.0.5",
        "object-assign": "4.1.1"
      }
    },
    "file-entry-cache": {
      "version": "1.3.1",
      "resolved": "https://registry.npmjs.org/file-entry-cache/-/file-entry-cache-1.3.1.tgz",
      "integrity": "sha1-RMYepgeuS+nBQC9B9EJwy/4zT/g=",
      "dev": true,
      "requires": {
        "flat-cache": "1.3.0",
        "object-assign": "4.1.1"
      }
    },
    "fileset": {
      "version": "0.1.8",
      "resolved": "https://registry.npmjs.org/fileset/-/fileset-0.1.8.tgz",
      "integrity": "sha1-UGuRqTluqn4y+0KoQHfHoMc2t0E=",
      "dev": true,
      "requires": {
        "glob": "3.1.21",
        "minimatch": "0.2.14"
      }
    },
    "fill-keys": {
      "version": "1.0.2",
      "resolved": "https://registry.npmjs.org/fill-keys/-/fill-keys-1.0.2.tgz",
      "integrity": "sha1-mo+jb06K1jTjv2tPPIiCVRRS6yA=",
      "dev": true,
      "requires": {
        "is-object": "1.0.1",
        "merge-descriptors": "1.0.1"
      }
    },
    "finalhandler": {
      "version": "1.1.0",
      "resolved": "https://registry.npmjs.org/finalhandler/-/finalhandler-1.1.0.tgz",
      "integrity": "sha1-zgtoVbRYU+eRsvzGgARtiCU91/U=",
      "requires": {
        "debug": "2.6.9",
        "encodeurl": "1.0.2",
        "escape-html": "1.0.3",
        "on-finished": "2.3.0",
        "parseurl": "1.3.2",
        "statuses": "1.3.1",
        "unpipe": "1.0.0"
      },
=======
        "xmldom": {
          "version": "0.1.19",
          "from": "xmldom@0.1.19",
          "resolved": "http://registry.npmjs.org/xmldom/-/xmldom-0.1.19.tgz"
        }
      }
    },
    "logops": {
      "version": "1.0.0-alpha.7",
      "from": "logops@1.0.0-alpha.7",
      "resolved": "http://registry.npmjs.org/logops/-/logops-1.0.0-alpha.7.tgz",
>>>>>>> 0eba886e
      "dependencies": {
        "debug": {
          "version": "2.6.9",
          "resolved": "https://registry.npmjs.org/debug/-/debug-2.6.9.tgz",
          "integrity": "sha512-bC7ElrdJaJnPbAP+1EotYvqZsb3ecl5wi6Bfi6BJTUcNowp6cvspg0jXznRTKDjm/E7AdgFBVeAPVMNcKGsHMA==",
          "requires": {
            "ms": "2.0.0"
          }
        },
        "ms": {
          "version": "2.0.0",
          "resolved": "https://registry.npmjs.org/ms/-/ms-2.0.0.tgz",
          "integrity": "sha1-VgiurfwAvmwpAd9fmGF4jeDVl8g="
        },
<<<<<<< HEAD
        "statuses": {
          "version": "1.3.1",
          "resolved": "https://registry.npmjs.org/statuses/-/statuses-1.3.1.tgz",
          "integrity": "sha1-+vUbnrdKrvOzrPStX2Gr8ky3uT4="
        }
      }
    },
    "find-up": {
      "version": "1.1.2",
      "resolved": "https://registry.npmjs.org/find-up/-/find-up-1.1.2.tgz",
      "integrity": "sha1-ay6YIrGizgpgq2TWEOzK1TyyTQ8=",
      "requires": {
        "path-exists": "2.1.0",
        "pinkie-promise": "2.0.1"
      }
    },
    "findup-sync": {
      "version": "0.1.3",
      "resolved": "https://registry.npmjs.org/findup-sync/-/findup-sync-0.1.3.tgz",
      "integrity": "sha1-fz56l7gjksZTvwZYm9hRkOk8NoM=",
      "dev": true,
      "requires": {
        "glob": "3.2.11",
        "lodash": "2.4.2"
      },
      "dependencies": {
        "glob": {
          "version": "3.2.11",
          "resolved": "https://registry.npmjs.org/glob/-/glob-3.2.11.tgz",
          "integrity": "sha1-Spc/Y1uRkPcV0QmH1cAP0oFevj0=",
          "dev": true,
          "requires": {
            "inherits": "2.0.3",
            "minimatch": "0.3.0"
          }
        },
        "lodash": {
          "version": "2.4.2",
          "resolved": "https://registry.npmjs.org/lodash/-/lodash-2.4.2.tgz",
          "integrity": "sha1-+t2DS5aDBz2hebPq5tnA0VBT9z4=",
          "dev": true
        },
        "minimatch": {
          "version": "0.3.0",
          "resolved": "https://registry.npmjs.org/minimatch/-/minimatch-0.3.0.tgz",
          "integrity": "sha1-J12O2qxPG7MyZHIInnlJyDlGmd0=",
          "dev": true,
          "requires": {
            "lru-cache": "2.7.3",
            "sigmund": "1.0.1"
          }
        }
      }
    },
    "flat-cache": {
      "version": "1.3.0",
      "resolved": "https://registry.npmjs.org/flat-cache/-/flat-cache-1.3.0.tgz",
      "integrity": "sha1-0wMLMrOBVPTjt+nHCfSQ9++XxIE=",
      "dev": true,
      "requires": {
        "circular-json": "0.3.3",
        "del": "2.2.2",
        "graceful-fs": "4.1.11",
        "write": "0.2.1"
      }
    },
    "forever-agent": {
      "version": "0.6.1",
      "resolved": "https://registry.npmjs.org/forever-agent/-/forever-agent-0.6.1.tgz",
      "integrity": "sha1-+8cfDEGt6zf5bFd60e1C2P2sypE="
    },
    "form-data": {
      "version": "2.1.4",
      "resolved": "https://registry.npmjs.org/form-data/-/form-data-2.1.4.tgz",
      "integrity": "sha1-M8GDrPGTJ27KqYFDpp6Uv+4XUNE=",
      "requires": {
        "asynckit": "0.4.0",
        "combined-stream": "1.0.5",
        "mime-types": "2.1.17"
      }
    },
    "formatio": {
      "version": "1.1.1",
      "resolved": "https://registry.npmjs.org/formatio/-/formatio-1.1.1.tgz",
      "integrity": "sha1-XtPM1jZVEJc4NGXZlhmRAOhhYek=",
      "dev": true,
      "requires": {
        "samsam": "1.1.2"
      }
    },
    "forwarded": {
      "version": "0.1.2",
      "resolved": "https://registry.npmjs.org/forwarded/-/forwarded-0.1.2.tgz",
      "integrity": "sha1-mMI9qxF1ZXuMBXPozszZGw/xjIQ="
    },
    "fresh": {
      "version": "0.5.2",
      "resolved": "https://registry.npmjs.org/fresh/-/fresh-0.5.2.tgz",
      "integrity": "sha1-PYyt2Q2XZWn6g1qx+OSyOhBWBac="
    },
    "fs-extra": {
      "version": "0.30.0",
      "resolved": "https://registry.npmjs.org/fs-extra/-/fs-extra-0.30.0.tgz",
      "integrity": "sha1-8jP/zAjU2n1DLapEl3aYnbHfk/A=",
      "dev": true,
      "requires": {
        "graceful-fs": "4.1.11",
        "jsonfile": "2.4.0",
        "klaw": "1.3.1",
        "path-is-absolute": "1.0.1",
        "rimraf": "2.2.8"
      }
    },
    "fs.realpath": {
      "version": "1.0.0",
      "resolved": "https://registry.npmjs.org/fs.realpath/-/fs.realpath-1.0.0.tgz",
      "integrity": "sha1-FQStJSMVjKpA20onh8sBQRmU6k8=",
      "dev": true
    },
    "gaze": {
      "version": "0.5.2",
      "resolved": "https://registry.npmjs.org/gaze/-/gaze-0.5.2.tgz",
      "integrity": "sha1-QLcJU30k0dRXZ9takIaJ3+aaxE8=",
      "dev": true,
      "requires": {
        "globule": "0.1.0"
      }
    },
    "generate-function": {
      "version": "2.0.0",
      "resolved": "https://registry.npmjs.org/generate-function/-/generate-function-2.0.0.tgz",
      "integrity": "sha1-aFj+fAlpt9TpCTM3ZHrHn2DfvnQ=",
      "dev": true
    },
    "generate-object-property": {
      "version": "1.2.0",
      "resolved": "https://registry.npmjs.org/generate-object-property/-/generate-object-property-1.2.0.tgz",
      "integrity": "sha1-nA4cQDCM6AT0eDYYuTf6iPmdUNA=",
      "dev": true,
      "requires": {
        "is-property": "1.0.2"
      }
    },
    "get-stdin": {
      "version": "4.0.1",
      "resolved": "https://registry.npmjs.org/get-stdin/-/get-stdin-4.0.1.tgz",
      "integrity": "sha1-uWjGsKBDhDJJAui/Gl3zJXmkUP4="
    },
    "getobject": {
      "version": "0.1.0",
      "resolved": "https://registry.npmjs.org/getobject/-/getobject-0.1.0.tgz",
      "integrity": "sha1-BHpEl4n6Fg0Bj1SG7ZEyC27HiFw=",
      "dev": true
    },
    "getpass": {
      "version": "0.1.7",
      "resolved": "https://registry.npmjs.org/getpass/-/getpass-0.1.7.tgz",
      "integrity": "sha1-Xv+OPmhNVprkyysSgmBOi6YhSfo=",
      "requires": {
        "assert-plus": "1.0.0"
      },
=======
        "serr": {
          "version": "0.2.0",
          "from": "serr@>=0.2.0 <0.3.0",
          "resolved": "https://registry.npmjs.org/serr/-/serr-0.2.0.tgz",
          "dependencies": {
            "lodash.isfunction": {
              "version": "3.0.9",
              "from": "lodash.isfunction@>=3.0.6 <4.0.0",
              "resolved": "http://registry.npmjs.org/lodash.isfunction/-/lodash.isfunction-3.0.9.tgz"
            },
            "lodash.isobject": {
              "version": "3.0.2",
              "from": "lodash.isobject@>=3.0.2 <4.0.0",
              "resolved": "https://registry.npmjs.org/lodash.isobject/-/lodash.isobject-3.0.2.tgz"
            }
          }
        }
      }
    },
    "mongodb": {
      "version": "2.2.10",
      "from": "mongodb@2.2.10",
      "resolved": "http://registry.npmjs.org/mongodb/-/mongodb-2.2.10.tgz",
      "dependencies": {
        "es6-promise": {
          "version": "3.2.1",
          "from": "es6-promise@3.2.1",
          "resolved": "http://registry.npmjs.org/es6-promise/-/es6-promise-3.2.1.tgz"
        },
        "mongodb-core": {
          "version": "2.0.12",
          "from": "mongodb-core@2.0.12",
          "resolved": "http://registry.npmjs.org/mongodb-core/-/mongodb-core-2.0.12.tgz",
          "dependencies": {
            "bson": {
              "version": "0.5.7",
              "from": "bson@>=0.5.5 <0.6.0",
              "resolved": "https://registry.npmjs.org/bson/-/bson-0.5.7.tgz"
            },
            "require_optional": {
              "version": "1.0.1",
              "from": "require_optional@>=1.0.0 <1.1.0",
              "resolved": "https://registry.npmjs.org/require_optional/-/require_optional-1.0.1.tgz",
              "dependencies": {
                "semver": {
                  "version": "5.5.0",
                  "from": "semver@>=5.1.0 <6.0.0",
                  "resolved": "http://registry.npmjs.org/semver/-/semver-5.5.0.tgz"
                },
                "resolve-from": {
                  "version": "2.0.0",
                  "from": "resolve-from@>=2.0.0 <3.0.0",
                  "resolved": "https://registry.npmjs.org/resolve-from/-/resolve-from-2.0.0.tgz"
                }
              }
            }
          }
        },
        "readable-stream": {
          "version": "2.1.5",
          "from": "readable-stream@2.1.5",
          "resolved": "http://registry.npmjs.org/readable-stream/-/readable-stream-2.1.5.tgz",
          "dependencies": {
            "buffer-shims": {
              "version": "1.0.0",
              "from": "buffer-shims@>=1.0.0 <2.0.0",
              "resolved": "https://registry.npmjs.org/buffer-shims/-/buffer-shims-1.0.0.tgz"
            },
            "core-util-is": {
              "version": "1.0.2",
              "from": "core-util-is@>=1.0.0 <1.1.0",
              "resolved": "https://registry.npmjs.org/core-util-is/-/core-util-is-1.0.2.tgz"
            },
            "inherits": {
              "version": "2.0.3",
              "from": "inherits@>=2.0.1 <2.1.0",
              "resolved": "https://registry.npmjs.org/inherits/-/inherits-2.0.3.tgz"
            },
            "isarray": {
              "version": "1.0.0",
              "from": "isarray@>=1.0.0 <1.1.0",
              "resolved": "https://registry.npmjs.org/isarray/-/isarray-1.0.0.tgz"
            },
            "process-nextick-args": {
              "version": "1.0.7",
              "from": "process-nextick-args@>=1.0.6 <1.1.0",
              "resolved": "https://registry.npmjs.org/process-nextick-args/-/process-nextick-args-1.0.7.tgz"
            },
            "string_decoder": {
              "version": "0.10.31",
              "from": "string_decoder@>=0.10.0 <0.11.0",
              "resolved": "https://registry.npmjs.org/string_decoder/-/string_decoder-0.10.31.tgz"
            },
            "util-deprecate": {
              "version": "1.0.2",
              "from": "util-deprecate@>=1.0.1 <1.1.0",
              "resolved": "https://registry.npmjs.org/util-deprecate/-/util-deprecate-1.0.2.tgz"
            }
          }
        }
      }
    },
    "mqtt": {
      "version": "1.7.0",
      "from": "mqtt@1.7.0",
      "resolved": "http://registry.npmjs.org/mqtt/-/mqtt-1.7.0.tgz",
>>>>>>> 0eba886e
      "dependencies": {
        "assert-plus": {
          "version": "1.0.0",
          "resolved": "https://registry.npmjs.org/assert-plus/-/assert-plus-1.0.0.tgz",
          "integrity": "sha1-8S4PPF13sLHN2RRpQuTpbB5N1SU="
        }
      }
    },
    "glob": {
      "version": "3.1.21",
      "resolved": "https://registry.npmjs.org/glob/-/glob-3.1.21.tgz",
      "integrity": "sha1-0p4KBV3qUTj00H7UDomC6DwgZs0=",
      "dev": true,
      "requires": {
        "graceful-fs": "1.2.3",
        "inherits": "1.0.2",
        "minimatch": "0.2.14"
      },
      "dependencies": {
        "graceful-fs": {
          "version": "1.2.3",
          "resolved": "https://registry.npmjs.org/graceful-fs/-/graceful-fs-1.2.3.tgz",
          "integrity": "sha1-FaSAaldUfLLS2/J/QuiajDRRs2Q=",
          "dev": true
        },
<<<<<<< HEAD
        "inherits": {
          "version": "1.0.2",
          "resolved": "https://registry.npmjs.org/inherits/-/inherits-1.0.2.tgz",
          "integrity": "sha1-ykMJ2t7mtUzAuNJH6NfHoJdb3Js=",
          "dev": true
        }
      }
    },
    "globals": {
      "version": "9.18.0",
      "resolved": "https://registry.npmjs.org/globals/-/globals-9.18.0.tgz",
      "integrity": "sha512-S0nG3CLEQiY/ILxqtztTWH/3iRRdyBLw6KMDxnKMchrtbj2OFmehVh0WUCfW3DUrIgx/qFrJPICrq4Z4sTR9UQ==",
      "dev": true
    },
    "globby": {
      "version": "5.0.0",
      "resolved": "https://registry.npmjs.org/globby/-/globby-5.0.0.tgz",
      "integrity": "sha1-69hGZ8oNuzMLmbz8aOrCvFQ3Dg0=",
      "dev": true,
      "requires": {
        "array-union": "1.0.2",
        "arrify": "1.0.1",
        "glob": "7.1.2",
        "object-assign": "4.1.1",
        "pify": "2.3.0",
        "pinkie-promise": "2.0.1"
      },
      "dependencies": {
        "glob": {
          "version": "7.1.2",
          "resolved": "https://registry.npmjs.org/glob/-/glob-7.1.2.tgz",
          "integrity": "sha512-MJTUg1kjuLeQCJ+ccE4Vpa6kKVXkPYJ2mOCQyUuKLcLQsdrMCpBPUi8qVE6+YuaJkozeA9NusTAw3hLr8Xe5EQ==",
          "dev": true,
          "requires": {
            "fs.realpath": "1.0.0",
            "inflight": "1.0.6",
            "inherits": "2.0.3",
            "minimatch": "3.0.4",
            "once": "1.4.0",
            "path-is-absolute": "1.0.1"
          }
        },
        "minimatch": {
          "version": "3.0.4",
          "resolved": "https://registry.npmjs.org/minimatch/-/minimatch-3.0.4.tgz",
          "integrity": "sha512-yJHVQEhyqPLUTgt9B83PXu6W3rx4MvvHvSUvToogpwoGDOUQ+yDrR0HRot+yOCdCO7u4hX3pWft6kWBBcqh0UA==",
          "dev": true,
          "requires": {
            "brace-expansion": "1.1.8"
=======
        "concat-stream": {
          "version": "1.6.0",
          "from": "concat-stream@>=1.4.7 <2.0.0",
          "resolved": "https://registry.npmjs.org/concat-stream/-/concat-stream-1.6.0.tgz",
          "dependencies": {
            "typedarray": {
              "version": "0.0.6",
              "from": "typedarray@>=0.0.6 <0.0.7",
              "resolved": "https://registry.npmjs.org/typedarray/-/typedarray-0.0.6.tgz"
            },
            "readable-stream": {
              "version": "2.3.4",
              "from": "readable-stream@>=2.2.2 <3.0.0",
              "resolved": "http://registry.npmjs.org/readable-stream/-/readable-stream-2.3.4.tgz",
              "dependencies": {
                "core-util-is": {
                  "version": "1.0.2",
                  "from": "core-util-is@>=1.0.0 <1.1.0",
                  "resolved": "https://registry.npmjs.org/core-util-is/-/core-util-is-1.0.2.tgz"
                },
                "isarray": {
                  "version": "1.0.0",
                  "from": "isarray@>=1.0.0 <1.1.0",
                  "resolved": "https://registry.npmjs.org/isarray/-/isarray-1.0.0.tgz"
                },
                "process-nextick-args": {
                  "version": "2.0.0",
                  "from": "process-nextick-args@>=2.0.0 <2.1.0",
                  "resolved": "http://registry.npmjs.org/process-nextick-args/-/process-nextick-args-2.0.0.tgz"
                },
                "safe-buffer": {
                  "version": "5.1.1",
                  "from": "safe-buffer@>=5.1.1 <5.2.0",
                  "resolved": "http://registry.npmjs.org/safe-buffer/-/safe-buffer-5.1.1.tgz"
                },
                "string_decoder": {
                  "version": "1.0.3",
                  "from": "string_decoder@>=1.0.3 <1.1.0",
                  "resolved": "https://registry.npmjs.org/string_decoder/-/string_decoder-1.0.3.tgz"
                },
                "util-deprecate": {
                  "version": "1.0.2",
                  "from": "util-deprecate@>=1.0.1 <1.1.0",
                  "resolved": "https://registry.npmjs.org/util-deprecate/-/util-deprecate-1.0.2.tgz"
                }
              }
            }
          }
        },
        "end-of-stream": {
          "version": "1.4.1",
          "from": "end-of-stream@>=1.1.0 <2.0.0",
          "resolved": "http://registry.npmjs.org/end-of-stream/-/end-of-stream-1.4.1.tgz",
          "dependencies": {
            "once": {
              "version": "1.4.0",
              "from": "once@>=1.4.0 <2.0.0",
              "resolved": "https://registry.npmjs.org/once/-/once-1.4.0.tgz",
              "dependencies": {
                "wrappy": {
                  "version": "1.0.2",
                  "from": "wrappy@>=1.0.0 <2.0.0",
                  "resolved": "https://registry.npmjs.org/wrappy/-/wrappy-1.0.2.tgz"
                }
              }
            }
>>>>>>> 0eba886e
          }
        }
      }
    },
    "globule": {
      "version": "0.1.0",
      "resolved": "https://registry.npmjs.org/globule/-/globule-0.1.0.tgz",
      "integrity": "sha1-2cjt3h2nnRJaFRt5UzuXhnY0auU=",
      "dev": true,
      "requires": {
        "glob": "3.1.21",
        "lodash": "1.0.2",
        "minimatch": "0.2.14"
      },
      "dependencies": {
        "lodash": {
          "version": "1.0.2",
          "resolved": "https://registry.npmjs.org/lodash/-/lodash-1.0.2.tgz",
          "integrity": "sha1-j1dWDIO1n8JwvT1WG2kAQ0MOJVE=",
          "dev": true
        }
      }
    },
    "graceful-fs": {
      "version": "4.1.11",
      "resolved": "https://registry.npmjs.org/graceful-fs/-/graceful-fs-4.1.11.tgz",
      "integrity": "sha1-Dovf5NHduIVNZOBOp8AOKgJuVlg="
    },
    "graceful-readlink": {
      "version": "1.0.1",
      "resolved": "https://registry.npmjs.org/graceful-readlink/-/graceful-readlink-1.0.1.tgz",
      "integrity": "sha1-TK+tdrxi8C+gObL5Tpo906ORpyU=",
      "dev": true
    },
    "growl": {
      "version": "1.8.1",
      "resolved": "https://registry.npmjs.org/growl/-/growl-1.8.1.tgz",
      "integrity": "sha1-Sy3sjZB+k9szZiTc7AGDUC+MlCg=",
      "dev": true
    },
    "grunt": {
      "version": "0.4.5",
      "resolved": "https://registry.npmjs.org/grunt/-/grunt-0.4.5.tgz",
      "integrity": "sha1-VpN81RlDJK3/bSB2MYMqnWuk5/A=",
      "dev": true,
      "requires": {
        "async": "0.1.22",
        "coffee-script": "1.3.3",
        "colors": "0.6.2",
        "dateformat": "1.0.2-1.2.3",
        "eventemitter2": "0.4.14",
        "exit": "0.1.2",
        "findup-sync": "0.1.3",
        "getobject": "0.1.0",
        "glob": "3.1.21",
        "grunt-legacy-log": "0.1.3",
        "grunt-legacy-util": "0.2.0",
        "hooker": "0.2.3",
        "iconv-lite": "0.2.11",
        "js-yaml": "2.0.5",
        "lodash": "0.9.2",
        "minimatch": "0.2.14",
        "nopt": "1.0.10",
        "rimraf": "2.2.8",
        "underscore.string": "2.2.1",
        "which": "1.0.9"
      },
      "dependencies": {
        "async": {
          "version": "0.1.22",
          "resolved": "https://registry.npmjs.org/async/-/async-0.1.22.tgz",
          "integrity": "sha1-D8GqoIig4+8Ovi2IMbqw3PiEUGE=",
          "dev": true
        },
<<<<<<< HEAD
        "colors": {
          "version": "0.6.2",
          "resolved": "https://registry.npmjs.org/colors/-/colors-0.6.2.tgz",
          "integrity": "sha1-JCP+ZnisDF2uiFLl0OW+CMmXq8w=",
          "dev": true
=======
        "help-me": {
          "version": "0.1.0",
          "from": "help-me@>=0.1.0 <0.2.0",
          "resolved": "https://registry.npmjs.org/help-me/-/help-me-0.1.0.tgz",
          "dependencies": {
            "pump": {
              "version": "1.0.3",
              "from": "pump@>=1.0.0 <2.0.0",
              "resolved": "http://registry.npmjs.org/pump/-/pump-1.0.3.tgz",
              "dependencies": {
                "once": {
                  "version": "1.4.0",
                  "from": "once@>=1.3.1 <2.0.0",
                  "resolved": "https://registry.npmjs.org/once/-/once-1.4.0.tgz",
                  "dependencies": {
                    "wrappy": {
                      "version": "1.0.2",
                      "from": "wrappy@>=1.0.0 <2.0.0",
                      "resolved": "https://registry.npmjs.org/wrappy/-/wrappy-1.0.2.tgz"
                    }
                  }
                }
              }
            }
          }
>>>>>>> 0eba886e
        },
        "dateformat": {
          "version": "1.0.2-1.2.3",
          "resolved": "https://registry.npmjs.org/dateformat/-/dateformat-1.0.2-1.2.3.tgz",
          "integrity": "sha1-sCIMAt6YYXQztyhRz0fePfLNvuk=",
          "dev": true
        },
        "iconv-lite": {
          "version": "0.2.11",
          "resolved": "https://registry.npmjs.org/iconv-lite/-/iconv-lite-0.2.11.tgz",
          "integrity": "sha1-HOYKOleGSiktEyH/RgnKS7llrcg=",
          "dev": true
        },
        "lodash": {
          "version": "0.9.2",
          "resolved": "https://registry.npmjs.org/lodash/-/lodash-0.9.2.tgz",
          "integrity": "sha1-jzSZxSRdNG1oLlsNO0B2fgnxqSw=",
          "dev": true
        }
      }
    },
    "grunt-contrib-clean": {
      "version": "0.7.0",
      "resolved": "https://registry.npmjs.org/grunt-contrib-clean/-/grunt-contrib-clean-0.7.0.tgz",
      "integrity": "sha1-EvynC79SW5GLc+XMsUUPQ762Kc0=",
      "dev": true,
      "requires": {
        "rimraf": "2.2.8"
      }
    },
    "grunt-contrib-jshint": {
      "version": "0.12.0",
      "resolved": "https://registry.npmjs.org/grunt-contrib-jshint/-/grunt-contrib-jshint-0.12.0.tgz",
      "integrity": "sha1-9rLwb8cVJkg3p6tsaaHOGmicLCk=",
      "dev": true,
      "requires": {
        "hooker": "0.2.3",
        "jshint": "2.9.5"
      }
    },
    "grunt-contrib-watch": {
      "version": "0.6.1",
      "resolved": "https://registry.npmjs.org/grunt-contrib-watch/-/grunt-contrib-watch-0.6.1.tgz",
      "integrity": "sha1-ZP3LolpjX1tNobbOb5DaCutuPxU=",
      "dev": true,
      "requires": {
        "async": "0.2.10",
        "gaze": "0.5.2",
        "lodash": "2.4.2",
        "tiny-lr-fork": "0.0.5"
      },
      "dependencies": {
        "async": {
          "version": "0.2.10",
          "resolved": "https://registry.npmjs.org/async/-/async-0.2.10.tgz",
          "integrity": "sha1-trvgsGdLnXGXCMo43owjfLUmw9E=",
          "dev": true
        },
        "lodash": {
          "version": "2.4.2",
          "resolved": "https://registry.npmjs.org/lodash/-/lodash-2.4.2.tgz",
          "integrity": "sha1-+t2DS5aDBz2hebPq5tnA0VBT9z4=",
          "dev": true
        }
      }
    },
    "grunt-dox": {
      "version": "0.5.0",
      "resolved": "https://registry.npmjs.org/grunt-dox/-/grunt-dox-0.5.0.tgz",
      "integrity": "sha1-utBxS+OEOwLHZlALohZKL0IZf7c=",
      "dev": true,
      "requires": {
        "dox": "0.9.0",
        "dox-foundation": "0.5.6",
        "rimraf": "2.2.8"
      }
    },
    "grunt-exec": {
      "version": "0.4.6",
      "resolved": "https://registry.npmjs.org/grunt-exec/-/grunt-exec-0.4.6.tgz",
      "integrity": "sha1-KJBKXVvS+gq2XGuU0jxbGAq5nSM=",
      "dev": true
    },
    "grunt-githooks": {
      "version": "0.5.0",
      "resolved": "https://registry.npmjs.org/grunt-githooks/-/grunt-githooks-0.5.0.tgz",
      "integrity": "sha1-XN3/IO6eLW1qo4+cnxv2xTLCy/A=",
      "dev": true,
      "requires": {
        "handlebars": "1.0.12"
      }
    },
    "grunt-github-pages": {
      "version": "0.0.4",
      "resolved": "https://registry.npmjs.org/grunt-github-pages/-/grunt-github-pages-0.0.4.tgz",
      "integrity": "sha1-boVQE7HAJ0IuYHPb1BBC2n4dQSM=",
      "dev": true,
      "requires": {
        "async": "0.2.10",
        "grunt": "0.4.5"
      },
      "dependencies": {
        "async": {
          "version": "0.2.10",
          "resolved": "https://registry.npmjs.org/async/-/async-0.2.10.tgz",
          "integrity": "sha1-trvgsGdLnXGXCMo43owjfLUmw9E=",
          "dev": true
        }
      }
    },
    "grunt-gjslint": {
      "version": "0.2.1",
      "resolved": "https://registry.npmjs.org/grunt-gjslint/-/grunt-gjslint-0.2.1.tgz",
      "integrity": "sha1-e7BLC8rfWoLrrQ9RmZ1owyvgYD8=",
      "dev": true
    },
    "grunt-legacy-log": {
      "version": "0.1.3",
      "resolved": "https://registry.npmjs.org/grunt-legacy-log/-/grunt-legacy-log-0.1.3.tgz",
      "integrity": "sha1-7ClCboAwIa9ZAp+H0vnNczWgVTE=",
      "dev": true,
      "requires": {
        "colors": "0.6.2",
        "grunt-legacy-log-utils": "0.1.1",
        "hooker": "0.2.3",
        "lodash": "2.4.2",
        "underscore.string": "2.3.3"
      },
      "dependencies": {
        "colors": {
          "version": "0.6.2",
          "resolved": "https://registry.npmjs.org/colors/-/colors-0.6.2.tgz",
          "integrity": "sha1-JCP+ZnisDF2uiFLl0OW+CMmXq8w=",
          "dev": true
        },
        "lodash": {
          "version": "2.4.2",
          "resolved": "https://registry.npmjs.org/lodash/-/lodash-2.4.2.tgz",
          "integrity": "sha1-+t2DS5aDBz2hebPq5tnA0VBT9z4=",
          "dev": true
        },
        "underscore.string": {
          "version": "2.3.3",
          "resolved": "https://registry.npmjs.org/underscore.string/-/underscore.string-2.3.3.tgz",
          "integrity": "sha1-ccCL9rQosRM/N+ePo6Icgvcymw0=",
          "dev": true
        }
      }
    },
    "grunt-legacy-log-utils": {
      "version": "0.1.1",
      "resolved": "https://registry.npmjs.org/grunt-legacy-log-utils/-/grunt-legacy-log-utils-0.1.1.tgz",
      "integrity": "sha1-wHBrndkGThFvNvI/5OawSGcsD34=",
      "dev": true,
      "requires": {
        "colors": "0.6.2",
        "lodash": "2.4.2",
        "underscore.string": "2.3.3"
      },
      "dependencies": {
        "colors": {
          "version": "0.6.2",
          "resolved": "https://registry.npmjs.org/colors/-/colors-0.6.2.tgz",
          "integrity": "sha1-JCP+ZnisDF2uiFLl0OW+CMmXq8w=",
          "dev": true
        },
        "lodash": {
          "version": "2.4.2",
          "resolved": "https://registry.npmjs.org/lodash/-/lodash-2.4.2.tgz",
          "integrity": "sha1-+t2DS5aDBz2hebPq5tnA0VBT9z4=",
          "dev": true
        },
        "underscore.string": {
          "version": "2.3.3",
          "resolved": "https://registry.npmjs.org/underscore.string/-/underscore.string-2.3.3.tgz",
          "integrity": "sha1-ccCL9rQosRM/N+ePo6Icgvcymw0=",
          "dev": true
        }
      }
    },
    "grunt-legacy-util": {
      "version": "0.2.0",
      "resolved": "https://registry.npmjs.org/grunt-legacy-util/-/grunt-legacy-util-0.2.0.tgz",
      "integrity": "sha1-kzJIhNv343qf98Am3/RR2UqeVUs=",
      "dev": true,
      "requires": {
        "async": "0.1.22",
        "exit": "0.1.2",
        "getobject": "0.1.0",
        "hooker": "0.2.3",
        "lodash": "0.9.2",
        "underscore.string": "2.2.1",
        "which": "1.0.9"
      },
      "dependencies": {
        "async": {
          "version": "0.1.22",
          "resolved": "https://registry.npmjs.org/async/-/async-0.1.22.tgz",
          "integrity": "sha1-D8GqoIig4+8Ovi2IMbqw3PiEUGE=",
          "dev": true
        },
        "lodash": {
          "version": "0.9.2",
          "resolved": "https://registry.npmjs.org/lodash/-/lodash-0.9.2.tgz",
          "integrity": "sha1-jzSZxSRdNG1oLlsNO0B2fgnxqSw=",
          "dev": true
        }
      }
    },
    "grunt-mkdir": {
      "version": "0.1.2",
      "resolved": "https://registry.npmjs.org/grunt-mkdir/-/grunt-mkdir-0.1.2.tgz",
      "integrity": "sha1-Bz3CyUQLc8m9vM6spzzfTQjgckE=",
      "dev": true
    },
    "grunt-mocha-test": {
      "version": "0.12.7",
      "resolved": "https://registry.npmjs.org/grunt-mocha-test/-/grunt-mocha-test-0.12.7.tgz",
      "integrity": "sha1-xhzfMqZ2KVQRX+cSuYPj3Y4MlVQ=",
      "dev": true,
      "requires": {
        "hooker": "0.2.3",
        "mkdirp": "0.5.1"
      }
    },
    "grunt-plato": {
      "version": "1.4.0",
      "resolved": "https://registry.npmjs.org/grunt-plato/-/grunt-plato-1.4.0.tgz",
      "integrity": "sha1-wKGzJK46FjG8DTu6zK/dCfgcVqY=",
      "dev": true,
      "requires": {
        "plato": "1.7.0"
      }
    },
    "handlebars": {
      "version": "1.0.12",
      "resolved": "https://registry.npmjs.org/handlebars/-/handlebars-1.0.12.tgz",
      "integrity": "sha1-GMbTRAw16RsZs/9YK5FRq0mF1Pw=",
      "dev": true,
      "requires": {
        "optimist": "0.3.7",
        "uglify-js": "2.3.6"
      },
      "dependencies": {
        "async": {
          "version": "0.2.10",
          "resolved": "https://registry.npmjs.org/async/-/async-0.2.10.tgz",
          "integrity": "sha1-trvgsGdLnXGXCMo43owjfLUmw9E=",
          "dev": true
        },
        "uglify-js": {
          "version": "2.3.6",
          "resolved": "https://registry.npmjs.org/uglify-js/-/uglify-js-2.3.6.tgz",
          "integrity": "sha1-+gmEdwtCi3qbKoBY9GNV0U/vIRo=",
          "dev": true,
          "requires": {
            "async": "0.2.10",
            "optimist": "0.3.7",
            "source-map": "0.1.43"
          }
        }
      }
    },
    "har-schema": {
      "version": "1.0.5",
      "resolved": "https://registry.npmjs.org/har-schema/-/har-schema-1.0.5.tgz",
      "integrity": "sha1-0mMTX0MwfALGAq/I/pWXDAFRNp4="
    },
    "har-validator": {
      "version": "4.2.1",
      "resolved": "https://registry.npmjs.org/har-validator/-/har-validator-4.2.1.tgz",
      "integrity": "sha1-M0gdDxu/9gDdID11gSpqX7oALio=",
      "requires": {
        "ajv": "4.11.8",
        "har-schema": "1.0.5"
      }
    },
    "has-ansi": {
      "version": "2.0.0",
      "resolved": "https://registry.npmjs.org/has-ansi/-/has-ansi-2.0.0.tgz",
      "integrity": "sha1-NPUEnOHs3ysGSa8+8k5F7TVBbZE=",
      "dev": true,
      "requires": {
        "ansi-regex": "2.1.1"
      }
    },
    "hawk": {
      "version": "3.1.3",
      "resolved": "https://registry.npmjs.org/hawk/-/hawk-3.1.3.tgz",
      "integrity": "sha1-B4REvXwWQLD+VA0sm3PVlnjo4cQ=",
      "requires": {
        "boom": "2.10.1",
        "cryptiles": "2.0.5",
        "hoek": "2.16.3",
        "sntp": "1.0.9"
      }
    },
    "help-me": {
      "version": "0.1.0",
      "resolved": "https://registry.npmjs.org/help-me/-/help-me-0.1.0.tgz",
      "integrity": "sha1-D7OkBTetUmW2tJQTAixg01tJU5o=",
      "requires": {
        "concat-stream": "1.6.0",
        "pump": "1.0.3",
        "readable-stream": "1.1.14",
        "xtend": "4.0.1"
      }
    },
    "hoek": {
      "version": "2.16.3",
      "resolved": "https://registry.npmjs.org/hoek/-/hoek-2.16.3.tgz",
      "integrity": "sha1-ILt0A9POo5jpHcRxCo/xuCdKJe0="
    },
    "hooker": {
      "version": "0.2.3",
      "resolved": "https://registry.npmjs.org/hooker/-/hooker-0.2.3.tgz",
      "integrity": "sha1-uDT3I8xKJCqmWWNFnfbZhMXT2Vk=",
      "dev": true
    },
    "hooks-fixed": {
      "version": "2.0.2",
      "resolved": "https://registry.npmjs.org/hooks-fixed/-/hooks-fixed-2.0.2.tgz",
      "integrity": "sha512-YurCM4gQSetcrhwEtpQHhQ4M7Zo7poNGqY4kQGeBS6eZtOcT3tnNs01ThFa0jYBByAiYt1MjMjP/YApG0EnAvQ=="
    },
    "hosted-git-info": {
      "version": "2.5.0",
      "resolved": "https://registry.npmjs.org/hosted-git-info/-/hosted-git-info-2.5.0.tgz",
      "integrity": "sha512-pNgbURSuab90KbTqvRPsseaTxOJCZBD0a7t+haSN33piP9cCM4l0CqdzAif2hUqm716UovKB2ROmiabGAKVXyg=="
    },
    "htmlparser2": {
      "version": "3.8.3",
      "resolved": "https://registry.npmjs.org/htmlparser2/-/htmlparser2-3.8.3.tgz",
      "integrity": "sha1-mWwosZFRaovoZQGn15dX5ccMEGg=",
      "dev": true,
      "requires": {
        "domelementtype": "1.3.0",
        "domhandler": "2.3.0",
        "domutils": "1.5.1",
        "entities": "1.0.0",
        "readable-stream": "1.1.14"
      }
    },
    "http-errors": {
      "version": "1.4.0",
      "resolved": "https://registry.npmjs.org/http-errors/-/http-errors-1.4.0.tgz",
      "integrity": "sha1-bAJC3qaz33r9oVPHEImzHG6Cqr8=",
      "requires": {
        "inherits": "2.0.1",
        "statuses": "1.4.0"
      },
      "dependencies": {
        "inherits": {
          "version": "2.0.1",
          "resolved": "https://registry.npmjs.org/inherits/-/inherits-2.0.1.tgz",
          "integrity": "sha1-sX0I0ya0Qj5Wjv9xn5GwscvfafE="
        }
      }
    },
    "http-signature": {
      "version": "1.1.1",
      "resolved": "https://registry.npmjs.org/http-signature/-/http-signature-1.1.1.tgz",
      "integrity": "sha1-33LiZwZs0Kxn+3at+OE0qPvPkb8=",
      "requires": {
        "assert-plus": "0.2.0",
        "jsprim": "1.4.1",
        "sshpk": "1.13.1"
      }
    },
    "iconv-lite": {
      "version": "0.4.13",
      "resolved": "https://registry.npmjs.org/iconv-lite/-/iconv-lite-0.4.13.tgz",
      "integrity": "sha1-H4irpKsLFQjoMSrMOTRfNumS4vI="
    },
    "ignore": {
      "version": "3.3.7",
      "resolved": "https://registry.npmjs.org/ignore/-/ignore-3.3.7.tgz",
      "integrity": "sha512-YGG3ejvBNHRqu0559EOxxNFihD0AjpvHlC/pdGKd3X3ofe+CoJkYazwNJYTNebqpPKN+VVQbh4ZFn1DivMNuHA==",
      "dev": true
    },
    "imurmurhash": {
      "version": "0.1.4",
      "resolved": "https://registry.npmjs.org/imurmurhash/-/imurmurhash-0.1.4.tgz",
      "integrity": "sha1-khi5srkoojixPcT7a21XbyMUU+o=",
      "dev": true
    },
    "indent-string": {
      "version": "2.1.0",
      "resolved": "https://registry.npmjs.org/indent-string/-/indent-string-2.1.0.tgz",
      "integrity": "sha1-ji1INIdCEhtKghi3oTfppSBJ3IA=",
      "requires": {
        "repeating": "2.0.1"
      }
    },
    "inflight": {
      "version": "1.0.6",
      "resolved": "https://registry.npmjs.org/inflight/-/inflight-1.0.6.tgz",
      "integrity": "sha1-Sb1jMdfQLQwJvJEKEHW6gWW1bfk=",
      "dev": true,
      "requires": {
        "once": "1.4.0",
        "wrappy": "1.0.2"
      }
    },
    "inherits": {
      "version": "2.0.3",
      "resolved": "https://registry.npmjs.org/inherits/-/inherits-2.0.3.tgz",
      "integrity": "sha1-Yzwsg+PaQqUC9SRmAiSA9CCCYd4="
    },
    "inquirer": {
      "version": "0.12.0",
      "resolved": "https://registry.npmjs.org/inquirer/-/inquirer-0.12.0.tgz",
      "integrity": "sha1-HvK/1jUE3wvHV4X/+MLEHfEvB34=",
      "dev": true,
      "requires": {
        "ansi-escapes": "1.4.0",
        "ansi-regex": "2.1.1",
        "chalk": "1.1.3",
        "cli-cursor": "1.0.2",
        "cli-width": "2.2.0",
        "figures": "1.7.0",
        "lodash": "4.17.4",
        "readline2": "1.0.1",
        "run-async": "0.1.0",
        "rx-lite": "3.1.2",
        "string-width": "1.0.2",
        "strip-ansi": "3.0.1",
        "through": "2.3.8"
      }
    },
    "iotagent-node-lib": {
      "version": "git+https://github.com/dcalvoalonso/iotagent-node-lib.git#a60cb4d89404d8a06891be6b7f5970daec773558",
      "requires": {
        "async": "1.5.2",
        "body-parser": "1.15.0",
        "command-shell-lib": "1.0.0",
        "express": "4.16.2",
        "jison": "0.4.17",
        "logops": "1.0.0",
        "moment": "2.20.1",
        "mongodb": "2.2.10",
        "mongoose": "4.13.3",
        "mu2": "0.5.21",
        "mustache": "2.2.1",
        "node-uuid": "1.4.8",
        "request": "2.81.0",
        "revalidator": "0.3.1",
        "sax": "0.6.1",
        "underscore": "1.8.3",
        "xmldom": "0.1.19"
      },
      "dependencies": {
        "colors": {
          "version": "1.1.2",
          "resolved": "https://registry.npmjs.org/colors/-/colors-1.1.2.tgz",
          "integrity": "sha1-FopHAXVran9RoSzgyXv6KMCE7WM="
        },
        "logops": {
          "version": "1.0.0",
          "resolved": "https://registry.npmjs.org/logops/-/logops-1.0.0.tgz",
          "integrity": "sha1-RTdh2vumwKa/PJMZeJt4gs5Nqrw=",
          "requires": {
            "colors": "1.1.2",
            "json-stringify-safe": "5.0.1",
            "lodash": "4.17.4",
            "serr": "0.3.0"
          }
        }
      }
    },
    "ipaddr.js": {
      "version": "1.5.2",
      "resolved": "https://registry.npmjs.org/ipaddr.js/-/ipaddr.js-1.5.2.tgz",
      "integrity": "sha1-1LUFvemUaYfM8PxY2QEP+WB+P6A="
    },
    "is-arrayish": {
      "version": "0.2.1",
      "resolved": "https://registry.npmjs.org/is-arrayish/-/is-arrayish-0.2.1.tgz",
      "integrity": "sha1-d8mYQFJ6qOyxqLppe4BkWnqSap0="
    },
    "is-builtin-module": {
      "version": "1.0.0",
      "resolved": "https://registry.npmjs.org/is-builtin-module/-/is-builtin-module-1.0.0.tgz",
      "integrity": "sha1-VAVy0096wxGfj3bDDLwbHgN6/74=",
      "requires": {
        "builtin-modules": "1.1.1"
      }
    },
    "is-finite": {
      "version": "1.0.2",
      "resolved": "https://registry.npmjs.org/is-finite/-/is-finite-1.0.2.tgz",
      "integrity": "sha1-zGZ3aVYCvlUO8R6LSqYwU0K20Ko=",
      "requires": {
        "number-is-nan": "1.0.1"
      }
    },
    "is-fullwidth-code-point": {
      "version": "1.0.0",
      "resolved": "https://registry.npmjs.org/is-fullwidth-code-point/-/is-fullwidth-code-point-1.0.0.tgz",
      "integrity": "sha1-754xOG8DGn8NZDr4L95QxFfvAMs=",
      "dev": true,
      "requires": {
        "number-is-nan": "1.0.1"
      }
    },
    "is-my-json-valid": {
      "version": "2.17.1",
      "resolved": "https://registry.npmjs.org/is-my-json-valid/-/is-my-json-valid-2.17.1.tgz",
      "integrity": "sha512-Q2khNw+oBlWuaYvEEHtKSw/pCxD2L5Rc1C+UQme9X6JdRDh7m5D7HkozA0qa3DUkQ6VzCnEm8mVIQPyIRkI5sQ==",
      "dev": true,
      "requires": {
        "generate-function": "2.0.0",
        "generate-object-property": "1.2.0",
        "jsonpointer": "4.0.1",
        "xtend": "4.0.1"
      }
    },
    "is-object": {
      "version": "1.0.1",
      "resolved": "https://registry.npmjs.org/is-object/-/is-object-1.0.1.tgz",
      "integrity": "sha1-iVJojF7C/9awPsyF52ngKQMINHA=",
      "dev": true
    },
    "is-path-cwd": {
      "version": "1.0.0",
      "resolved": "https://registry.npmjs.org/is-path-cwd/-/is-path-cwd-1.0.0.tgz",
      "integrity": "sha1-0iXsIxMuie3Tj9p2dHLmLmXxEG0=",
      "dev": true
    },
    "is-path-in-cwd": {
      "version": "1.0.0",
      "resolved": "https://registry.npmjs.org/is-path-in-cwd/-/is-path-in-cwd-1.0.0.tgz",
      "integrity": "sha1-ZHdYK4IU1gI0YJRWcAO+ip6sBNw=",
      "dev": true,
      "requires": {
        "is-path-inside": "1.0.1"
      }
    },
    "is-path-inside": {
      "version": "1.0.1",
      "resolved": "https://registry.npmjs.org/is-path-inside/-/is-path-inside-1.0.1.tgz",
      "integrity": "sha1-jvW33lBDej/cprToZe96pVy0gDY=",
      "dev": true,
      "requires": {
        "path-is-inside": "1.0.2"
      }
    },
    "is-promise": {
      "version": "1.0.1",
      "resolved": "https://registry.npmjs.org/is-promise/-/is-promise-1.0.1.tgz",
      "integrity": "sha1-MVc3YcBX4zwukaq56W2gjO++duU=",
      "dev": true
    },
    "is-property": {
      "version": "1.0.2",
      "resolved": "https://registry.npmjs.org/is-property/-/is-property-1.0.2.tgz",
      "integrity": "sha1-V/4cTkhHTt1lsJkR8msc1Ald2oQ=",
      "dev": true
    },
    "is-resolvable": {
      "version": "1.1.0",
      "resolved": "https://registry.npmjs.org/is-resolvable/-/is-resolvable-1.1.0.tgz",
      "integrity": "sha512-qgDYXFSR5WvEfuS5dMj6oTMEbrrSaM0CrFk2Yiq/gXnBvD9pMa2jGXxyhGLfvhZpuMZe18CJpFxAt3CRs42NMg==",
      "dev": true
    },
    "is-typedarray": {
      "version": "1.0.0",
      "resolved": "https://registry.npmjs.org/is-typedarray/-/is-typedarray-1.0.0.tgz",
      "integrity": "sha1-5HnICFjfDBsR3dppQPlgEfzaSpo="
    },
    "is-utf8": {
      "version": "0.2.1",
      "resolved": "https://registry.npmjs.org/is-utf8/-/is-utf8-0.2.1.tgz",
      "integrity": "sha1-Sw2hRCEE0bM2NA6AeX6GXPOffXI="
    },
    "isarray": {
      "version": "0.0.1",
      "resolved": "https://registry.npmjs.org/isarray/-/isarray-0.0.1.tgz",
      "integrity": "sha1-ihis/Kmo9Bd+Cav8YDiTmwXR7t8="
    },
    "isstream": {
      "version": "0.1.2",
      "resolved": "https://registry.npmjs.org/isstream/-/isstream-0.1.2.tgz",
      "integrity": "sha1-R+Y/evVa+m+S4VAOaQ64uFKcCZo="
    },
    "istanbul": {
      "version": "0.1.46",
      "resolved": "https://registry.npmjs.org/istanbul/-/istanbul-0.1.46.tgz",
      "integrity": "sha1-zv6xx4fRJabbI70PY7Drk5CwtA0=",
      "dev": true,
      "requires": {
        "abbrev": "1.0.9",
        "async": "0.2.10",
        "escodegen": "0.0.23",
        "esprima": "1.0.4",
        "fileset": "0.1.8",
        "handlebars": "1.0.12",
        "mkdirp": "0.3.5",
        "nopt": "2.1.2",
        "resolve": "0.5.1",
        "which": "1.0.9",
        "wordwrap": "0.0.2"
      },
      "dependencies": {
        "abbrev": {
          "version": "1.0.9",
          "resolved": "https://registry.npmjs.org/abbrev/-/abbrev-1.0.9.tgz",
          "integrity": "sha1-kbR5JYinc4wl813W9jdSovh3YTU=",
          "dev": true
        },
        "async": {
          "version": "0.2.10",
          "resolved": "https://registry.npmjs.org/async/-/async-0.2.10.tgz",
          "integrity": "sha1-trvgsGdLnXGXCMo43owjfLUmw9E=",
          "dev": true
        },
        "escodegen": {
          "version": "0.0.23",
          "resolved": "https://registry.npmjs.org/escodegen/-/escodegen-0.0.23.tgz",
          "integrity": "sha1-ms+XgWQ2jkInZXHxiDnII7OoRN8=",
          "dev": true,
          "requires": {
            "esprima": "1.0.4",
            "estraverse": "0.0.4",
            "source-map": "0.1.43"
          }
        },
        "esprima": {
          "version": "1.0.4",
          "resolved": "https://registry.npmjs.org/esprima/-/esprima-1.0.4.tgz",
          "integrity": "sha1-n1V+CPw7TSbs6d00+Pv0drYlha0=",
          "dev": true
        },
        "estraverse": {
          "version": "0.0.4",
          "resolved": "https://registry.npmjs.org/estraverse/-/estraverse-0.0.4.tgz",
          "integrity": "sha1-AaCTLf7ldGhKWYr1pnw7+bZCjbI=",
          "dev": true
        },
        "mkdirp": {
          "version": "0.3.5",
          "resolved": "https://registry.npmjs.org/mkdirp/-/mkdirp-0.3.5.tgz",
          "integrity": "sha1-3j5fiWHIjHh+4TaN+EmsRBPsqNc=",
          "dev": true
        },
        "nopt": {
          "version": "2.1.2",
          "resolved": "https://registry.npmjs.org/nopt/-/nopt-2.1.2.tgz",
          "integrity": "sha1-bMzZd7gBMqB3MdbozljCyDA8+a8=",
          "dev": true,
          "requires": {
            "abbrev": "1.0.9"
          }
        }
      }
    },
    "jade": {
      "version": "1.0.2",
      "resolved": "https://registry.npmjs.org/jade/-/jade-1.0.2.tgz",
      "integrity": "sha1-hv7V0C1wPwMJ8G3e+gSmn+4AorE=",
      "dev": true,
      "requires": {
        "character-parser": "1.2.0",
        "commander": "2.0.0",
        "constantinople": "1.0.2",
        "mkdirp": "0.3.5",
        "monocle": "1.1.50",
        "transformers": "2.1.0",
        "with": "2.0.0"
      },
      "dependencies": {
        "commander": {
          "version": "2.0.0",
          "resolved": "https://registry.npmjs.org/commander/-/commander-2.0.0.tgz",
          "integrity": "sha1-0bhvkB+LZL2UG96tr5JFMDk76Sg=",
          "dev": true
        },
        "mkdirp": {
          "version": "0.3.5",
          "resolved": "https://registry.npmjs.org/mkdirp/-/mkdirp-0.3.5.tgz",
          "integrity": "sha1-3j5fiWHIjHh+4TaN+EmsRBPsqNc=",
          "dev": true
        }
      }
    },
    "jison": {
      "version": "0.4.17",
      "resolved": "https://registry.npmjs.org/jison/-/jison-0.4.17.tgz",
      "integrity": "sha1-vBLUbFhF5v7onM81vSqMxz66F/M=",
      "requires": {
        "JSONSelect": "0.4.0",
        "cjson": "0.3.0",
        "ebnf-parser": "0.1.10",
        "escodegen": "1.3.3",
        "esprima": "1.1.1",
        "jison-lex": "0.3.4",
        "lex-parser": "0.1.4",
        "nomnom": "1.5.2"
      }
    },
    "jison-lex": {
      "version": "0.3.4",
      "resolved": "https://registry.npmjs.org/jison-lex/-/jison-lex-0.3.4.tgz",
      "integrity": "sha1-gcoo2E+ESZ36jFlNzePYo/Jux6U=",
      "requires": {
        "lex-parser": "0.1.4",
        "nomnom": "1.5.2"
      }
    },
    "js-yaml": {
      "version": "2.0.5",
      "resolved": "https://registry.npmjs.org/js-yaml/-/js-yaml-2.0.5.tgz",
      "integrity": "sha1-olrmUJmZ6X3yeMZxnaEb0Gh3Q6g=",
      "dev": true,
      "requires": {
        "argparse": "0.1.16",
        "esprima": "1.0.4"
      },
      "dependencies": {
        "esprima": {
          "version": "1.0.4",
          "resolved": "https://registry.npmjs.org/esprima/-/esprima-1.0.4.tgz",
          "integrity": "sha1-n1V+CPw7TSbs6d00+Pv0drYlha0=",
          "dev": true
        }
      }
    },
    "jsbn": {
      "version": "0.1.1",
      "resolved": "https://registry.npmjs.org/jsbn/-/jsbn-0.1.1.tgz",
      "integrity": "sha1-peZUwuWi3rXyAdls77yoDA7y9RM=",
      "optional": true
    },
    "jsdoctypeparser": {
      "version": "1.2.0",
      "resolved": "https://registry.npmjs.org/jsdoctypeparser/-/jsdoctypeparser-1.2.0.tgz",
      "integrity": "sha1-597cFToRhJ/8UUEUSuhqfvDCU5I=",
      "dev": true,
      "requires": {
        "lodash": "3.10.1"
      },
      "dependencies": {
        "lodash": {
          "version": "3.10.1",
          "resolved": "https://registry.npmjs.org/lodash/-/lodash-3.10.1.tgz",
          "integrity": "sha1-W/Rejkm6QYnhfUgnid/RW9FAt7Y=",
          "dev": true
        }
      }
    },
    "jshint": {
      "version": "2.9.5",
      "resolved": "https://registry.npmjs.org/jshint/-/jshint-2.9.5.tgz",
      "integrity": "sha1-HnJSkVzmgbQIJ+4UJIxG006apiw=",
      "dev": true,
      "requires": {
        "cli": "1.0.1",
        "console-browserify": "1.1.0",
        "exit": "0.1.2",
        "htmlparser2": "3.8.3",
        "lodash": "3.7.0",
        "minimatch": "3.0.4",
        "shelljs": "0.3.0",
        "strip-json-comments": "1.0.4"
      },
      "dependencies": {
        "lodash": {
          "version": "3.7.0",
          "resolved": "https://registry.npmjs.org/lodash/-/lodash-3.7.0.tgz",
          "integrity": "sha1-Nni9irmVBXwHreg27S7wh9qBHUU=",
          "dev": true
        },
        "minimatch": {
          "version": "3.0.4",
          "resolved": "https://registry.npmjs.org/minimatch/-/minimatch-3.0.4.tgz",
          "integrity": "sha512-yJHVQEhyqPLUTgt9B83PXu6W3rx4MvvHvSUvToogpwoGDOUQ+yDrR0HRot+yOCdCO7u4hX3pWft6kWBBcqh0UA==",
          "dev": true,
          "requires": {
            "brace-expansion": "1.1.8"
          }
        }
      }
    },
    "json-schema": {
      "version": "0.2.3",
      "resolved": "https://registry.npmjs.org/json-schema/-/json-schema-0.2.3.tgz",
      "integrity": "sha1-tIDIkuWaLwWVTOcnvT8qTogvnhM="
    },
    "json-stable-stringify": {
      "version": "1.0.1",
      "resolved": "https://registry.npmjs.org/json-stable-stringify/-/json-stable-stringify-1.0.1.tgz",
      "integrity": "sha1-mnWdOcXy/1A/1TAGRu1EX4jE+a8=",
      "requires": {
        "jsonify": "0.0.0"
      }
    },
    "json-stringify-safe": {
      "version": "5.0.1",
      "resolved": "https://registry.npmjs.org/json-stringify-safe/-/json-stringify-safe-5.0.1.tgz",
      "integrity": "sha1-Epai1Y/UXxmg9s4B1lcB4sc1tus="
    },
    "jsonfile": {
      "version": "2.4.0",
      "resolved": "https://registry.npmjs.org/jsonfile/-/jsonfile-2.4.0.tgz",
      "integrity": "sha1-NzaitCi4e72gzIO1P6PWM6NcKug=",
      "dev": true,
      "requires": {
        "graceful-fs": "4.1.11"
      }
    },
    "jsonify": {
      "version": "0.0.0",
      "resolved": "https://registry.npmjs.org/jsonify/-/jsonify-0.0.0.tgz",
      "integrity": "sha1-LHS27kHZPKUbe1qu6PUDYx0lKnM="
    },
    "jsonlint": {
      "version": "1.6.0",
      "resolved": "https://registry.npmjs.org/jsonlint/-/jsonlint-1.6.0.tgz",
      "integrity": "sha1-iKpGvCiaesk7tGyuLVihh6m7SUo=",
      "requires": {
        "JSV": "4.0.2",
        "nomnom": "1.5.2"
      }
    },
    "jsonpointer": {
      "version": "4.0.1",
      "resolved": "https://registry.npmjs.org/jsonpointer/-/jsonpointer-4.0.1.tgz",
      "integrity": "sha1-T9kss04OnbPInIYi7PUfm5eMbLk=",
      "dev": true
    },
    "jsprim": {
      "version": "1.4.1",
      "resolved": "https://registry.npmjs.org/jsprim/-/jsprim-1.4.1.tgz",
      "integrity": "sha1-MT5mvB5cwG5Di8G3SZwuXFastqI=",
      "requires": {
        "assert-plus": "1.0.0",
        "extsprintf": "1.3.0",
        "json-schema": "0.2.3",
        "verror": "1.10.0"
      },
      "dependencies": {
        "assert-plus": {
          "version": "1.0.0",
          "resolved": "https://registry.npmjs.org/assert-plus/-/assert-plus-1.0.0.tgz",
          "integrity": "sha1-8S4PPF13sLHN2RRpQuTpbB5N1SU="
        }
      }
    },
    "kareem": {
      "version": "1.5.0",
      "resolved": "https://registry.npmjs.org/kareem/-/kareem-1.5.0.tgz",
      "integrity": "sha1-4+QQHZ3P3imXadr0tNtk2JXRdEg="
    },
    "keypress": {
      "version": "0.1.0",
      "resolved": "https://registry.npmjs.org/keypress/-/keypress-0.1.0.tgz",
      "integrity": "sha1-SjGI1CkbZrT2XtuZ+AaqmuKTWSo=",
      "dev": true
    },
    "klaw": {
      "version": "1.3.1",
      "resolved": "https://registry.npmjs.org/klaw/-/klaw-1.3.1.tgz",
      "integrity": "sha1-QIhDO0azsbolnXh4XY6W9zugJDk=",
      "dev": true,
      "requires": {
        "graceful-fs": "4.1.11"
      }
    },
    "leven": {
      "version": "1.0.2",
      "resolved": "https://registry.npmjs.org/leven/-/leven-1.0.2.tgz",
      "integrity": "sha1-kUS27ryl8dBoAWnxpncNzqYLdcM="
    },
    "levn": {
      "version": "0.3.0",
      "resolved": "https://registry.npmjs.org/levn/-/levn-0.3.0.tgz",
      "integrity": "sha1-OwmSTt+fCDwEkP3UwLxEIeBHZO4=",
      "dev": true,
      "requires": {
        "prelude-ls": "1.1.2",
        "type-check": "0.3.2"
      }
    },
    "lex-parser": {
      "version": "0.1.4",
      "resolved": "https://registry.npmjs.org/lex-parser/-/lex-parser-0.1.4.tgz",
      "integrity": "sha1-ZMTwJfF/1Tv7RXY/rrFvAVp0dVA="
    },
    "linkify-it": {
      "version": "2.0.3",
      "resolved": "https://registry.npmjs.org/linkify-it/-/linkify-it-2.0.3.tgz",
      "integrity": "sha1-2UpGSPmxwXnWT6lykSaL22zpQ08=",
      "dev": true,
      "requires": {
        "uc.micro": "1.0.3"
      }
    },
    "load-json-file": {
      "version": "1.1.0",
      "resolved": "https://registry.npmjs.org/load-json-file/-/load-json-file-1.1.0.tgz",
      "integrity": "sha1-lWkFcI1YtLq0wiYbBPWfMcmTdMA=",
      "requires": {
        "graceful-fs": "4.1.11",
        "parse-json": "2.2.0",
        "pify": "2.3.0",
        "pinkie-promise": "2.0.1",
        "strip-bom": "2.0.0"
      }
    },
    "lodash": {
      "version": "4.17.4",
      "resolved": "https://registry.npmjs.org/lodash/-/lodash-4.17.4.tgz",
      "integrity": "sha1-eCA6TRwyiuHYbcpkYONptX9AVa4="
    },
    "lodash.get": {
      "version": "4.4.2",
      "resolved": "https://registry.npmjs.org/lodash.get/-/lodash.get-4.4.2.tgz",
      "integrity": "sha1-LRd/ZS+jHpObRDjVNBSZ36OCXpk="
    },
    "lodash.isfunction": {
      "version": "3.0.8",
      "resolved": "https://registry.npmjs.org/lodash.isfunction/-/lodash.isfunction-3.0.8.tgz",
      "integrity": "sha1-TbcJ/IG8So/XEnpFilNGxc3OLGs="
    },
    "lodash.isobject": {
      "version": "3.0.2",
      "resolved": "https://registry.npmjs.org/lodash.isobject/-/lodash.isobject-3.0.2.tgz",
      "integrity": "sha1-PI+41bW/S/kK4G4U8qUwpO2TXh0="
    },
    "lodash.omit": {
      "version": "4.5.0",
      "resolved": "https://registry.npmjs.org/lodash.omit/-/lodash.omit-4.5.0.tgz",
      "integrity": "sha1-brGa5aHuHdnfC5aeZs4Lf6MLXmA="
    },
    "logops": {
      "version": "1.0.0-alpha.7",
      "resolved": "https://registry.npmjs.org/logops/-/logops-1.0.0-alpha.7.tgz",
      "integrity": "sha1-XeHmXUtgENXnt2HPOq79uPDGHg8=",
      "requires": {
        "colors": "1.1.2",
        "json-stringify-safe": "5.0.1",
        "lodash.omit": "4.5.0",
        "serr": "0.2.0"
      },
      "dependencies": {
        "colors": {
          "version": "1.1.2",
          "resolved": "https://registry.npmjs.org/colors/-/colors-1.1.2.tgz",
          "integrity": "sha1-FopHAXVran9RoSzgyXv6KMCE7WM="
        },
        "serr": {
          "version": "0.2.0",
          "resolved": "https://registry.npmjs.org/serr/-/serr-0.2.0.tgz",
          "integrity": "sha1-ey0UCLGAfnzot4vNYJMVy1u3Jt4=",
          "requires": {
            "lodash.isfunction": "3.0.8",
            "lodash.isobject": "3.0.2"
          }
        }
      }
    },
    "lolex": {
      "version": "1.3.2",
      "resolved": "https://registry.npmjs.org/lolex/-/lolex-1.3.2.tgz",
      "integrity": "sha1-fD2mL/yzDw9agKJWbKJORdigHzE=",
      "dev": true
    },
    "loud-rejection": {
      "version": "1.6.0",
      "resolved": "https://registry.npmjs.org/loud-rejection/-/loud-rejection-1.6.0.tgz",
      "integrity": "sha1-W0b4AUft7leIcPCG0Eghz5mOVR8=",
      "requires": {
        "currently-unhandled": "0.4.1",
        "signal-exit": "3.0.2"
      }
    },
    "lru-cache": {
      "version": "2.7.3",
      "resolved": "https://registry.npmjs.org/lru-cache/-/lru-cache-2.7.3.tgz",
      "integrity": "sha1-bUUk6LlV+V1PW1iFHOId1y+06VI=",
      "dev": true
    },
    "map-obj": {
      "version": "1.0.1",
      "resolved": "https://registry.npmjs.org/map-obj/-/map-obj-1.0.1.tgz",
      "integrity": "sha1-2TPOuSBdgr3PSIb2dCvcK03qFG0="
    },
    "markdown-it": {
      "version": "7.0.1",
      "resolved": "https://registry.npmjs.org/markdown-it/-/markdown-it-7.0.1.tgz",
      "integrity": "sha1-8S2LiKk+ZCVDSN/Rg71wv2BWekI=",
      "dev": true,
      "requires": {
        "argparse": "1.0.9",
        "entities": "1.1.1",
        "linkify-it": "2.0.3",
        "mdurl": "1.0.1",
        "uc.micro": "1.0.3"
      },
      "dependencies": {
        "argparse": {
          "version": "1.0.9",
          "resolved": "https://registry.npmjs.org/argparse/-/argparse-1.0.9.tgz",
          "integrity": "sha1-c9g7wmP4bpf4zE9rrhsOkKfSLIY=",
          "dev": true,
          "requires": {
            "sprintf-js": "1.0.3"
          }
        },
        "entities": {
          "version": "1.1.1",
          "resolved": "https://registry.npmjs.org/entities/-/entities-1.1.1.tgz",
          "integrity": "sha1-blwtClYhtdra7O+AuQ7ftc13cvA=",
          "dev": true
        }
      }
    },
    "marked": {
      "version": "0.3.12",
      "resolved": "https://registry.npmjs.org/marked/-/marked-0.3.12.tgz",
      "integrity": "sha512-k4NaW+vS7ytQn6MgJn3fYpQt20/mOgYM5Ft9BYMfQJDz2QT6yEeS9XJ8k2Nw8JTeWK/znPPW2n3UJGzyYEiMoA==",
      "dev": true
    },
    "mdurl": {
      "version": "1.0.1",
      "resolved": "https://registry.npmjs.org/mdurl/-/mdurl-1.0.1.tgz",
      "integrity": "sha1-/oWy7HWlkDfyrf7BAP1sYBdhFS4=",
      "dev": true
    },
    "media-typer": {
      "version": "0.3.0",
      "resolved": "https://registry.npmjs.org/media-typer/-/media-typer-0.3.0.tgz",
      "integrity": "sha1-hxDXrwqmJvj/+hzgAWhUUmMlV0g="
    },
    "meow": {
      "version": "3.7.0",
      "resolved": "https://registry.npmjs.org/meow/-/meow-3.7.0.tgz",
      "integrity": "sha1-cstmi0JSKCkKu/qFaJJYcwioAfs=",
      "requires": {
        "camelcase-keys": "2.1.0",
        "decamelize": "1.2.0",
        "loud-rejection": "1.6.0",
        "map-obj": "1.0.1",
        "minimist": "1.2.0",
        "normalize-package-data": "2.4.0",
        "object-assign": "4.1.1",
        "read-pkg-up": "1.0.1",
        "redent": "1.0.0",
        "trim-newlines": "1.0.0"
      }
    },
    "merge-descriptors": {
      "version": "1.0.1",
      "resolved": "https://registry.npmjs.org/merge-descriptors/-/merge-descriptors-1.0.1.tgz",
      "integrity": "sha1-sAqqVW3YtEVoFQ7J0blT8/kMu2E="
    },
    "methods": {
      "version": "1.1.2",
      "resolved": "https://registry.npmjs.org/methods/-/methods-1.1.2.tgz",
      "integrity": "sha1-VSmk1nZUE07cxSZmVoNbD4Ua/O4="
    },
    "mime": {
      "version": "1.4.1",
      "resolved": "https://registry.npmjs.org/mime/-/mime-1.4.1.tgz",
      "integrity": "sha512-KI1+qOZu5DcW6wayYHSzR/tXKCDC5Om4s1z2QJjDULzLcmf3DvzS7oluY4HCTrc+9FiKmWUgeNLg7W3uIQvxtQ=="
    },
    "mime-db": {
      "version": "1.30.0",
      "resolved": "https://registry.npmjs.org/mime-db/-/mime-db-1.30.0.tgz",
      "integrity": "sha1-dMZD2i3Z1qRTmZY0ZbJtXKfXHwE="
    },
    "mime-types": {
      "version": "2.1.17",
      "resolved": "https://registry.npmjs.org/mime-types/-/mime-types-2.1.17.tgz",
      "integrity": "sha1-Cdejk/A+mVp5+K+Fe3Cp4KsWVXo=",
      "requires": {
        "mime-db": "1.30.0"
      }
    },
    "minimatch": {
      "version": "0.2.14",
      "resolved": "https://registry.npmjs.org/minimatch/-/minimatch-0.2.14.tgz",
      "integrity": "sha1-x054BXT2PG+aCQ6Q775u9TpqdWo=",
      "dev": true,
      "requires": {
        "lru-cache": "2.7.3",
        "sigmund": "1.0.1"
      }
    },
    "minimist": {
      "version": "1.2.0",
      "resolved": "https://registry.npmjs.org/minimist/-/minimist-1.2.0.tgz",
      "integrity": "sha1-o1AIsg9BOD7sH7kU9M1d95omQoQ="
    },
    "mkdirp": {
      "version": "0.5.1",
      "resolved": "https://registry.npmjs.org/mkdirp/-/mkdirp-0.5.1.tgz",
      "integrity": "sha1-MAV0OOrGz3+MR2fzhkjWaX11yQM=",
      "dev": true,
      "requires": {
        "minimist": "0.0.8"
      },
      "dependencies": {
        "minimist": {
          "version": "0.0.8",
          "resolved": "https://registry.npmjs.org/minimist/-/minimist-0.0.8.tgz",
          "integrity": "sha1-hX/Kv8M5fSYluCKCYuhqp6ARsF0=",
          "dev": true
        }
      }
    },
    "mocha": {
      "version": "2.4.5",
      "resolved": "https://registry.npmjs.org/mocha/-/mocha-2.4.5.tgz",
      "integrity": "sha1-FRdo3Sh161G8gpXpgAAm6fK7OY8=",
      "dev": true,
      "requires": {
        "commander": "2.3.0",
        "debug": "2.2.0",
        "diff": "1.4.0",
        "escape-string-regexp": "1.0.2",
        "glob": "3.2.3",
        "growl": "1.8.1",
        "jade": "0.26.3",
        "mkdirp": "0.5.1",
        "supports-color": "1.2.0"
      },
      "dependencies": {
        "commander": {
          "version": "2.3.0",
          "resolved": "https://registry.npmjs.org/commander/-/commander-2.3.0.tgz",
          "integrity": "sha1-/UMOiJgy7DU7ms0d4hfBHLPu+HM=",
          "dev": true
        },
        "escape-string-regexp": {
          "version": "1.0.2",
          "resolved": "https://registry.npmjs.org/escape-string-regexp/-/escape-string-regexp-1.0.2.tgz",
          "integrity": "sha1-Tbwv5nTnGUnK8/smlc5/LcHZqNE=",
          "dev": true
        },
        "glob": {
          "version": "3.2.3",
          "resolved": "https://registry.npmjs.org/glob/-/glob-3.2.3.tgz",
          "integrity": "sha1-4xPusknHr/qlxHUoaw4RW1mDlGc=",
          "dev": true,
          "requires": {
            "graceful-fs": "2.0.3",
            "inherits": "2.0.3",
            "minimatch": "0.2.14"
          }
        },
        "graceful-fs": {
          "version": "2.0.3",
          "resolved": "https://registry.npmjs.org/graceful-fs/-/graceful-fs-2.0.3.tgz",
          "integrity": "sha1-fNLNsiiko/Nule+mzBQt59GhNtA=",
          "dev": true
        },
        "jade": {
          "version": "0.26.3",
          "resolved": "https://registry.npmjs.org/jade/-/jade-0.26.3.tgz",
          "integrity": "sha1-jxDXl32NefL2/4YqgbBRPMslaGw=",
          "dev": true,
          "requires": {
            "commander": "0.6.1",
            "mkdirp": "0.3.0"
          },
          "dependencies": {
            "commander": {
              "version": "0.6.1",
              "resolved": "https://registry.npmjs.org/commander/-/commander-0.6.1.tgz",
              "integrity": "sha1-+mihT2qUXVTbvlDYzbMyDp47GgY=",
              "dev": true
            },
            "mkdirp": {
              "version": "0.3.0",
              "resolved": "https://registry.npmjs.org/mkdirp/-/mkdirp-0.3.0.tgz",
              "integrity": "sha1-G79asbqCevI1dRQ0kEJkVfSB/h4=",
              "dev": true
            }
          }
        },
        "supports-color": {
          "version": "1.2.0",
          "resolved": "https://registry.npmjs.org/supports-color/-/supports-color-1.2.0.tgz",
          "integrity": "sha1-/x7R5hFp0Gs88tWI4YixjYhH4X4=",
          "dev": true
        }
      }
    },
    "module-not-found-error": {
      "version": "1.0.1",
      "resolved": "https://registry.npmjs.org/module-not-found-error/-/module-not-found-error-1.0.1.tgz",
      "integrity": "sha1-z4tP9PKWQGdNbN0CsOO8UjwrvcA=",
      "dev": true
    },
    "moment": {
      "version": "2.20.1",
      "resolved": "https://registry.npmjs.org/moment/-/moment-2.20.1.tgz",
      "integrity": "sha512-Yh9y73JRljxW5QxN08Fner68eFLxM5ynNOAw2LbIB1YAGeQzZT8QFSUvkAz609Zf+IHhhaUxqZK8dG3W/+HEvg=="
    },
    "mongodb": {
      "version": "2.2.10",
      "resolved": "https://registry.npmjs.org/mongodb/-/mongodb-2.2.10.tgz",
      "integrity": "sha1-0RJzpaU7COF7zEyKKV3tDxUcyuY=",
      "requires": {
        "es6-promise": "3.2.1",
        "mongodb-core": "2.0.12",
        "readable-stream": "2.1.5"
      },
      "dependencies": {
        "isarray": {
          "version": "1.0.0",
          "resolved": "https://registry.npmjs.org/isarray/-/isarray-1.0.0.tgz",
          "integrity": "sha1-u5NdSFgsuhaMBoNJV6VKPgcSTxE="
        },
        "readable-stream": {
          "version": "2.1.5",
          "resolved": "https://registry.npmjs.org/readable-stream/-/readable-stream-2.1.5.tgz",
          "integrity": "sha1-ZvqLcg4UOLNkaB8q0aY8YYRIydA=",
          "requires": {
            "buffer-shims": "1.0.0",
            "core-util-is": "1.0.2",
            "inherits": "2.0.3",
            "isarray": "1.0.0",
            "process-nextick-args": "1.0.7",
            "string_decoder": "0.10.31",
            "util-deprecate": "1.0.2"
          }
        }
      }
    },
    "mongodb-core": {
      "version": "2.0.12",
      "resolved": "https://registry.npmjs.org/mongodb-core/-/mongodb-core-2.0.12.tgz",
      "integrity": "sha1-u2aq1VDiUnMfitSSdoFSZKkcM3w=",
      "requires": {
        "bson": "0.5.7",
        "require_optional": "1.0.1"
      }
    },
    "mongoose": {
      "version": "4.13.3",
      "resolved": "https://registry.npmjs.org/mongoose/-/mongoose-4.13.3.tgz",
      "integrity": "sha512-adWB5LgjCeM986UqjID2R3JtQW7ihq/C+KpFQB+ysfBili6HGUapYqEBhBh4pRFVCwyq1KDLtKMUwBxtLp6UGQ==",
      "requires": {
        "async": "2.1.4",
        "bson": "1.0.4",
        "hooks-fixed": "2.0.2",
        "kareem": "1.5.0",
        "lodash.get": "4.4.2",
        "mongodb": "2.2.33",
        "mpath": "0.3.0",
        "mpromise": "0.5.5",
        "mquery": "2.3.2",
        "ms": "2.0.0",
        "muri": "1.3.0",
        "regexp-clone": "0.0.1",
        "sliced": "1.0.1"
      },
      "dependencies": {
        "async": {
          "version": "2.1.4",
          "resolved": "https://registry.npmjs.org/async/-/async-2.1.4.tgz",
          "integrity": "sha1-LSFgx3iAMuTdbL4lAvH5osj2zeQ=",
          "requires": {
            "lodash": "4.17.4"
          }
        },
        "bson": {
          "version": "1.0.4",
          "resolved": "https://registry.npmjs.org/bson/-/bson-1.0.4.tgz",
          "integrity": "sha1-k8ENOeqltYQVy8QFLz5T5WKwtyw="
        },
        "isarray": {
          "version": "1.0.0",
          "resolved": "https://registry.npmjs.org/isarray/-/isarray-1.0.0.tgz",
          "integrity": "sha1-u5NdSFgsuhaMBoNJV6VKPgcSTxE="
        },
        "mongodb": {
          "version": "2.2.33",
          "resolved": "https://registry.npmjs.org/mongodb/-/mongodb-2.2.33.tgz",
          "integrity": "sha1-tTfEcdNKZlG0jzb9vyl1A0Dgi1A=",
          "requires": {
            "es6-promise": "3.2.1",
            "mongodb-core": "2.1.17",
            "readable-stream": "2.2.7"
          }
        },
        "mongodb-core": {
          "version": "2.1.17",
          "resolved": "https://registry.npmjs.org/mongodb-core/-/mongodb-core-2.1.17.tgz",
          "integrity": "sha1-pBizN6FKFJkPtRC5I97mqBMXPfg=",
          "requires": {
            "bson": "1.0.4",
            "require_optional": "1.0.1"
          }
        },
        "ms": {
          "version": "2.0.0",
          "resolved": "https://registry.npmjs.org/ms/-/ms-2.0.0.tgz",
          "integrity": "sha1-VgiurfwAvmwpAd9fmGF4jeDVl8g="
        },
        "readable-stream": {
          "version": "2.2.7",
          "resolved": "https://registry.npmjs.org/readable-stream/-/readable-stream-2.2.7.tgz",
          "integrity": "sha1-BwV6y+JGeyIELTb5jFrVBwVOlbE=",
          "requires": {
            "buffer-shims": "1.0.0",
            "core-util-is": "1.0.2",
            "inherits": "2.0.3",
            "isarray": "1.0.0",
            "process-nextick-args": "1.0.7",
            "string_decoder": "1.0.3",
            "util-deprecate": "1.0.2"
          }
        },
        "string_decoder": {
          "version": "1.0.3",
          "resolved": "https://registry.npmjs.org/string_decoder/-/string_decoder-1.0.3.tgz",
          "integrity": "sha512-4AH6Z5fzNNBcH+6XDMfA/BTt87skxqJlO0lAh3Dker5zThcAxG6mKz+iGu308UKoPPQ8Dcqx/4JhujzltRa+hQ==",
          "requires": {
            "safe-buffer": "5.1.1"
          }
        }
      }
    },
    "monocle": {
      "version": "1.1.50",
      "resolved": "https://registry.npmjs.org/monocle/-/monocle-1.1.50.tgz",
      "integrity": "sha1-4hsFnZlybZWDcfNiQMEGuKBn+n0=",
      "dev": true,
      "requires": {
        "readdirp": "0.2.5"
      }
    },
    "mpath": {
      "version": "0.3.0",
      "resolved": "https://registry.npmjs.org/mpath/-/mpath-0.3.0.tgz",
      "integrity": "sha1-elj3iem1/TyUUgY0FXlg8mvV70Q="
    },
    "mpromise": {
      "version": "0.5.5",
      "resolved": "https://registry.npmjs.org/mpromise/-/mpromise-0.5.5.tgz",
      "integrity": "sha1-9bJCWddjrMIlewoMjG2Gb9UXMuY="
    },
    "mqtt": {
      "version": "1.7.0",
      "resolved": "https://registry.npmjs.org/mqtt/-/mqtt-1.7.0.tgz",
      "integrity": "sha1-Lmr//cZ1pBfwsOxiJ+n/ynKKdSc=",
      "requires": {
        "commist": "1.0.0",
        "concat-stream": "1.6.0",
        "end-of-stream": "1.4.1",
        "help-me": "0.1.0",
        "inherits": "2.0.3",
        "minimist": "1.2.0",
        "mqtt-connection": "2.1.1",
        "mqtt-packet": "3.4.8",
        "readable-stream": "1.0.34",
        "reinterval": "1.1.0",
        "websocket-stream": "3.3.3",
        "xtend": "4.0.1"
      },
      "dependencies": {
        "readable-stream": {
          "version": "1.0.34",
          "resolved": "https://registry.npmjs.org/readable-stream/-/readable-stream-1.0.34.tgz",
          "integrity": "sha1-Elgg40vIQtLyqq+v5MKRbuMsFXw=",
          "requires": {
            "core-util-is": "1.0.2",
            "inherits": "2.0.3",
            "isarray": "0.0.1",
            "string_decoder": "0.10.31"
          }
        }
      }
    },
    "mqtt-connection": {
      "version": "2.1.1",
      "resolved": "https://registry.npmjs.org/mqtt-connection/-/mqtt-connection-2.1.1.tgz",
      "integrity": "sha1-ey6YWnThlmGUML69NdoWLDTE5Wo=",
      "requires": {
        "inherits": "2.0.3",
        "mqtt-packet": "3.4.8",
        "reduplexer": "1.1.0",
        "through2": "0.6.5"
      }
    },
    "mqtt-packet": {
      "version": "3.4.8",
      "resolved": "https://registry.npmjs.org/mqtt-packet/-/mqtt-packet-3.4.8.tgz",
      "integrity": "sha1-lld0qkWVLxY5L5rMqsXQv1EfoaU=",
      "requires": {
        "bl": "0.9.5",
        "inherits": "2.0.3"
      }
    },
    "mquery": {
      "version": "2.3.2",
      "resolved": "https://registry.npmjs.org/mquery/-/mquery-2.3.2.tgz",
      "integrity": "sha512-KXWMypZSvhCuqRtza+HMQZdYw7PfFBjBTFvP31NNAq0OX0/NTIgpcDpkWQ2uTxk6vGQtwQ2elhwhs+ZvCA8OaA==",
      "requires": {
        "bluebird": "3.5.1",
        "debug": "2.6.9",
        "regexp-clone": "0.0.1",
        "sliced": "0.0.5"
      },
      "dependencies": {
        "debug": {
          "version": "2.6.9",
          "resolved": "https://registry.npmjs.org/debug/-/debug-2.6.9.tgz",
          "integrity": "sha512-bC7ElrdJaJnPbAP+1EotYvqZsb3ecl5wi6Bfi6BJTUcNowp6cvspg0jXznRTKDjm/E7AdgFBVeAPVMNcKGsHMA==",
          "requires": {
            "ms": "2.0.0"
          }
        },
        "ms": {
          "version": "2.0.0",
          "resolved": "https://registry.npmjs.org/ms/-/ms-2.0.0.tgz",
          "integrity": "sha1-VgiurfwAvmwpAd9fmGF4jeDVl8g="
        },
        "sliced": {
          "version": "0.0.5",
          "resolved": "https://registry.npmjs.org/sliced/-/sliced-0.0.5.tgz",
          "integrity": "sha1-XtwETKTrb3gW1Qui/GPiXY/kcH8="
        }
      }
    },
    "ms": {
      "version": "0.7.1",
      "resolved": "https://registry.npmjs.org/ms/-/ms-0.7.1.tgz",
      "integrity": "sha1-nNE8A62/8ltl7/3nzoZO6VIBcJg="
    },
    "mu2": {
      "version": "0.5.21",
      "resolved": "https://registry.npmjs.org/mu2/-/mu2-0.5.21.tgz",
      "integrity": "sha1-iIqPD9kOsc/anbgUdvbhmcyeWNM="
    },
    "muri": {
      "version": "1.3.0",
      "resolved": "https://registry.npmjs.org/muri/-/muri-1.3.0.tgz",
      "integrity": "sha512-FiaFwKl864onHFFUV/a2szAl7X0fxVlSKNdhTf+BM8i8goEgYut8u5P9MqQqIYwvaMxjzVESsoEm/2kfkFH1rg=="
    },
    "mustache": {
      "version": "2.2.1",
      "resolved": "https://registry.npmjs.org/mustache/-/mustache-2.2.1.tgz",
      "integrity": "sha1-LEDKIcJ49TFQaCvPkJDkGjM5uHY="
    },
    "mute-stream": {
      "version": "0.0.5",
      "resolved": "https://registry.npmjs.org/mute-stream/-/mute-stream-0.0.5.tgz",
      "integrity": "sha1-j7+rsKmKJT0xhDMfno3rc3L6xsA=",
      "dev": true
    },
    "negotiator": {
      "version": "0.6.1",
      "resolved": "https://registry.npmjs.org/negotiator/-/negotiator-0.6.1.tgz",
      "integrity": "sha1-KzJxhOiZIQEXeyhWP7XnECrNDKk="
    },
    "nock": {
      "version": "9.0.14",
      "resolved": "https://registry.npmjs.org/nock/-/nock-9.0.14.tgz",
      "integrity": "sha1-IhFVAlMXPOKYvNifyoJeg4E8pys=",
      "dev": true,
      "requires": {
        "chai": "3.5.0",
        "debug": "2.2.0",
        "deep-equal": "1.0.1",
        "json-stringify-safe": "5.0.1",
        "lodash": "4.17.4",
        "mkdirp": "0.5.1",
        "propagate": "0.4.0",
        "qs": "6.1.0",
        "semver": "5.5.0"
      }
    },
    "node-uuid": {
      "version": "1.4.8",
      "resolved": "https://registry.npmjs.org/node-uuid/-/node-uuid-1.4.8.tgz",
      "integrity": "sha1-sEDrCSOWivq/jTL7HxfxFn/auQc="
    },
    "nomnom": {
      "version": "1.5.2",
      "resolved": "https://registry.npmjs.org/nomnom/-/nomnom-1.5.2.tgz",
      "integrity": "sha1-9DRUSKhTz71cDSYyDyR3qwUm/i8=",
      "requires": {
        "colors": "0.5.1",
        "underscore": "1.1.7"
      },
      "dependencies": {
        "underscore": {
          "version": "1.1.7",
          "resolved": "https://registry.npmjs.org/underscore/-/underscore-1.1.7.tgz",
          "integrity": "sha1-QLq4S60Z0jAJbo1u9ii/8FXYPbA="
        }
      }
    },
    "nopt": {
      "version": "1.0.10",
      "resolved": "https://registry.npmjs.org/nopt/-/nopt-1.0.10.tgz",
      "integrity": "sha1-bd0hvSoxQXuScn3Vhfim83YI6+4=",
      "dev": true,
      "requires": {
        "abbrev": "1.1.1"
      }
    },
    "noptify": {
      "version": "0.0.3",
      "resolved": "https://registry.npmjs.org/noptify/-/noptify-0.0.3.tgz",
      "integrity": "sha1-WPZUpz2XU98MUdlobckhBKZ/S7s=",
      "dev": true,
      "requires": {
        "nopt": "2.0.0"
      },
      "dependencies": {
        "nopt": {
          "version": "2.0.0",
          "resolved": "https://registry.npmjs.org/nopt/-/nopt-2.0.0.tgz",
          "integrity": "sha1-ynQW8gpeP5w7hhgPlilfo9C1Lg0=",
          "dev": true,
          "requires": {
            "abbrev": "1.1.1"
          }
        }
      }
    },
    "normalize-package-data": {
      "version": "2.4.0",
      "resolved": "https://registry.npmjs.org/normalize-package-data/-/normalize-package-data-2.4.0.tgz",
      "integrity": "sha512-9jjUFbTPfEy3R/ad/2oNbKtW9Hgovl5O1FvFWKkKblNXoN/Oou6+9+KKohPK13Yc3/TyunyWhJp6gvRNR/PPAw==",
      "requires": {
        "hosted-git-info": "2.5.0",
        "is-builtin-module": "1.0.0",
        "semver": "5.5.0",
        "validate-npm-package-license": "3.0.1"
      }
    },
    "number-is-nan": {
      "version": "1.0.1",
      "resolved": "https://registry.npmjs.org/number-is-nan/-/number-is-nan-1.0.1.tgz",
      "integrity": "sha1-CXtgK1NCKlIsGvuHkDGDNpQaAR0="
    },
    "oauth-sign": {
      "version": "0.8.2",
      "resolved": "https://registry.npmjs.org/oauth-sign/-/oauth-sign-0.8.2.tgz",
      "integrity": "sha1-Rqarfwrq2N6unsBWV4C31O/rnUM="
    },
    "object-assign": {
      "version": "4.1.1",
      "resolved": "https://registry.npmjs.org/object-assign/-/object-assign-4.1.1.tgz",
      "integrity": "sha1-IQmtx5ZYh8/AXLvUQsrIv7s2CGM="
    },
    "on-finished": {
      "version": "2.3.0",
      "resolved": "https://registry.npmjs.org/on-finished/-/on-finished-2.3.0.tgz",
      "integrity": "sha1-IPEzZIGwg811M3mSoWlxqi2QaUc=",
      "requires": {
        "ee-first": "1.1.1"
      }
    },
    "once": {
      "version": "1.4.0",
      "resolved": "https://registry.npmjs.org/once/-/once-1.4.0.tgz",
      "integrity": "sha1-WDsap3WWHUsROsF9nFC6753Xa9E=",
      "requires": {
        "wrappy": "1.0.2"
      }
    },
    "onetime": {
      "version": "1.1.0",
      "resolved": "https://registry.npmjs.org/onetime/-/onetime-1.1.0.tgz",
      "integrity": "sha1-ofeDj4MUxRbwXs78vEzP4EtO14k=",
      "dev": true
    },
    "optimist": {
      "version": "0.3.7",
      "resolved": "https://registry.npmjs.org/optimist/-/optimist-0.3.7.tgz",
      "integrity": "sha1-yQlBrVnkJzMokjB00s8ufLxuwNk=",
      "dev": true,
      "requires": {
        "wordwrap": "0.0.2"
      }
    },
    "optionator": {
      "version": "0.8.2",
      "resolved": "https://registry.npmjs.org/optionator/-/optionator-0.8.2.tgz",
      "integrity": "sha1-NkxeQJ0/TWMB1sC0wFu6UBgK62Q=",
      "dev": true,
      "requires": {
        "deep-is": "0.1.3",
        "fast-levenshtein": "2.0.6",
        "levn": "0.3.0",
        "prelude-ls": "1.1.2",
        "type-check": "0.3.2",
        "wordwrap": "1.0.0"
      },
      "dependencies": {
        "wordwrap": {
          "version": "1.0.0",
          "resolved": "https://registry.npmjs.org/wordwrap/-/wordwrap-1.0.0.tgz",
          "integrity": "sha1-J1hIEIkUVqQXHI0CJkQa3pDLyus=",
          "dev": true
        }
      }
    },
    "options": {
      "version": "0.0.6",
      "resolved": "https://registry.npmjs.org/options/-/options-0.0.6.tgz",
      "integrity": "sha1-7CLTEoBrtT5zF3Pnza788cZDEo8="
    },
    "os-homedir": {
      "version": "1.0.2",
      "resolved": "https://registry.npmjs.org/os-homedir/-/os-homedir-1.0.2.tgz",
      "integrity": "sha1-/7xJiDNuDoM94MFox+8VISGqf7M=",
      "dev": true
    },
    "parse-json": {
      "version": "2.2.0",
      "resolved": "https://registry.npmjs.org/parse-json/-/parse-json-2.2.0.tgz",
      "integrity": "sha1-9ID0BDTvgHQfhGkJn43qGPVaTck=",
      "requires": {
        "error-ex": "1.3.1"
      }
    },
    "parseurl": {
      "version": "1.3.2",
      "resolved": "https://registry.npmjs.org/parseurl/-/parseurl-1.3.2.tgz",
      "integrity": "sha1-/CidTtiZMRlGDBViUyYs3I3mW/M="
    },
    "path-exists": {
      "version": "2.1.0",
      "resolved": "https://registry.npmjs.org/path-exists/-/path-exists-2.1.0.tgz",
      "integrity": "sha1-D+tsZPD8UY2adU3V77YscCJ2H0s=",
      "requires": {
        "pinkie-promise": "2.0.1"
      }
    },
    "path-is-absolute": {
      "version": "1.0.1",
      "resolved": "https://registry.npmjs.org/path-is-absolute/-/path-is-absolute-1.0.1.tgz",
      "integrity": "sha1-F0uSaHNVNP+8es5r9TpanhtcX18=",
      "dev": true
    },
    "path-is-inside": {
      "version": "1.0.2",
      "resolved": "https://registry.npmjs.org/path-is-inside/-/path-is-inside-1.0.2.tgz",
      "integrity": "sha1-NlQX3t5EQw0cEa9hAn+s8HS9/FM=",
      "dev": true
    },
    "path-to-regexp": {
      "version": "0.1.7",
      "resolved": "https://registry.npmjs.org/path-to-regexp/-/path-to-regexp-0.1.7.tgz",
      "integrity": "sha1-32BBeABfUi8V60SQ5yR6G/qmf4w="
    },
    "path-type": {
      "version": "1.1.0",
      "resolved": "https://registry.npmjs.org/path-type/-/path-type-1.1.0.tgz",
      "integrity": "sha1-WcRPfuSR2nBNpBXaWkBwuk+P5EE=",
      "requires": {
        "graceful-fs": "4.1.11",
        "pify": "2.3.0",
        "pinkie-promise": "2.0.1"
      }
    },
    "performance-now": {
      "version": "0.2.0",
      "resolved": "https://registry.npmjs.org/performance-now/-/performance-now-0.2.0.tgz",
      "integrity": "sha1-M+8wxcd9TqIcWlOGnZG1bY8lVeU="
    },
    "pify": {
      "version": "2.3.0",
      "resolved": "https://registry.npmjs.org/pify/-/pify-2.3.0.tgz",
      "integrity": "sha1-7RQaasBDqEnqWISY59yosVMw6Qw="
    },
    "pinkie": {
      "version": "2.0.4",
      "resolved": "https://registry.npmjs.org/pinkie/-/pinkie-2.0.4.tgz",
      "integrity": "sha1-clVrgM+g1IqXToDnckjoDtT3+HA="
    },
    "pinkie-promise": {
      "version": "2.0.1",
      "resolved": "https://registry.npmjs.org/pinkie-promise/-/pinkie-promise-2.0.1.tgz",
      "integrity": "sha1-ITXW36ejWMBprJsXh3YogihFD/o=",
      "requires": {
        "pinkie": "2.0.4"
      }
    },
    "plato": {
      "version": "1.7.0",
      "resolved": "https://registry.npmjs.org/plato/-/plato-1.7.0.tgz",
      "integrity": "sha1-mQCltJEKoZDeCKRbrmF1M0/WRqc=",
      "dev": true,
      "requires": {
        "eslint": "3.0.1",
        "fs-extra": "0.30.0",
        "glob": "7.0.6",
        "jshint": "2.9.5",
        "lodash": "4.13.1",
        "posix-getopt": "1.2.0",
        "typhonjs-escomplex": "0.0.9"
      },
      "dependencies": {
        "glob": {
          "version": "7.0.6",
          "resolved": "https://registry.npmjs.org/glob/-/glob-7.0.6.tgz",
          "integrity": "sha1-IRuvr0nlJbjNkyYNFKsTYVKz9Xo=",
          "dev": true,
          "requires": {
            "fs.realpath": "1.0.0",
            "inflight": "1.0.6",
            "inherits": "2.0.3",
            "minimatch": "3.0.4",
            "once": "1.4.0",
            "path-is-absolute": "1.0.1"
          }
        },
        "lodash": {
          "version": "4.13.1",
          "resolved": "https://registry.npmjs.org/lodash/-/lodash-4.13.1.tgz",
          "integrity": "sha1-g+SxCRP0hJbU0W/sSlYK8u50S2g=",
          "dev": true
        },
        "minimatch": {
          "version": "3.0.4",
          "resolved": "https://registry.npmjs.org/minimatch/-/minimatch-3.0.4.tgz",
          "integrity": "sha512-yJHVQEhyqPLUTgt9B83PXu6W3rx4MvvHvSUvToogpwoGDOUQ+yDrR0HRot+yOCdCO7u4hX3pWft6kWBBcqh0UA==",
          "dev": true,
          "requires": {
            "brace-expansion": "1.1.8"
          }
        }
      }
    },
    "pluralize": {
      "version": "1.2.1",
      "resolved": "https://registry.npmjs.org/pluralize/-/pluralize-1.2.1.tgz",
      "integrity": "sha1-0aIUg/0iu0HlihL6NCGCMUCJfEU=",
      "dev": true
    },
    "posix-getopt": {
      "version": "1.2.0",
      "resolved": "https://registry.npmjs.org/posix-getopt/-/posix-getopt-1.2.0.tgz",
      "integrity": "sha1-Su7rfa3mb8qKk2XdqfawBXQctiE=",
      "dev": true
    },
    "prelude-ls": {
      "version": "1.1.2",
      "resolved": "https://registry.npmjs.org/prelude-ls/-/prelude-ls-1.1.2.tgz",
      "integrity": "sha1-IZMqVJ9eUv/ZqCf1cOBL5iqX2lQ=",
      "dev": true
    },
    "process-nextick-args": {
      "version": "1.0.7",
      "resolved": "https://registry.npmjs.org/process-nextick-args/-/process-nextick-args-1.0.7.tgz",
      "integrity": "sha1-FQ4gt1ZZCtP5EJPyWk8q2L/zC6M="
    },
    "progress": {
      "version": "1.1.8",
      "resolved": "https://registry.npmjs.org/progress/-/progress-1.1.8.tgz",
      "integrity": "sha1-4mDHj2Fhzdmw5WzD4Khd4Xx6V74=",
      "dev": true
    },
    "promise": {
      "version": "2.0.0",
      "resolved": "https://registry.npmjs.org/promise/-/promise-2.0.0.tgz",
      "integrity": "sha1-RmSKqdYFr10ucMMCS/WUNtoCuA4=",
      "dev": true,
      "requires": {
        "is-promise": "1.0.1"
      }
    },
    "propagate": {
      "version": "0.4.0",
      "resolved": "https://registry.npmjs.org/propagate/-/propagate-0.4.0.tgz",
      "integrity": "sha1-8/zKCm/gZzanulcpZgaWF8EwtIE=",
      "dev": true
    },
    "proxy-addr": {
      "version": "2.0.2",
      "resolved": "https://registry.npmjs.org/proxy-addr/-/proxy-addr-2.0.2.tgz",
      "integrity": "sha1-ZXFQT0e7mI7IGAJT+F3X4UlSvew=",
      "requires": {
        "forwarded": "0.1.2",
        "ipaddr.js": "1.5.2"
      }
    },
    "proxyquire": {
      "version": "1.7.9",
      "resolved": "https://registry.npmjs.org/proxyquire/-/proxyquire-1.7.9.tgz",
      "integrity": "sha1-LA1XE/Ycn3Hb9eUJXfuqOVJIE9o=",
      "dev": true,
      "requires": {
        "fill-keys": "1.0.2",
        "module-not-found-error": "1.0.1",
        "resolve": "1.1.7"
      },
      "dependencies": {
        "resolve": {
          "version": "1.1.7",
          "resolved": "https://registry.npmjs.org/resolve/-/resolve-1.1.7.tgz",
          "integrity": "sha1-IDEU2CrSxe2ejgQRs5ModeiJ6Xs=",
          "dev": true
        }
      }
    },
    "pump": {
      "version": "1.0.3",
      "resolved": "https://registry.npmjs.org/pump/-/pump-1.0.3.tgz",
      "integrity": "sha512-8k0JupWme55+9tCVE+FS5ULT3K6AbgqrGa58lTT49RpyfwwcGedHqaC5LlQNdEAumn/wFsu6aPwkuPMioy8kqw==",
      "requires": {
        "end-of-stream": "1.4.1",
        "once": "1.4.0"
      }
    },
    "punycode": {
      "version": "1.4.1",
      "resolved": "https://registry.npmjs.org/punycode/-/punycode-1.4.1.tgz",
      "integrity": "sha1-wNWmOycYgArY4esPpSachN1BhF4="
    },
    "qs": {
      "version": "6.1.0",
      "resolved": "https://registry.npmjs.org/qs/-/qs-6.1.0.tgz",
      "integrity": "sha1-7B0WJrJCeNmfD99FSeUk4k7O6yY="
    },
    "range-parser": {
      "version": "1.2.0",
      "resolved": "https://registry.npmjs.org/range-parser/-/range-parser-1.2.0.tgz",
      "integrity": "sha1-9JvmtIeJTdxA3MlKMi9hEJLgDV4="
    },
    "raw-body": {
      "version": "2.1.7",
      "resolved": "https://registry.npmjs.org/raw-body/-/raw-body-2.1.7.tgz",
      "integrity": "sha1-rf6s4uT7MJgFgBTQjActzFl1h3Q=",
      "requires": {
        "bytes": "2.4.0",
        "iconv-lite": "0.4.13",
        "unpipe": "1.0.0"
      },
      "dependencies": {
        "bytes": {
          "version": "2.4.0",
          "resolved": "https://registry.npmjs.org/bytes/-/bytes-2.4.0.tgz",
          "integrity": "sha1-fZcZb51br39pNeJZhVSe3SpsIzk="
        }
      }
    },
    "read-pkg": {
      "version": "1.1.0",
      "resolved": "https://registry.npmjs.org/read-pkg/-/read-pkg-1.1.0.tgz",
      "integrity": "sha1-9f+qXs0pyzHAR0vKfXVra7KePyg=",
      "requires": {
        "load-json-file": "1.1.0",
        "normalize-package-data": "2.4.0",
        "path-type": "1.1.0"
      }
    },
    "read-pkg-up": {
      "version": "1.0.1",
      "resolved": "https://registry.npmjs.org/read-pkg-up/-/read-pkg-up-1.0.1.tgz",
      "integrity": "sha1-nWPBMnbAZZGNV/ACpX9AobZD+wI=",
      "requires": {
        "find-up": "1.1.2",
        "read-pkg": "1.1.0"
      }
    },
    "readable-stream": {
      "version": "1.1.14",
      "resolved": "https://registry.npmjs.org/readable-stream/-/readable-stream-1.1.14.tgz",
      "integrity": "sha1-fPTFTvZI44EwhMY23SB54WbAgdk=",
      "requires": {
        "core-util-is": "1.0.2",
        "inherits": "2.0.3",
        "isarray": "0.0.1",
        "string_decoder": "0.10.31"
      }
    },
    "readdirp": {
      "version": "0.2.5",
      "resolved": "https://registry.npmjs.org/readdirp/-/readdirp-0.2.5.tgz",
      "integrity": "sha1-xMJ25Sl3riXbUZH+UdAIVQ8V2bs=",
      "dev": true,
      "requires": {
        "minimatch": "0.2.14"
      }
    },
    "readline2": {
      "version": "1.0.1",
      "resolved": "https://registry.npmjs.org/readline2/-/readline2-1.0.1.tgz",
      "integrity": "sha1-QQWWCP/BVHV7cV2ZidGZ/783LjU=",
      "dev": true,
      "requires": {
        "code-point-at": "1.1.0",
        "is-fullwidth-code-point": "1.0.0",
        "mute-stream": "0.0.5"
      }
    },
    "redent": {
      "version": "1.0.0",
      "resolved": "https://registry.npmjs.org/redent/-/redent-1.0.0.tgz",
      "integrity": "sha1-z5Fqsf1fHxbfsggi3W7H9zDCr94=",
      "requires": {
        "indent-string": "2.1.0",
        "strip-indent": "1.0.1"
      }
    },
    "reduplexer": {
      "version": "1.1.0",
      "resolved": "https://registry.npmjs.org/reduplexer/-/reduplexer-1.1.0.tgz",
      "integrity": "sha1-ff7RimeedJwdetNt4BrLUV8I4UA=",
      "requires": {
        "inherits": "2.0.3",
        "readable-stream": "1.0.34"
      },
      "dependencies": {
        "readable-stream": {
          "version": "1.0.34",
          "resolved": "https://registry.npmjs.org/readable-stream/-/readable-stream-1.0.34.tgz",
<<<<<<< HEAD
          "integrity": "sha1-Elgg40vIQtLyqq+v5MKRbuMsFXw=",
          "requires": {
            "core-util-is": "1.0.2",
            "inherits": "2.0.3",
            "isarray": "0.0.1",
            "string_decoder": "0.10.31"
=======
          "dependencies": {
            "core-util-is": {
              "version": "1.0.2",
              "from": "core-util-is@>=1.0.0 <1.1.0",
              "resolved": "https://registry.npmjs.org/core-util-is/-/core-util-is-1.0.2.tgz"
            },
            "isarray": {
              "version": "0.0.1",
              "from": "isarray@0.0.1",
              "resolved": "https://registry.npmjs.org/isarray/-/isarray-0.0.1.tgz"
            },
            "string_decoder": {
              "version": "0.10.31",
              "from": "string_decoder@>=0.10.0 <0.11.0",
              "resolved": "https://registry.npmjs.org/string_decoder/-/string_decoder-0.10.31.tgz"
            }
          }
        },
        "reinterval": {
          "version": "1.1.0",
          "from": "reinterval@>=1.0.1 <2.0.0",
          "resolved": "https://registry.npmjs.org/reinterval/-/reinterval-1.1.0.tgz"
        },
        "websocket-stream": {
          "version": "3.3.3",
          "from": "websocket-stream@>=3.0.1 <4.0.0",
          "resolved": "https://registry.npmjs.org/websocket-stream/-/websocket-stream-3.3.3.tgz",
          "dependencies": {
            "duplexify": {
              "version": "3.5.3",
              "from": "duplexify@>=3.2.0 <4.0.0",
              "resolved": "http://registry.npmjs.org/duplexify/-/duplexify-3.5.3.tgz",
              "dependencies": {
                "readable-stream": {
                  "version": "2.3.4",
                  "from": "readable-stream@>=2.0.0 <3.0.0",
                  "resolved": "http://registry.npmjs.org/readable-stream/-/readable-stream-2.3.4.tgz",
                  "dependencies": {
                    "core-util-is": {
                      "version": "1.0.2",
                      "from": "core-util-is@>=1.0.0 <1.1.0",
                      "resolved": "https://registry.npmjs.org/core-util-is/-/core-util-is-1.0.2.tgz"
                    },
                    "isarray": {
                      "version": "1.0.0",
                      "from": "isarray@>=1.0.0 <1.1.0",
                      "resolved": "https://registry.npmjs.org/isarray/-/isarray-1.0.0.tgz"
                    },
                    "process-nextick-args": {
                      "version": "2.0.0",
                      "from": "process-nextick-args@>=2.0.0 <2.1.0",
                      "resolved": "http://registry.npmjs.org/process-nextick-args/-/process-nextick-args-2.0.0.tgz"
                    },
                    "safe-buffer": {
                      "version": "5.1.1",
                      "from": "safe-buffer@>=5.1.1 <5.2.0",
                      "resolved": "http://registry.npmjs.org/safe-buffer/-/safe-buffer-5.1.1.tgz"
                    },
                    "string_decoder": {
                      "version": "1.0.3",
                      "from": "string_decoder@>=1.0.3 <1.1.0",
                      "resolved": "https://registry.npmjs.org/string_decoder/-/string_decoder-1.0.3.tgz"
                    },
                    "util-deprecate": {
                      "version": "1.0.2",
                      "from": "util-deprecate@>=1.0.1 <1.1.0",
                      "resolved": "https://registry.npmjs.org/util-deprecate/-/util-deprecate-1.0.2.tgz"
                    }
                  }
                },
                "stream-shift": {
                  "version": "1.0.0",
                  "from": "stream-shift@>=1.0.0 <2.0.0",
                  "resolved": "https://registry.npmjs.org/stream-shift/-/stream-shift-1.0.0.tgz"
                }
              }
            },
            "through2": {
              "version": "2.0.3",
              "from": "through2@>=2.0.0 <3.0.0",
              "resolved": "https://registry.npmjs.org/through2/-/through2-2.0.3.tgz",
              "dependencies": {
                "readable-stream": {
                  "version": "2.3.4",
                  "from": "readable-stream@>=2.1.5 <3.0.0",
                  "resolved": "http://registry.npmjs.org/readable-stream/-/readable-stream-2.3.4.tgz",
                  "dependencies": {
                    "core-util-is": {
                      "version": "1.0.2",
                      "from": "core-util-is@>=1.0.0 <1.1.0",
                      "resolved": "https://registry.npmjs.org/core-util-is/-/core-util-is-1.0.2.tgz"
                    },
                    "isarray": {
                      "version": "1.0.0",
                      "from": "isarray@>=1.0.0 <1.1.0",
                      "resolved": "https://registry.npmjs.org/isarray/-/isarray-1.0.0.tgz"
                    },
                    "process-nextick-args": {
                      "version": "2.0.0",
                      "from": "process-nextick-args@>=2.0.0 <2.1.0",
                      "resolved": "http://registry.npmjs.org/process-nextick-args/-/process-nextick-args-2.0.0.tgz"
                    },
                    "safe-buffer": {
                      "version": "5.1.1",
                      "from": "safe-buffer@>=5.1.1 <5.2.0",
                      "resolved": "http://registry.npmjs.org/safe-buffer/-/safe-buffer-5.1.1.tgz"
                    },
                    "string_decoder": {
                      "version": "1.0.3",
                      "from": "string_decoder@>=1.0.3 <1.1.0",
                      "resolved": "https://registry.npmjs.org/string_decoder/-/string_decoder-1.0.3.tgz"
                    },
                    "util-deprecate": {
                      "version": "1.0.2",
                      "from": "util-deprecate@>=1.0.1 <1.1.0",
                      "resolved": "https://registry.npmjs.org/util-deprecate/-/util-deprecate-1.0.2.tgz"
                    }
                  }
                }
              }
            },
            "ws": {
              "version": "1.1.5",
              "from": "ws@>=1.0.1 <2.0.0",
              "resolved": "http://registry.npmjs.org/ws/-/ws-1.1.5.tgz",
              "dependencies": {
                "options": {
                  "version": "0.0.6",
                  "from": "options@>=0.0.5",
                  "resolved": "https://registry.npmjs.org/options/-/options-0.0.6.tgz"
                },
                "ultron": {
                  "version": "1.0.2",
                  "from": "ultron@>=1.0.0 <1.1.0",
                  "resolved": "https://registry.npmjs.org/ultron/-/ultron-1.0.2.tgz"
                }
              }
            }
>>>>>>> 0eba886e
          }
        }
      }
    },
    "regexp-clone": {
      "version": "0.0.1",
      "resolved": "https://registry.npmjs.org/regexp-clone/-/regexp-clone-0.0.1.tgz",
      "integrity": "sha1-p8LgmJH9vzj7sQ03b7cwA+aKxYk="
    },
    "reinterval": {
      "version": "1.1.0",
      "resolved": "https://registry.npmjs.org/reinterval/-/reinterval-1.1.0.tgz",
      "integrity": "sha1-M2Hs+jymwYKDOA3Qu5VG85D17Oc="
    },
    "repeating": {
      "version": "2.0.1",
      "resolved": "https://registry.npmjs.org/repeating/-/repeating-2.0.1.tgz",
      "integrity": "sha1-UhTFOpJtNVJwdSf7q0FdvAjQbdo=",
      "requires": {
        "is-finite": "1.0.2"
      }
    },
    "request": {
<<<<<<< HEAD
      "version": "2.81.0",
      "resolved": "https://registry.npmjs.org/request/-/request-2.81.0.tgz",
      "integrity": "sha1-xpKJRqDgbF+Nb4qTM0af/aRimKA=",
      "requires": {
        "aws-sign2": "0.6.0",
        "aws4": "1.6.0",
        "caseless": "0.12.0",
        "combined-stream": "1.0.5",
        "extend": "3.0.1",
        "forever-agent": "0.6.1",
        "form-data": "2.1.4",
        "har-validator": "4.2.1",
        "hawk": "3.1.3",
        "http-signature": "1.1.1",
        "is-typedarray": "1.0.0",
        "isstream": "0.1.2",
        "json-stringify-safe": "5.0.1",
        "mime-types": "2.1.17",
        "oauth-sign": "0.8.2",
        "performance-now": "0.2.0",
        "qs": "6.4.0",
        "safe-buffer": "5.1.1",
        "stringstream": "0.0.5",
        "tough-cookie": "2.3.3",
        "tunnel-agent": "0.6.0",
        "uuid": "3.2.1"
      },
      "dependencies": {
        "qs": {
          "version": "6.4.0",
          "resolved": "https://registry.npmjs.org/qs/-/qs-6.4.0.tgz",
          "integrity": "sha1-E+JtKK1rD/qpExLNO/cI7TUecjM="
        },
        "uuid": {
          "version": "3.2.1",
          "resolved": "https://registry.npmjs.org/uuid/-/uuid-3.2.1.tgz",
          "integrity": "sha512-jZnMwlb9Iku/O3smGWvZhauCf6cvvpKi4BKRiliS3cxnI+Gz9j5MEpTz2UFuXiKPJocb7gnsLHwiS05ige5BEA=="
        }
      }
    },
    "require-uncached": {
      "version": "1.0.3",
      "resolved": "https://registry.npmjs.org/require-uncached/-/require-uncached-1.0.3.tgz",
      "integrity": "sha1-Tg1W1slmL9MeQwEcS5WqSZVUIdM=",
      "dev": true,
      "requires": {
        "caller-path": "0.1.0",
        "resolve-from": "1.0.1"
      },
      "dependencies": {
        "resolve-from": {
          "version": "1.0.1",
          "resolved": "https://registry.npmjs.org/resolve-from/-/resolve-from-1.0.1.tgz",
          "integrity": "sha1-Jsv+k10a7uq7Kbw/5a6wHpPUQiY=",
          "dev": true
        }
      }
    },
    "require_optional": {
      "version": "1.0.1",
      "resolved": "https://registry.npmjs.org/require_optional/-/require_optional-1.0.1.tgz",
      "integrity": "sha512-qhM/y57enGWHAe3v/NcwML6a3/vfESLe/sGM2dII+gEO0BpKRUkWZow/tyloNqJyN6kXSl3RyyM8Ll5D/sJP8g==",
      "requires": {
        "resolve-from": "2.0.0",
        "semver": "5.5.0"
      }
    },
    "resolve": {
      "version": "0.5.1",
      "resolved": "https://registry.npmjs.org/resolve/-/resolve-0.5.1.tgz",
      "integrity": "sha1-FeSiIsQja81M+FRUQSwtD7ZSRXY=",
      "dev": true
    },
    "resolve-from": {
      "version": "2.0.0",
      "resolved": "https://registry.npmjs.org/resolve-from/-/resolve-from-2.0.0.tgz",
      "integrity": "sha1-lICrIOlP+h2egKgEx+oUdhGWa1c="
    },
    "restore-cursor": {
      "version": "1.0.1",
      "resolved": "https://registry.npmjs.org/restore-cursor/-/restore-cursor-1.0.1.tgz",
      "integrity": "sha1-NGYfRohjJ/7SmRR5FSJS35LapUE=",
      "dev": true,
      "requires": {
        "exit-hook": "1.1.1",
        "onetime": "1.1.0"
      }
    },
    "revalidator": {
      "version": "0.3.1",
      "resolved": "https://registry.npmjs.org/revalidator/-/revalidator-0.3.1.tgz",
      "integrity": "sha1-/yzEz3zHxjhaxxAXgnbm280Ddi8="
    },
    "rimraf": {
      "version": "2.2.8",
      "resolved": "https://registry.npmjs.org/rimraf/-/rimraf-2.2.8.tgz",
      "integrity": "sha1-5Dm+Kq7jJzIZUnMPmaiSnk/FBYI=",
      "dev": true
    },
    "run-async": {
      "version": "0.1.0",
      "resolved": "https://registry.npmjs.org/run-async/-/run-async-0.1.0.tgz",
      "integrity": "sha1-yK1KXhEGYeQCp9IbUw4AnyX444k=",
      "dev": true,
      "requires": {
        "once": "1.4.0"
      }
    },
    "rx-lite": {
      "version": "3.1.2",
      "resolved": "https://registry.npmjs.org/rx-lite/-/rx-lite-3.1.2.tgz",
      "integrity": "sha1-Gc5QLKVyZl87ZHsQk5+X/RYV8QI=",
      "dev": true
    },
    "safe-buffer": {
      "version": "5.1.1",
      "resolved": "https://registry.npmjs.org/safe-buffer/-/safe-buffer-5.1.1.tgz",
      "integrity": "sha512-kKvNJn6Mm93gAczWVJg7wH+wGYWNrDHdWvpUmHyEsgCtIwwo3bqPtV4tR5tuPaUhTOo/kvhVwd8XwwOllGYkbg=="
    },
    "samsam": {
      "version": "1.1.2",
      "resolved": "https://registry.npmjs.org/samsam/-/samsam-1.1.2.tgz",
      "integrity": "sha1-vsEf3IOp/aBjQBIQ5AF2wwJNFWc=",
      "dev": true
    },
    "sax": {
      "version": "0.6.1",
      "resolved": "https://registry.npmjs.org/sax/-/sax-0.6.1.tgz",
      "integrity": "sha1-VjsZx8HeiS4Jv8Ty/DDjwn8JUrk="
    },
    "semver": {
      "version": "5.5.0",
      "resolved": "https://registry.npmjs.org/semver/-/semver-5.5.0.tgz",
      "integrity": "sha512-4SJ3dm0WAwWy/NVeioZh5AntkdJoWKxHxcmyP622fOkgHa4z3R0TdBJICINyaSDE6uNwVc8gZr+ZinwZAH4xIA=="
    },
    "send": {
      "version": "0.16.1",
      "resolved": "https://registry.npmjs.org/send/-/send-0.16.1.tgz",
      "integrity": "sha512-ElCLJdJIKPk6ux/Hocwhk7NFHpI3pVm/IZOYWqUmoxcgeyM+MpxHHKhb8QmlJDX1pU6WrgaHBkVNm73Sv7uc2A==",
      "requires": {
        "debug": "2.6.9",
        "depd": "1.1.2",
        "destroy": "1.0.4",
        "encodeurl": "1.0.2",
        "escape-html": "1.0.3",
        "etag": "1.8.1",
        "fresh": "0.5.2",
        "http-errors": "1.6.2",
        "mime": "1.4.1",
        "ms": "2.0.0",
        "on-finished": "2.3.0",
        "range-parser": "1.2.0",
        "statuses": "1.3.1"
      },
      "dependencies": {
        "debug": {
          "version": "2.6.9",
          "resolved": "https://registry.npmjs.org/debug/-/debug-2.6.9.tgz",
          "integrity": "sha512-bC7ElrdJaJnPbAP+1EotYvqZsb3ecl5wi6Bfi6BJTUcNowp6cvspg0jXznRTKDjm/E7AdgFBVeAPVMNcKGsHMA==",
          "requires": {
            "ms": "2.0.0"
=======
      "version": "2.83.0",
      "from": "request@>=2.69.0 <3.0.0",
      "resolved": "https://registry.npmjs.org/request/-/request-2.83.0.tgz",
      "dependencies": {
        "aws-sign2": {
          "version": "0.7.0",
          "from": "aws-sign2@>=0.7.0 <0.8.0",
          "resolved": "https://registry.npmjs.org/aws-sign2/-/aws-sign2-0.7.0.tgz"
        },
        "aws4": {
          "version": "1.6.0",
          "from": "aws4@>=1.6.0 <2.0.0",
          "resolved": "https://registry.npmjs.org/aws4/-/aws4-1.6.0.tgz"
        },
        "caseless": {
          "version": "0.12.0",
          "from": "caseless@>=0.12.0 <0.13.0",
          "resolved": "https://registry.npmjs.org/caseless/-/caseless-0.12.0.tgz"
        },
        "combined-stream": {
          "version": "1.0.6",
          "from": "combined-stream@>=1.0.5 <1.1.0",
          "resolved": "http://registry.npmjs.org/combined-stream/-/combined-stream-1.0.6.tgz",
          "dependencies": {
            "delayed-stream": {
              "version": "1.0.0",
              "from": "delayed-stream@>=1.0.0 <1.1.0",
              "resolved": "https://registry.npmjs.org/delayed-stream/-/delayed-stream-1.0.0.tgz"
            }
          }
        },
        "extend": {
          "version": "3.0.1",
          "from": "extend@>=3.0.1 <3.1.0",
          "resolved": "https://registry.npmjs.org/extend/-/extend-3.0.1.tgz"
        },
        "forever-agent": {
          "version": "0.6.1",
          "from": "forever-agent@>=0.6.1 <0.7.0",
          "resolved": "https://registry.npmjs.org/forever-agent/-/forever-agent-0.6.1.tgz"
        },
        "form-data": {
          "version": "2.3.2",
          "from": "form-data@>=2.3.1 <2.4.0",
          "resolved": "http://registry.npmjs.org/form-data/-/form-data-2.3.2.tgz",
          "dependencies": {
            "asynckit": {
              "version": "0.4.0",
              "from": "asynckit@>=0.4.0 <0.5.0",
              "resolved": "https://registry.npmjs.org/asynckit/-/asynckit-0.4.0.tgz"
            }
>>>>>>> 0eba886e
          }
        },
        "http-errors": {
          "version": "1.6.2",
          "resolved": "https://registry.npmjs.org/http-errors/-/http-errors-1.6.2.tgz",
          "integrity": "sha1-CgAsyFcHGSp+eUbO7cERVfYOxzY=",
          "requires": {
            "depd": "1.1.1",
            "inherits": "2.0.3",
            "setprototypeof": "1.0.3",
            "statuses": "1.3.1"
          },
          "dependencies": {
<<<<<<< HEAD
            "depd": {
              "version": "1.1.1",
              "resolved": "https://registry.npmjs.org/depd/-/depd-1.1.1.tgz",
              "integrity": "sha1-V4O04cRZ8G+lyif5kfPQbnoxA1k="
            }
          }
        },
        "ms": {
          "version": "2.0.0",
          "resolved": "https://registry.npmjs.org/ms/-/ms-2.0.0.tgz",
          "integrity": "sha1-VgiurfwAvmwpAd9fmGF4jeDVl8g="
        },
        "setprototypeof": {
          "version": "1.0.3",
          "resolved": "https://registry.npmjs.org/setprototypeof/-/setprototypeof-1.0.3.tgz",
          "integrity": "sha1-ZlZ+NwQ+608E2RvWWMDL77VbjgQ="
=======
            "ajv": {
              "version": "5.5.2",
              "from": "ajv@>=5.1.0 <6.0.0",
              "resolved": "http://registry.npmjs.org/ajv/-/ajv-5.5.2.tgz",
              "dependencies": {
                "co": {
                  "version": "4.6.0",
                  "from": "co@>=4.6.0 <5.0.0",
                  "resolved": "https://registry.npmjs.org/co/-/co-4.6.0.tgz"
                },
                "fast-deep-equal": {
                  "version": "1.1.0",
                  "from": "fast-deep-equal@>=1.0.0 <2.0.0",
                  "resolved": "http://registry.npmjs.org/fast-deep-equal/-/fast-deep-equal-1.1.0.tgz"
                },
                "fast-json-stable-stringify": {
                  "version": "2.0.0",
                  "from": "fast-json-stable-stringify@>=2.0.0 <3.0.0",
                  "resolved": "http://registry.npmjs.org/fast-json-stable-stringify/-/fast-json-stable-stringify-2.0.0.tgz"
                },
                "json-schema-traverse": {
                  "version": "0.3.1",
                  "from": "json-schema-traverse@>=0.3.0 <0.4.0",
                  "resolved": "https://registry.npmjs.org/json-schema-traverse/-/json-schema-traverse-0.3.1.tgz"
                }
              }
            },
            "har-schema": {
              "version": "2.0.0",
              "from": "har-schema@>=2.0.0 <3.0.0",
              "resolved": "https://registry.npmjs.org/har-schema/-/har-schema-2.0.0.tgz"
            }
          }
        },
        "hawk": {
          "version": "6.0.2",
          "from": "hawk@>=6.0.2 <6.1.0",
          "resolved": "https://registry.npmjs.org/hawk/-/hawk-6.0.2.tgz",
          "dependencies": {
            "hoek": {
              "version": "4.2.1",
              "from": "hoek@>=4.0.0 <5.0.0",
              "resolved": "http://registry.npmjs.org/hoek/-/hoek-4.2.1.tgz"
            },
            "boom": {
              "version": "4.3.1",
              "from": "boom@>=4.0.0 <5.0.0",
              "resolved": "https://registry.npmjs.org/boom/-/boom-4.3.1.tgz"
            },
            "cryptiles": {
              "version": "3.1.2",
              "from": "cryptiles@>=3.0.0 <4.0.0",
              "resolved": "https://registry.npmjs.org/cryptiles/-/cryptiles-3.1.2.tgz",
              "dependencies": {
                "boom": {
                  "version": "5.2.0",
                  "from": "boom@>=5.0.0 <6.0.0",
                  "resolved": "https://registry.npmjs.org/boom/-/boom-5.2.0.tgz"
                }
              }
            },
            "sntp": {
              "version": "2.1.0",
              "from": "sntp@>=2.0.0 <3.0.0",
              "resolved": "http://registry.npmjs.org/sntp/-/sntp-2.1.0.tgz"
            }
          }
        },
        "http-signature": {
          "version": "1.2.0",
          "from": "http-signature@>=1.2.0 <1.3.0",
          "resolved": "https://registry.npmjs.org/http-signature/-/http-signature-1.2.0.tgz",
          "dependencies": {
            "assert-plus": {
              "version": "1.0.0",
              "from": "assert-plus@>=1.0.0 <2.0.0",
              "resolved": "https://registry.npmjs.org/assert-plus/-/assert-plus-1.0.0.tgz"
            },
            "jsprim": {
              "version": "1.4.1",
              "from": "jsprim@>=1.2.2 <2.0.0",
              "resolved": "https://registry.npmjs.org/jsprim/-/jsprim-1.4.1.tgz",
              "dependencies": {
                "extsprintf": {
                  "version": "1.3.0",
                  "from": "extsprintf@1.3.0",
                  "resolved": "http://registry.npmjs.org/extsprintf/-/extsprintf-1.3.0.tgz"
                },
                "json-schema": {
                  "version": "0.2.3",
                  "from": "json-schema@0.2.3",
                  "resolved": "http://registry.npmjs.org/json-schema/-/json-schema-0.2.3.tgz"
                },
                "verror": {
                  "version": "1.10.0",
                  "from": "verror@1.10.0",
                  "resolved": "http://registry.npmjs.org/verror/-/verror-1.10.0.tgz",
                  "dependencies": {
                    "core-util-is": {
                      "version": "1.0.2",
                      "from": "core-util-is@1.0.2",
                      "resolved": "https://registry.npmjs.org/core-util-is/-/core-util-is-1.0.2.tgz"
                    }
                  }
                }
              }
            },
            "sshpk": {
              "version": "1.13.1",
              "from": "sshpk@>=1.7.0 <2.0.0",
              "resolved": "https://registry.npmjs.org/sshpk/-/sshpk-1.13.1.tgz",
              "dependencies": {
                "asn1": {
                  "version": "0.2.3",
                  "from": "asn1@>=0.2.3 <0.3.0",
                  "resolved": "https://registry.npmjs.org/asn1/-/asn1-0.2.3.tgz"
                },
                "dashdash": {
                  "version": "1.14.1",
                  "from": "dashdash@>=1.12.0 <2.0.0",
                  "resolved": "https://registry.npmjs.org/dashdash/-/dashdash-1.14.1.tgz"
                },
                "getpass": {
                  "version": "0.1.7",
                  "from": "getpass@>=0.1.1 <0.2.0",
                  "resolved": "https://registry.npmjs.org/getpass/-/getpass-0.1.7.tgz"
                },
                "jsbn": {
                  "version": "0.1.1",
                  "from": "jsbn@>=0.1.0 <0.2.0",
                  "resolved": "https://registry.npmjs.org/jsbn/-/jsbn-0.1.1.tgz"
                },
                "tweetnacl": {
                  "version": "0.14.5",
                  "from": "tweetnacl@>=0.14.0 <0.15.0",
                  "resolved": "https://registry.npmjs.org/tweetnacl/-/tweetnacl-0.14.5.tgz"
                },
                "ecc-jsbn": {
                  "version": "0.1.1",
                  "from": "ecc-jsbn@>=0.1.1 <0.2.0",
                  "resolved": "https://registry.npmjs.org/ecc-jsbn/-/ecc-jsbn-0.1.1.tgz"
                },
                "bcrypt-pbkdf": {
                  "version": "1.0.1",
                  "from": "bcrypt-pbkdf@>=1.0.0 <2.0.0",
                  "resolved": "https://registry.npmjs.org/bcrypt-pbkdf/-/bcrypt-pbkdf-1.0.1.tgz"
                }
              }
            }
          }
>>>>>>> 0eba886e
        },
        "statuses": {
          "version": "1.3.1",
          "resolved": "https://registry.npmjs.org/statuses/-/statuses-1.3.1.tgz",
          "integrity": "sha1-+vUbnrdKrvOzrPStX2Gr8ky3uT4="
        }
      }
    },
    "serr": {
      "version": "0.3.0",
      "resolved": "https://registry.npmjs.org/serr/-/serr-0.3.0.tgz",
      "integrity": "sha1-tA0y1h+WBioHb2rqnBu4IU6YB3Q=",
      "requires": {
        "lodash": "4.17.4"
      }
    },
    "serve-static": {
      "version": "1.13.1",
      "resolved": "https://registry.npmjs.org/serve-static/-/serve-static-1.13.1.tgz",
      "integrity": "sha512-hSMUZrsPa/I09VYFJwa627JJkNs0NrfL1Uzuup+GqHfToR2KcsXFymXSV90hoyw3M+msjFuQly+YzIH/q0MGlQ==",
      "requires": {
        "encodeurl": "1.0.2",
        "escape-html": "1.0.3",
        "parseurl": "1.3.2",
        "send": "0.16.1"
      }
    },
    "setprototypeof": {
      "version": "1.1.0",
      "resolved": "https://registry.npmjs.org/setprototypeof/-/setprototypeof-1.1.0.tgz",
      "integrity": "sha512-BvE/TwpZX4FXExxOxZyRGQQv651MSwmWKZGqvmPcRIjDqWub67kTKuIMx43cZZrS/cBBzwBcNDWoFxt2XEFIpQ=="
    },
    "shelljs": {
      "version": "0.3.0",
      "resolved": "https://registry.npmjs.org/shelljs/-/shelljs-0.3.0.tgz",
      "integrity": "sha1-NZbmMHp4FUT1kfN9phg2DzHbV7E=",
      "dev": true
    },
    "should": {
      "version": "8.4.0",
      "resolved": "https://registry.npmjs.org/should/-/should-8.4.0.tgz",
      "integrity": "sha1-XmCInT5kS73Tl6MM00+tKPz5C8A=",
      "dev": true,
      "requires": {
        "should-equal": "0.8.0",
        "should-format": "0.3.2",
        "should-type": "0.2.0"
      }
    },
    "should-equal": {
      "version": "0.8.0",
      "resolved": "https://registry.npmjs.org/should-equal/-/should-equal-0.8.0.tgz",
      "integrity": "sha1-o/BXMv9FusG3ukEvhAiFaBlkEpk=",
      "dev": true,
      "requires": {
        "should-type": "0.2.0"
      }
    },
    "should-format": {
      "version": "0.3.2",
      "resolved": "https://registry.npmjs.org/should-format/-/should-format-0.3.2.tgz",
      "integrity": "sha1-pZgx4Bot3uFJkRvHFIvlyAMZ4f8=",
      "dev": true,
      "requires": {
        "should-type": "0.2.0"
      }
    },
    "should-type": {
      "version": "0.2.0",
      "resolved": "https://registry.npmjs.org/should-type/-/should-type-0.2.0.tgz",
      "integrity": "sha1-ZwfvlVKdmJ3MCY/gdTqx+RNrt/Y=",
      "dev": true
    },
    "sigmund": {
      "version": "1.0.1",
      "resolved": "https://registry.npmjs.org/sigmund/-/sigmund-1.0.1.tgz",
      "integrity": "sha1-P/IfGYytIXX587eBhT/ZTQ0ZtZA=",
      "dev": true
    },
    "signal-exit": {
      "version": "3.0.2",
      "resolved": "https://registry.npmjs.org/signal-exit/-/signal-exit-3.0.2.tgz",
      "integrity": "sha1-tf3AjxKH6hF4Yo5BXiUTK3NkbG0="
    },
    "sinon": {
      "version": "1.17.4",
      "resolved": "https://registry.npmjs.org/sinon/-/sinon-1.17.4.tgz",
      "integrity": "sha1-Tk/02Esgre4TE482rLEyyhzXLIM=",
      "dev": true,
      "requires": {
        "formatio": "1.1.1",
        "lolex": "1.3.2",
        "samsam": "1.1.2",
        "util": "0.10.3"
      }
    },
    "sinon-chai": {
      "version": "2.8.0",
      "resolved": "https://registry.npmjs.org/sinon-chai/-/sinon-chai-2.8.0.tgz",
      "integrity": "sha1-Qyqbv9Uab8AHmPTSUmqCnAYGh6w=",
      "dev": true
    },
    "slice-ansi": {
      "version": "0.0.4",
      "resolved": "https://registry.npmjs.org/slice-ansi/-/slice-ansi-0.0.4.tgz",
      "integrity": "sha1-7b+JA/ZvfOL46v1s7tZeJkyDGzU=",
      "dev": true
    },
    "sliced": {
      "version": "1.0.1",
      "resolved": "https://registry.npmjs.org/sliced/-/sliced-1.0.1.tgz",
      "integrity": "sha1-CzpmK10Ewxd7GSa+qCsD+Dei70E="
    },
    "sntp": {
      "version": "1.0.9",
      "resolved": "https://registry.npmjs.org/sntp/-/sntp-1.0.9.tgz",
      "integrity": "sha1-ZUEYTMkK7qbG57NeJlkIJEPGYZg=",
      "requires": {
        "hoek": "2.16.3"
      }
    },
    "source-map": {
      "version": "0.1.43",
      "resolved": "https://registry.npmjs.org/source-map/-/source-map-0.1.43.tgz",
      "integrity": "sha1-wkvBRspRfBRx9drL4lcbK3+eM0Y=",
      "requires": {
        "amdefine": "1.0.1"
      }
    },
    "spdx-correct": {
      "version": "1.0.2",
      "resolved": "https://registry.npmjs.org/spdx-correct/-/spdx-correct-1.0.2.tgz",
      "integrity": "sha1-SzBz2TP/UfORLwOsVRlJikFQ20A=",
      "requires": {
        "spdx-license-ids": "1.2.2"
      }
    },
    "spdx-expression-parse": {
      "version": "1.0.4",
      "resolved": "https://registry.npmjs.org/spdx-expression-parse/-/spdx-expression-parse-1.0.4.tgz",
      "integrity": "sha1-m98vIOH0DtRH++JzJmGR/O1RYmw="
    },
    "spdx-license-ids": {
      "version": "1.2.2",
      "resolved": "https://registry.npmjs.org/spdx-license-ids/-/spdx-license-ids-1.2.2.tgz",
      "integrity": "sha1-yd96NCRZSt5r0RkA1ZZpbcBrrFc="
    },
    "sprintf-js": {
      "version": "1.0.3",
      "resolved": "https://registry.npmjs.org/sprintf-js/-/sprintf-js-1.0.3.tgz",
      "integrity": "sha1-BOaSb2YolTVPPdAVIDYzuFcpfiw=",
      "dev": true
    },
    "sshpk": {
      "version": "1.13.1",
      "resolved": "https://registry.npmjs.org/sshpk/-/sshpk-1.13.1.tgz",
      "integrity": "sha1-US322mKHFEMW3EwY/hzx2UBzm+M=",
      "requires": {
        "asn1": "0.2.3",
        "assert-plus": "1.0.0",
        "bcrypt-pbkdf": "1.0.1",
        "dashdash": "1.14.1",
        "ecc-jsbn": "0.1.1",
        "getpass": "0.1.7",
        "jsbn": "0.1.1",
        "tweetnacl": "0.14.5"
      },
      "dependencies": {
        "assert-plus": {
          "version": "1.0.0",
          "resolved": "https://registry.npmjs.org/assert-plus/-/assert-plus-1.0.0.tgz",
          "integrity": "sha1-8S4PPF13sLHN2RRpQuTpbB5N1SU="
        }
      }
    },
    "statuses": {
      "version": "1.4.0",
      "resolved": "https://registry.npmjs.org/statuses/-/statuses-1.4.0.tgz",
      "integrity": "sha512-zhSCtt8v2NDrRlPQpCNtw/heZLtfUDqxBM1udqikb/Hbk52LK4nQSwr10u77iopCW5LsyHpuXS0GnEc48mLeew=="
    },
    "stream-shift": {
      "version": "1.0.0",
      "resolved": "https://registry.npmjs.org/stream-shift/-/stream-shift-1.0.0.tgz",
      "integrity": "sha1-1cdSgl5TZ+eG944Y5EXqIjoVWVI="
    },
    "string-width": {
      "version": "1.0.2",
      "resolved": "https://registry.npmjs.org/string-width/-/string-width-1.0.2.tgz",
      "integrity": "sha1-EYvfW4zcUaKn5w0hHgfisLmxB9M=",
      "dev": true,
      "requires": {
        "code-point-at": "1.1.0",
        "is-fullwidth-code-point": "1.0.0",
        "strip-ansi": "3.0.1"
      }
    },
    "string_decoder": {
      "version": "0.10.31",
      "resolved": "https://registry.npmjs.org/string_decoder/-/string_decoder-0.10.31.tgz",
      "integrity": "sha1-YuIDvEF2bGwoyfyEMB2rHFMQ+pQ="
    },
    "stringstream": {
      "version": "0.0.5",
      "resolved": "https://registry.npmjs.org/stringstream/-/stringstream-0.0.5.tgz",
      "integrity": "sha1-TkhM1N5aC7vuGORjB3EKioFiGHg="
    },
    "strip-ansi": {
      "version": "3.0.1",
      "resolved": "https://registry.npmjs.org/strip-ansi/-/strip-ansi-3.0.1.tgz",
      "integrity": "sha1-ajhfuIU9lS1f8F0Oiq+UJ43GPc8=",
      "dev": true,
      "requires": {
        "ansi-regex": "2.1.1"
      }
    },
    "strip-bom": {
      "version": "2.0.0",
      "resolved": "https://registry.npmjs.org/strip-bom/-/strip-bom-2.0.0.tgz",
      "integrity": "sha1-YhmoVhZSBJHzV4i9vxRHqZx+aw4=",
      "requires": {
        "is-utf8": "0.2.1"
      }
    },
    "strip-indent": {
      "version": "1.0.1",
      "resolved": "https://registry.npmjs.org/strip-indent/-/strip-indent-1.0.1.tgz",
      "integrity": "sha1-DHlipq3vp7vUrDZkYKY4VSrhoKI=",
      "requires": {
        "get-stdin": "4.0.1"
      }
    },
    "strip-json-comments": {
      "version": "1.0.4",
      "resolved": "https://registry.npmjs.org/strip-json-comments/-/strip-json-comments-1.0.4.tgz",
      "integrity": "sha1-HhX7ysl9Pumb8tc7TGVrCCu6+5E=",
      "dev": true
    },
    "stylus": {
      "version": "0.33.1",
      "resolved": "https://registry.npmjs.org/stylus/-/stylus-0.33.1.tgz",
      "integrity": "sha1-EKrWd2tmlSME+yfhYvdN4ppA/6Q=",
      "dev": true,
      "requires": {
        "cssom": "0.2.5",
        "debug": "2.2.0",
        "mkdirp": "0.3.5"
      },
      "dependencies": {
        "mkdirp": {
          "version": "0.3.5",
          "resolved": "https://registry.npmjs.org/mkdirp/-/mkdirp-0.3.5.tgz",
          "integrity": "sha1-3j5fiWHIjHh+4TaN+EmsRBPsqNc=",
          "dev": true
        }
      }
    },
    "supports-color": {
      "version": "2.0.0",
      "resolved": "https://registry.npmjs.org/supports-color/-/supports-color-2.0.0.tgz",
      "integrity": "sha1-U10EXOa2Nj+kARcIRimZXp3zJMc=",
      "dev": true
    },
    "table": {
      "version": "3.8.3",
      "resolved": "https://registry.npmjs.org/table/-/table-3.8.3.tgz",
      "integrity": "sha1-K7xULw/amGGnVdOUf+/Ys/UThV8=",
      "dev": true,
      "requires": {
        "ajv": "4.11.8",
        "ajv-keywords": "1.5.1",
        "chalk": "1.1.3",
        "lodash": "4.17.4",
        "slice-ansi": "0.0.4",
        "string-width": "2.1.1"
      },
      "dependencies": {
        "ansi-regex": {
          "version": "3.0.0",
          "resolved": "https://registry.npmjs.org/ansi-regex/-/ansi-regex-3.0.0.tgz",
          "integrity": "sha1-7QMXwyIGT3lGbAKWa922Bas32Zg=",
          "dev": true
        },
        "is-fullwidth-code-point": {
          "version": "2.0.0",
          "resolved": "https://registry.npmjs.org/is-fullwidth-code-point/-/is-fullwidth-code-point-2.0.0.tgz",
          "integrity": "sha1-o7MKXE8ZkYMWeqq5O+764937ZU8=",
          "dev": true
        },
<<<<<<< HEAD
        "string-width": {
          "version": "2.1.1",
          "resolved": "https://registry.npmjs.org/string-width/-/string-width-2.1.1.tgz",
          "integrity": "sha512-nOqH59deCq9SRHlxq1Aw85Jnt4w6KvLKqWVik6oA9ZklXLNIOlqg4F2yrT1MVaTjAqvVwdfeZ7w7aCvJD7ugkw==",
          "dev": true,
          "requires": {
            "is-fullwidth-code-point": "2.0.0",
            "strip-ansi": "4.0.0"
=======
        "mime-types": {
          "version": "2.1.18",
          "from": "mime-types@>=2.1.17 <2.2.0",
          "resolved": "http://registry.npmjs.org/mime-types/-/mime-types-2.1.18.tgz",
          "dependencies": {
            "mime-db": {
              "version": "1.33.0",
              "from": "mime-db@>=1.33.0 <1.34.0",
              "resolved": "http://registry.npmjs.org/mime-db/-/mime-db-1.33.0.tgz"
            }
>>>>>>> 0eba886e
          }
        },
        "strip-ansi": {
          "version": "4.0.0",
          "resolved": "https://registry.npmjs.org/strip-ansi/-/strip-ansi-4.0.0.tgz",
          "integrity": "sha1-qEeQIusaw2iocTibY1JixQXuNo8=",
          "dev": true,
          "requires": {
            "ansi-regex": "3.0.0"
          }
        }
      }
    },
    "text-table": {
      "version": "0.2.0",
      "resolved": "https://registry.npmjs.org/text-table/-/text-table-0.2.0.tgz",
      "integrity": "sha1-f17oI66AUgfACvLfSoTsP8+lcLQ=",
      "dev": true
    },
    "through": {
      "version": "2.3.8",
      "resolved": "https://registry.npmjs.org/through/-/through-2.3.8.tgz",
      "integrity": "sha1-DdTJ/6q8NXlgsbckEV1+Doai4fU=",
      "dev": true
    },
    "through2": {
      "version": "0.6.5",
      "resolved": "https://registry.npmjs.org/through2/-/through2-0.6.5.tgz",
      "integrity": "sha1-QaucZ7KdVyCQcUEOHXp6lozTrUg=",
      "requires": {
        "readable-stream": "1.0.34",
        "xtend": "4.0.1"
      },
      "dependencies": {
        "readable-stream": {
          "version": "1.0.34",
          "resolved": "https://registry.npmjs.org/readable-stream/-/readable-stream-1.0.34.tgz",
          "integrity": "sha1-Elgg40vIQtLyqq+v5MKRbuMsFXw=",
          "requires": {
            "core-util-is": "1.0.2",
            "inherits": "2.0.3",
            "isarray": "0.0.1",
            "string_decoder": "0.10.31"
          }
        }
      }
    },
    "tiny-lr-fork": {
      "version": "0.0.5",
      "resolved": "https://registry.npmjs.org/tiny-lr-fork/-/tiny-lr-fork-0.0.5.tgz",
      "integrity": "sha1-Hpnh4qhGm3NquX2X7vqYxx927Qo=",
      "dev": true,
      "requires": {
        "debug": "0.7.4",
        "faye-websocket": "0.4.4",
        "noptify": "0.0.3",
        "qs": "0.5.6"
      },
      "dependencies": {
        "debug": {
          "version": "0.7.4",
          "resolved": "https://registry.npmjs.org/debug/-/debug-0.7.4.tgz",
          "integrity": "sha1-BuHqgILCyxTjmAbiLi9vdX+Srzk=",
          "dev": true
        },
        "qs": {
<<<<<<< HEAD
          "version": "0.5.6",
          "resolved": "https://registry.npmjs.org/qs/-/qs-0.5.6.tgz",
          "integrity": "sha1-MbGtBYVnZRxSaSFQa5qHk5EaA4Q=",
          "dev": true
        }
      }
    },
    "tough-cookie": {
      "version": "2.3.3",
      "resolved": "https://registry.npmjs.org/tough-cookie/-/tough-cookie-2.3.3.tgz",
      "integrity": "sha1-C2GKVWW23qkL80JdBNVe3EdadWE=",
      "requires": {
        "punycode": "1.4.1"
      }
    },
    "transformers": {
      "version": "2.1.0",
      "resolved": "https://registry.npmjs.org/transformers/-/transformers-2.1.0.tgz",
      "integrity": "sha1-XSPLNVYd2F3Gf7hIIwm0fVPM6ac=",
      "dev": true,
      "requires": {
        "css": "1.0.8",
        "promise": "2.0.0",
        "uglify-js": "2.2.5"
      },
      "dependencies": {
        "uglify-js": {
          "version": "2.2.5",
          "resolved": "https://registry.npmjs.org/uglify-js/-/uglify-js-2.2.5.tgz",
          "integrity": "sha1-puAqcNg5eSuXgEiLe4sYTAlcmcc=",
          "dev": true,
          "requires": {
            "optimist": "0.3.7",
            "source-map": "0.1.43"
          }
        }
      }
    },
    "trim-newlines": {
      "version": "1.0.0",
      "resolved": "https://registry.npmjs.org/trim-newlines/-/trim-newlines-1.0.0.tgz",
      "integrity": "sha1-WIeWa7WCpFA6QetST301ARgVphM="
    },
    "tunnel-agent": {
      "version": "0.6.0",
      "resolved": "https://registry.npmjs.org/tunnel-agent/-/tunnel-agent-0.6.0.tgz",
      "integrity": "sha1-J6XeoGs2sEoKmWZ3SykIaPD8QP0=",
      "requires": {
        "safe-buffer": "5.1.1"
      }
    },
    "tweetnacl": {
      "version": "0.14.5",
      "resolved": "https://registry.npmjs.org/tweetnacl/-/tweetnacl-0.14.5.tgz",
      "integrity": "sha1-WuaBd/GS1EViadEIr6k/+HQ/T2Q=",
      "optional": true
    },
    "type-check": {
      "version": "0.3.2",
      "resolved": "https://registry.npmjs.org/type-check/-/type-check-0.3.2.tgz",
      "integrity": "sha1-WITKtRLPHTVeP7eE8wgEsrUg23I=",
      "dev": true,
      "requires": {
        "prelude-ls": "1.1.2"
      }
    },
    "type-detect": {
      "version": "1.0.0",
      "resolved": "https://registry.npmjs.org/type-detect/-/type-detect-1.0.0.tgz",
      "integrity": "sha1-diIXzAbbJY7EiQihKY6LlRIejqI=",
      "dev": true
    },
    "type-is": {
      "version": "1.6.15",
      "resolved": "https://registry.npmjs.org/type-is/-/type-is-1.6.15.tgz",
      "integrity": "sha1-yrEPtJCeRByChC6v4a1kbIGARBA=",
      "requires": {
        "media-typer": "0.3.0",
        "mime-types": "2.1.17"
      }
    },
    "typedarray": {
      "version": "0.0.6",
      "resolved": "https://registry.npmjs.org/typedarray/-/typedarray-0.0.6.tgz",
      "integrity": "sha1-hnrHTjhkGHsdPUfZlqeOxciDB3c="
    },
    "typhonjs-ast-walker": {
      "version": "0.1.1",
      "resolved": "https://registry.npmjs.org/typhonjs-ast-walker/-/typhonjs-ast-walker-0.1.1.tgz",
      "integrity": "sha1-gUVUptrSnhyyy2K8io6GwXTBaOM=",
      "dev": true
    },
    "typhonjs-escomplex": {
      "version": "0.0.9",
      "resolved": "https://registry.npmjs.org/typhonjs-escomplex/-/typhonjs-escomplex-0.0.9.tgz",
      "integrity": "sha1-1Phd0oOOeiioVNnyVhbLxyo/Dg8=",
      "dev": true,
      "requires": {
        "babylon": "6.18.0",
        "commander": "2.9.0",
        "typhonjs-escomplex-module": "0.0.9",
        "typhonjs-escomplex-project": "0.0.9"
      }
    },
    "typhonjs-escomplex-commons": {
      "version": "0.0.14",
      "resolved": "https://registry.npmjs.org/typhonjs-escomplex-commons/-/typhonjs-escomplex-commons-0.0.14.tgz",
      "integrity": "sha1-V643xFegv6LSRHroJj4CKOK6wco=",
      "dev": true
    },
    "typhonjs-escomplex-module": {
      "version": "0.0.9",
      "resolved": "https://registry.npmjs.org/typhonjs-escomplex-module/-/typhonjs-escomplex-module-0.0.9.tgz",
      "integrity": "sha1-31vDYLJg/zbi1pvFu0O3PvPzNlw=",
      "dev": true,
      "requires": {
        "escomplex-plugin-metrics-module": "0.0.10",
        "escomplex-plugin-syntax-babylon": "0.0.10",
        "typhonjs-ast-walker": "0.1.1",
        "typhonjs-escomplex-commons": "0.0.14",
        "typhonjs-plugin-manager": "0.0.3"
      }
    },
    "typhonjs-escomplex-project": {
      "version": "0.0.9",
      "resolved": "https://registry.npmjs.org/typhonjs-escomplex-project/-/typhonjs-escomplex-project-0.0.9.tgz",
      "integrity": "sha1-C6bwzDq6hiwjqXGpCa6rQR6+G/Q=",
      "dev": true,
      "requires": {
        "escomplex-plugin-metrics-project": "0.0.10",
        "typhonjs-escomplex-commons": "0.0.14",
        "typhonjs-escomplex-module": "0.0.9",
        "typhonjs-plugin-manager": "0.0.3"
      }
    },
    "typhonjs-plugin-manager": {
      "version": "0.0.3",
      "resolved": "https://registry.npmjs.org/typhonjs-plugin-manager/-/typhonjs-plugin-manager-0.0.3.tgz",
      "integrity": "sha1-hN1eHQG0QRm95JPqZW3O+JJVq4Q=",
      "dev": true
    },
    "uc.micro": {
      "version": "1.0.3",
      "resolved": "https://registry.npmjs.org/uc.micro/-/uc.micro-1.0.3.tgz",
      "integrity": "sha1-ftUNXg+an7ClczeSWfKndFjVAZI=",
      "dev": true
    },
    "uglify-js": {
      "version": "2.4.24",
      "resolved": "https://registry.npmjs.org/uglify-js/-/uglify-js-2.4.24.tgz",
      "integrity": "sha1-+tV1XB4Vd2WLsG/5q25UjJW+vW4=",
      "dev": true,
      "requires": {
        "async": "0.2.10",
        "source-map": "0.1.34",
        "uglify-to-browserify": "1.0.2",
        "yargs": "3.5.4"
      },
      "dependencies": {
        "async": {
          "version": "0.2.10",
          "resolved": "https://registry.npmjs.org/async/-/async-0.2.10.tgz",
          "integrity": "sha1-trvgsGdLnXGXCMo43owjfLUmw9E=",
          "dev": true
=======
          "version": "6.5.1",
          "from": "qs@>=6.5.1 <6.6.0",
          "resolved": "http://registry.npmjs.org/qs/-/qs-6.5.1.tgz"
        },
        "safe-buffer": {
          "version": "5.1.1",
          "from": "safe-buffer@>=5.1.1 <6.0.0",
          "resolved": "https://registry.npmjs.org/safe-buffer/-/safe-buffer-5.1.1.tgz"
>>>>>>> 0eba886e
        },
        "source-map": {
          "version": "0.1.34",
          "resolved": "https://registry.npmjs.org/source-map/-/source-map-0.1.34.tgz",
          "integrity": "sha1-p8/omux7FoLDsZjQrPtH19CQVms=",
          "dev": true,
          "requires": {
            "amdefine": "1.0.1"
          }
        }
      }
    },
    "uglify-to-browserify": {
      "version": "1.0.2",
      "resolved": "https://registry.npmjs.org/uglify-to-browserify/-/uglify-to-browserify-1.0.2.tgz",
      "integrity": "sha1-bgkk1r2mta/jSeOabWMoUKD4grc=",
      "dev": true
    },
    "ultron": {
      "version": "1.0.2",
      "resolved": "https://registry.npmjs.org/ultron/-/ultron-1.0.2.tgz",
      "integrity": "sha1-rOEWq1V80Zc4ak6I9GhTeMiy5Po="
    },
    "underscore": {
      "version": "1.8.3",
      "resolved": "https://registry.npmjs.org/underscore/-/underscore-1.8.3.tgz",
      "integrity": "sha1-Tz+1OxBuYJf8+ctBCfKl6b36UCI="
    },
    "underscore.string": {
      "version": "2.2.1",
      "resolved": "https://registry.npmjs.org/underscore.string/-/underscore.string-2.2.1.tgz",
      "integrity": "sha1-18D6KvXVoaZ/QlPa7pgTLnM/Dxk=",
      "dev": true
    },
    "unpipe": {
      "version": "1.0.0",
      "resolved": "https://registry.npmjs.org/unpipe/-/unpipe-1.0.0.tgz",
      "integrity": "sha1-sr9O6FFKrmFltIF4KdIbLvSZBOw="
    },
    "user-home": {
      "version": "2.0.0",
      "resolved": "https://registry.npmjs.org/user-home/-/user-home-2.0.0.tgz",
      "integrity": "sha1-nHC/2Babwdy/SGBODwS4tJzenp8=",
      "dev": true,
      "requires": {
        "os-homedir": "1.0.2"
      }
    },
    "util": {
      "version": "0.10.3",
      "resolved": "https://registry.npmjs.org/util/-/util-0.10.3.tgz",
      "integrity": "sha1-evsa/lCAUkZInj23/g7TeTNqwPk=",
      "dev": true,
      "requires": {
        "inherits": "2.0.1"
      },
      "dependencies": {
        "inherits": {
          "version": "2.0.1",
          "resolved": "https://registry.npmjs.org/inherits/-/inherits-2.0.1.tgz",
          "integrity": "sha1-sX0I0ya0Qj5Wjv9xn5GwscvfafE=",
          "dev": true
        }
      }
    },
    "util-deprecate": {
      "version": "1.0.2",
      "resolved": "https://registry.npmjs.org/util-deprecate/-/util-deprecate-1.0.2.tgz",
      "integrity": "sha1-RQ1Nyfpw3nMnYvvS1KKJgUGaDM8="
    },
    "utils-merge": {
      "version": "1.0.1",
      "resolved": "https://registry.npmjs.org/utils-merge/-/utils-merge-1.0.1.tgz",
      "integrity": "sha1-n5VxD1CiZ5R7LMwSR0HBAoQn5xM="
    },
    "validate-npm-package-license": {
      "version": "3.0.1",
      "resolved": "https://registry.npmjs.org/validate-npm-package-license/-/validate-npm-package-license-3.0.1.tgz",
      "integrity": "sha1-KAS6vnEq0zeUWaz74kdGqywwP7w=",
      "requires": {
        "spdx-correct": "1.0.2",
        "spdx-expression-parse": "1.0.4"
      }
    },
    "vary": {
      "version": "1.1.2",
      "resolved": "https://registry.npmjs.org/vary/-/vary-1.1.2.tgz",
      "integrity": "sha1-IpnwLG3tMNSllhsLn3RSShj2NPw="
    },
    "verror": {
      "version": "1.10.0",
      "resolved": "https://registry.npmjs.org/verror/-/verror-1.10.0.tgz",
      "integrity": "sha1-OhBcoXBTr1XW4nDB+CiGguGNpAA=",
      "requires": {
        "assert-plus": "1.0.0",
        "core-util-is": "1.0.2",
        "extsprintf": "1.3.0"
      },
      "dependencies": {
        "assert-plus": {
          "version": "1.0.0",
          "resolved": "https://registry.npmjs.org/assert-plus/-/assert-plus-1.0.0.tgz",
          "integrity": "sha1-8S4PPF13sLHN2RRpQuTpbB5N1SU="
        }
      }
    },
    "walkdir": {
      "version": "0.0.12",
      "resolved": "https://registry.npmjs.org/walkdir/-/walkdir-0.0.12.tgz",
      "integrity": "sha512-HFhaD4mMWPzFSqhpyDG48KDdrjfn409YQuVW7ckZYhW4sE87mYtWifdB/+73RA7+p4s4K18n5Jfx1kHthE1gBw==",
      "dev": true
    },
    "websocket-stream": {
      "version": "3.3.3",
      "resolved": "https://registry.npmjs.org/websocket-stream/-/websocket-stream-3.3.3.tgz",
      "integrity": "sha1-Nh2lQEozfmDPvCm0pGNodiZ53ws=",
      "requires": {
        "duplexify": "3.5.3",
        "inherits": "2.0.3",
        "through2": "2.0.3",
        "ws": "1.1.5",
        "xtend": "4.0.1"
      },
      "dependencies": {
        "isarray": {
          "version": "1.0.0",
          "resolved": "https://registry.npmjs.org/isarray/-/isarray-1.0.0.tgz",
          "integrity": "sha1-u5NdSFgsuhaMBoNJV6VKPgcSTxE="
        },
        "readable-stream": {
          "version": "2.3.3",
          "resolved": "https://registry.npmjs.org/readable-stream/-/readable-stream-2.3.3.tgz",
          "integrity": "sha512-m+qzzcn7KUxEmd1gMbchF+Y2eIUbieUaxkWtptyHywrX0rE8QEYqPC07Vuy4Wm32/xE16NcdBctb8S0Xe/5IeQ==",
          "requires": {
            "core-util-is": "1.0.2",
            "inherits": "2.0.3",
            "isarray": "1.0.0",
            "process-nextick-args": "1.0.7",
            "safe-buffer": "5.1.1",
            "string_decoder": "1.0.3",
            "util-deprecate": "1.0.2"
          }
        },
        "string_decoder": {
          "version": "1.0.3",
          "resolved": "https://registry.npmjs.org/string_decoder/-/string_decoder-1.0.3.tgz",
          "integrity": "sha512-4AH6Z5fzNNBcH+6XDMfA/BTt87skxqJlO0lAh3Dker5zThcAxG6mKz+iGu308UKoPPQ8Dcqx/4JhujzltRa+hQ==",
          "requires": {
            "safe-buffer": "5.1.1"
          }
        },
<<<<<<< HEAD
        "through2": {
          "version": "2.0.3",
          "resolved": "https://registry.npmjs.org/through2/-/through2-2.0.3.tgz",
          "integrity": "sha1-AARWmzfHx0ujnEPzzteNGtlBQL4=",
          "requires": {
            "readable-stream": "2.3.3",
            "xtend": "4.0.1"
          }
        }
      }
    },
    "which": {
      "version": "1.0.9",
      "resolved": "https://registry.npmjs.org/which/-/which-1.0.9.tgz",
      "integrity": "sha1-RgwdoPgQED0DIam2M6+eV15kSG8=",
      "dev": true
    },
    "window-size": {
      "version": "0.1.0",
      "resolved": "https://registry.npmjs.org/window-size/-/window-size-0.1.0.tgz",
      "integrity": "sha1-VDjNLqk7IC76Ohn+iIeu58lPnJ0=",
      "dev": true
    },
    "with": {
      "version": "2.0.0",
      "resolved": "https://registry.npmjs.org/with/-/with-2.0.0.tgz",
      "integrity": "sha1-7AH/Ah253wVjkEcUft4BL15tCv0=",
      "dev": true,
      "requires": {
        "uglify-js": "2.4.0"
      },
      "dependencies": {
        "async": {
          "version": "0.2.10",
          "resolved": "https://registry.npmjs.org/async/-/async-0.2.10.tgz",
          "integrity": "sha1-trvgsGdLnXGXCMo43owjfLUmw9E=",
          "dev": true
        },
        "uglify-js": {
          "version": "2.4.0",
          "resolved": "https://registry.npmjs.org/uglify-js/-/uglify-js-2.4.0.tgz",
          "integrity": "sha1-pfK2sbgX+zTBagQjQyjIm6HncTc=",
          "dev": true,
          "requires": {
            "async": "0.2.10",
            "optimist": "0.3.7",
            "source-map": "0.1.43",
            "uglify-to-browserify": "1.0.2"
          }
        }
      }
    },
    "wordwrap": {
      "version": "0.0.2",
      "resolved": "https://registry.npmjs.org/wordwrap/-/wordwrap-0.0.2.tgz",
      "integrity": "sha1-t5Zpu0LstAn4PVg8rVLKF+qhZD8=",
      "dev": true
    },
    "wrappy": {
      "version": "1.0.2",
      "resolved": "https://registry.npmjs.org/wrappy/-/wrappy-1.0.2.tgz",
      "integrity": "sha1-tSQ9jz7BqjXxNkYFvA0QNuMKtp8="
    },
    "write": {
      "version": "0.2.1",
      "resolved": "https://registry.npmjs.org/write/-/write-0.2.1.tgz",
      "integrity": "sha1-X8A4KOJkzqP+kUVUdvejxWbLB1c=",
      "dev": true,
      "requires": {
        "mkdirp": "0.5.1"
      }
    },
    "ws": {
      "version": "1.1.5",
      "resolved": "https://registry.npmjs.org/ws/-/ws-1.1.5.tgz",
      "integrity": "sha512-o3KqipXNUdS7wpQzBHSe180lBGO60SoK0yVo3CYJgb2MkobuWuBX6dhkYP5ORCLd55y+SaflMOV5fqAB53ux4w==",
      "requires": {
        "options": "0.0.6",
        "ultron": "1.0.2"
      }
    },
    "xmldom": {
      "version": "0.1.19",
      "resolved": "https://registry.npmjs.org/xmldom/-/xmldom-0.1.19.tgz",
      "integrity": "sha1-Yx/Ad3bv2EEYvyUXGzftTQdaCrw="
    },
    "xtend": {
      "version": "4.0.1",
      "resolved": "https://registry.npmjs.org/xtend/-/xtend-4.0.1.tgz",
      "integrity": "sha1-pcbVMr5lbiPbgg77lDofBJmNY68="
    },
    "yargs": {
      "version": "3.5.4",
      "resolved": "https://registry.npmjs.org/yargs/-/yargs-3.5.4.tgz",
      "integrity": "sha1-2K/49mXpTDS9JZvevRv68N3TU2E=",
      "dev": true,
      "requires": {
        "camelcase": "1.2.1",
        "decamelize": "1.2.0",
        "window-size": "0.1.0",
        "wordwrap": "0.0.2"
      },
      "dependencies": {
        "camelcase": {
          "version": "1.2.1",
          "resolved": "https://registry.npmjs.org/camelcase/-/camelcase-1.2.1.tgz",
          "integrity": "sha1-m7UwTS4LVmmLLHWLCKPqqdqlijk=",
          "dev": true
        }
      }
=======
        "uuid": {
          "version": "3.2.1",
          "from": "uuid@>=3.1.0 <4.0.0",
          "resolved": "http://registry.npmjs.org/uuid/-/uuid-3.2.1.tgz"
        }
      }
    },
    "underscore": {
      "version": "1.8.3",
      "from": "underscore@1.8.3",
      "resolved": "http://registry.npmjs.org/underscore/-/underscore-1.8.3.tgz"
>>>>>>> 0eba886e
    }
  }
}<|MERGE_RESOLUTION|>--- conflicted
+++ resolved
@@ -1,6756 +1,1477 @@
 {
   "name": "iotagent-json",
-<<<<<<< HEAD
-  "version": "1.6.0-next",
-  "lockfileVersion": 1,
-  "requires": true,
-=======
   "version": "1.7.0-next",
->>>>>>> 0eba886e
   "dependencies": {
-    "JSONSelect": {
-      "version": "0.4.0",
-      "resolved": "https://registry.npmjs.org/JSONSelect/-/JSONSelect-0.4.0.tgz",
-      "integrity": "sha1-oI7cxn6z/L6Z7WMIVTRKDPKCu40="
-    },
-    "JSV": {
-      "version": "4.0.2",
-      "resolved": "https://registry.npmjs.org/JSV/-/JSV-4.0.2.tgz",
-      "integrity": "sha1-0Hf2glVx+CEy+d/67Vh7QCn+/1c="
-    },
-    "abbrev": {
-      "version": "1.1.1",
-      "resolved": "https://registry.npmjs.org/abbrev/-/abbrev-1.1.1.tgz",
-      "integrity": "sha512-nne9/IiQ/hzIhY6pdDnbBtz7DjPTKrY00P/zvPSm5pOFkl6xuGrGnXn/VtTNNfNtAfZ9/1RtehkszU9qcTii0Q==",
-      "dev": true
-    },
     "accepts": {
-      "version": "1.3.4",
-      "resolved": "https://registry.npmjs.org/accepts/-/accepts-1.3.4.tgz",
-      "integrity": "sha1-hiRnWMfdbSGmR0/whKR0DsBesh8=",
-      "requires": {
-        "mime-types": "2.1.17",
-        "negotiator": "0.6.1"
-      }
-    },
-    "acorn": {
-      "version": "5.3.0",
-      "resolved": "https://registry.npmjs.org/acorn/-/acorn-5.3.0.tgz",
-      "integrity": "sha512-Yej+zOJ1Dm/IMZzzj78OntP/r3zHEaKcyNoU2lAaxPtrseM6rF0xwqoz5Q5ysAiED9hTjI2hgtvLXitlCN1/Ug==",
-      "dev": true
-    },
-    "acorn-jsx": {
-      "version": "3.0.1",
-      "resolved": "https://registry.npmjs.org/acorn-jsx/-/acorn-jsx-3.0.1.tgz",
-      "integrity": "sha1-r9+UiPsezvyDSPb7IvRk4ypYs2s=",
-      "dev": true,
-      "requires": {
-        "acorn": "3.3.0"
-      },
-      "dependencies": {
-        "acorn": {
-          "version": "3.3.0",
-          "resolved": "https://registry.npmjs.org/acorn/-/acorn-3.3.0.tgz",
-          "integrity": "sha1-ReN/s56No/JbruP/U2niu18iAXo=",
-          "dev": true
-        }
-      }
+      "version": "1.3.5",
+      "from": "accepts@>=1.3.5 <1.4.0",
+      "resolved": "https://registry.npmjs.org/accepts/-/accepts-1.3.5.tgz"
     },
     "ajv": {
       "version": "4.11.8",
-      "resolved": "https://registry.npmjs.org/ajv/-/ajv-4.11.8.tgz",
-      "integrity": "sha1-gv+wKynmYq5TvcIK8VlHcGc5xTY=",
-      "requires": {
-        "co": "4.6.0",
-        "json-stable-stringify": "1.0.1"
-      }
-    },
-    "ajv-keywords": {
-      "version": "1.5.1",
-      "resolved": "https://registry.npmjs.org/ajv-keywords/-/ajv-keywords-1.5.1.tgz",
-      "integrity": "sha1-MU3QpLM2j609/NxU7eYXG4htrzw=",
-      "dev": true
+      "from": "ajv@>=4.9.1 <5.0.0",
+      "resolved": "http://registry.npmjs.org/ajv/-/ajv-4.11.8.tgz"
     },
     "amdefine": {
       "version": "1.0.1",
-      "resolved": "https://registry.npmjs.org/amdefine/-/amdefine-1.0.1.tgz",
-      "integrity": "sha1-SlKCrBZHKek2Gbz9OtFR+BfOkfU="
+      "from": "amdefine@>=0.0.4",
+      "resolved": "https://registry.npmjs.org/amdefine/-/amdefine-1.0.1.tgz"
     },
     "amqplib": {
       "version": "0.5.2",
-<<<<<<< HEAD
-      "resolved": "https://registry.npmjs.org/amqplib/-/amqplib-0.5.2.tgz",
-      "integrity": "sha512-l9mCs6LbydtHqRniRwYkKdqxVa6XMz3Vw1fh+2gJaaVgTM6Jk3o8RccAKWKtlhT1US5sWrFh+KKxsVUALURSIA==",
-      "requires": {
-        "bitsyntax": "0.0.4",
-        "bluebird": "3.5.1",
-        "buffer-more-ints": "0.0.2",
-        "readable-stream": "1.1.14",
-        "safe-buffer": "5.1.1"
-      }
-    },
-    "ansi-escapes": {
-      "version": "1.4.0",
-      "resolved": "https://registry.npmjs.org/ansi-escapes/-/ansi-escapes-1.4.0.tgz",
-      "integrity": "sha1-06ioOzGapneTZisT52HHkRQiMG4=",
-      "dev": true
-    },
-    "ansi-regex": {
-      "version": "2.1.1",
-      "resolved": "https://registry.npmjs.org/ansi-regex/-/ansi-regex-2.1.1.tgz",
-      "integrity": "sha1-w7M6te42DYbg5ijwRorn7yfWVN8=",
-      "dev": true
-    },
-    "ansi-styles": {
-      "version": "2.2.1",
-      "resolved": "https://registry.npmjs.org/ansi-styles/-/ansi-styles-2.2.1.tgz",
-      "integrity": "sha1-tDLdM1i2NM914eRmQ2gkBTPB3b4=",
-      "dev": true
-    },
-    "argparse": {
-      "version": "0.1.16",
-      "resolved": "https://registry.npmjs.org/argparse/-/argparse-0.1.16.tgz",
-      "integrity": "sha1-z9AeD7uj1srtBJ+9dY1A9lGW9Xw=",
-      "dev": true,
-      "requires": {
-        "underscore": "1.7.0",
-        "underscore.string": "2.4.0"
-      },
-      "dependencies": {
-        "underscore": {
-          "version": "1.7.0",
-          "resolved": "https://registry.npmjs.org/underscore/-/underscore-1.7.0.tgz",
-          "integrity": "sha1-a7rwh3UA02vjTsqlhODbn+8DUgk=",
-          "dev": true
-        },
-        "underscore.string": {
-          "version": "2.4.0",
-          "resolved": "https://registry.npmjs.org/underscore.string/-/underscore.string-2.4.0.tgz",
-          "integrity": "sha1-jN2PusTi0uoefi6Al8QvRCKA+Fs=",
-          "dev": true
-=======
       "from": "amqplib@>=0.5.1 <0.6.0",
-      "resolved": "http://registry.npmjs.org/amqplib/-/amqplib-0.5.2.tgz",
-      "dependencies": {
-        "bitsyntax": {
-          "version": "0.0.4",
-          "from": "bitsyntax@>=0.0.4 <0.1.0",
-          "resolved": "https://registry.npmjs.org/bitsyntax/-/bitsyntax-0.0.4.tgz"
-        },
-        "bluebird": {
-          "version": "3.5.1",
-          "from": "bluebird@>=3.4.6 <4.0.0",
-          "resolved": "https://registry.npmjs.org/bluebird/-/bluebird-3.5.1.tgz"
-        },
-        "buffer-more-ints": {
-          "version": "0.0.2",
-          "from": "buffer-more-ints@0.0.2",
-          "resolved": "http://registry.npmjs.org/buffer-more-ints/-/buffer-more-ints-0.0.2.tgz"
-        },
-        "readable-stream": {
-          "version": "1.1.14",
-          "from": "readable-stream@>=1.0.0 <2.0.0 >=1.1.9",
-          "resolved": "https://registry.npmjs.org/readable-stream/-/readable-stream-1.1.14.tgz",
-          "dependencies": {
-            "core-util-is": {
-              "version": "1.0.2",
-              "from": "core-util-is@>=1.0.0 <1.1.0",
-              "resolved": "https://registry.npmjs.org/core-util-is/-/core-util-is-1.0.2.tgz"
-            },
-            "isarray": {
-              "version": "0.0.1",
-              "from": "isarray@0.0.1",
-              "resolved": "https://registry.npmjs.org/isarray/-/isarray-0.0.1.tgz"
-            },
-            "string_decoder": {
-              "version": "0.10.31",
-              "from": "string_decoder@>=0.10.0 <0.11.0",
-              "resolved": "https://registry.npmjs.org/string_decoder/-/string_decoder-0.10.31.tgz"
-            },
-            "inherits": {
-              "version": "2.0.3",
-              "from": "inherits@>=2.0.1 <2.1.0",
-              "resolved": "https://registry.npmjs.org/inherits/-/inherits-2.0.3.tgz"
-            }
-          }
-        },
-        "safe-buffer": {
-          "version": "5.1.1",
-          "from": "safe-buffer@>=5.0.1 <6.0.0",
-          "resolved": "http://registry.npmjs.org/safe-buffer/-/safe-buffer-5.1.1.tgz"
->>>>>>> 0eba886e
-        }
-      }
+      "resolved": "http://registry.npmjs.org/amqplib/-/amqplib-0.5.2.tgz"
     },
     "array-find-index": {
       "version": "1.0.2",
-      "resolved": "https://registry.npmjs.org/array-find-index/-/array-find-index-1.0.2.tgz",
-      "integrity": "sha1-3wEKoSh+Fku9pvlyOwqWoexBh6E="
+      "from": "array-find-index@>=1.0.1 <2.0.0",
+      "resolved": "https://registry.npmjs.org/array-find-index/-/array-find-index-1.0.2.tgz"
     },
     "array-flatten": {
       "version": "1.1.1",
-      "resolved": "https://registry.npmjs.org/array-flatten/-/array-flatten-1.1.1.tgz",
-      "integrity": "sha1-ml9pkFGx5wczKPKgCJaLZOopVdI="
-    },
-    "array-union": {
-      "version": "1.0.2",
-      "resolved": "https://registry.npmjs.org/array-union/-/array-union-1.0.2.tgz",
-      "integrity": "sha1-mjRBDk9OPaI96jdb5b5w8kd47Dk=",
-      "dev": true,
-      "requires": {
-        "array-uniq": "1.0.3"
-      }
-    },
-    "array-uniq": {
-      "version": "1.0.3",
-      "resolved": "https://registry.npmjs.org/array-uniq/-/array-uniq-1.0.3.tgz",
-      "integrity": "sha1-r2rId6Jcx/dOBYiUdThY39sk/bY=",
-      "dev": true
-    },
-    "arrify": {
-      "version": "1.0.1",
-      "resolved": "https://registry.npmjs.org/arrify/-/arrify-1.0.1.tgz",
-      "integrity": "sha1-iYUI2iIm84DfkEcoRWhJwVAaSw0=",
-      "dev": true
+      "from": "array-flatten@1.1.1",
+      "resolved": "http://registry.npmjs.org/array-flatten/-/array-flatten-1.1.1.tgz"
     },
     "asn1": {
       "version": "0.2.3",
-      "resolved": "https://registry.npmjs.org/asn1/-/asn1-0.2.3.tgz",
-      "integrity": "sha1-2sh4dxPJlmhJ/IGAd36+nB3fO4Y="
+      "from": "asn1@>=0.2.3 <0.3.0",
+      "resolved": "https://registry.npmjs.org/asn1/-/asn1-0.2.3.tgz"
     },
     "assert-plus": {
       "version": "0.2.0",
-      "resolved": "https://registry.npmjs.org/assert-plus/-/assert-plus-0.2.0.tgz",
-      "integrity": "sha1-104bh+ev/A24qttwIfP+SBAasjQ="
-    },
-    "assertion-error": {
-      "version": "1.1.0",
-      "resolved": "https://registry.npmjs.org/assertion-error/-/assertion-error-1.1.0.tgz",
-      "integrity": "sha512-jgsaNduz+ndvGyFt3uSuWqvy4lCnIJiovtouQN5JZHOKCS2QuhEdbcQHFhVksz2N2U9hXJo8odG7ETyWlEeuDw==",
-      "dev": true
+      "from": "assert-plus@>=0.2.0 <0.3.0",
+      "resolved": "http://registry.npmjs.org/assert-plus/-/assert-plus-0.2.0.tgz"
     },
     "async": {
       "version": "1.5.2",
-<<<<<<< HEAD
-      "resolved": "https://registry.npmjs.org/async/-/async-1.5.2.tgz",
-      "integrity": "sha1-7GphrlZIDAw8skHJVhjiCJL5Zyo="
+      "from": "async@1.5.2",
+      "resolved": "http://registry.npmjs.org/async/-/async-1.5.2.tgz"
     },
     "asynckit": {
       "version": "0.4.0",
-      "resolved": "https://registry.npmjs.org/asynckit/-/asynckit-0.4.0.tgz",
-      "integrity": "sha1-x57Zf380y48robyXkLzDZkdLS3k="
+      "from": "asynckit@>=0.4.0 <0.5.0",
+      "resolved": "https://registry.npmjs.org/asynckit/-/asynckit-0.4.0.tgz"
     },
     "aws-sign2": {
       "version": "0.6.0",
-      "resolved": "https://registry.npmjs.org/aws-sign2/-/aws-sign2-0.6.0.tgz",
-      "integrity": "sha1-FDQt0428yU0OW4fXY81jYSwOeU8="
+      "from": "aws-sign2@>=0.6.0 <0.7.0",
+      "resolved": "http://registry.npmjs.org/aws-sign2/-/aws-sign2-0.6.0.tgz"
     },
     "aws4": {
       "version": "1.6.0",
-      "resolved": "https://registry.npmjs.org/aws4/-/aws4-1.6.0.tgz",
-      "integrity": "sha1-g+9cqGCysy5KDe7e6MdxudtXRx4="
-    },
-    "babylon": {
-      "version": "6.18.0",
-      "resolved": "https://registry.npmjs.org/babylon/-/babylon-6.18.0.tgz",
-      "integrity": "sha512-q/UEjfGJ2Cm3oKV71DJz9d25TPnq5rhBVL2Q4fA5wcC3jcrdn7+SssEybFIxwAvvP+YCsCYNKughoF33GxgycQ==",
-      "dev": true
-    },
-    "balanced-match": {
-      "version": "1.0.0",
-      "resolved": "https://registry.npmjs.org/balanced-match/-/balanced-match-1.0.0.tgz",
-      "integrity": "sha1-ibTRmasr7kneFk6gK4nORi1xt2c=",
-      "dev": true
+      "from": "aws4@>=1.2.1 <2.0.0",
+      "resolved": "https://registry.npmjs.org/aws4/-/aws4-1.6.0.tgz"
     },
     "bcrypt-pbkdf": {
       "version": "1.0.1",
+      "from": "bcrypt-pbkdf@>=1.0.0 <2.0.0",
       "resolved": "https://registry.npmjs.org/bcrypt-pbkdf/-/bcrypt-pbkdf-1.0.1.tgz",
-      "integrity": "sha1-Y7xdy2EzG5K8Bf1SiVPDNGKgb40=",
-      "optional": true,
-      "requires": {
-        "tweetnacl": "0.14.5"
-      }
+      "optional": true
     },
     "bitsyntax": {
       "version": "0.0.4",
-      "resolved": "https://registry.npmjs.org/bitsyntax/-/bitsyntax-0.0.4.tgz",
-      "integrity": "sha1-6xDMb4K4xJDj6FaY8H6D1G4MuoI=",
-      "requires": {
-        "buffer-more-ints": "0.0.2"
-      }
+      "from": "bitsyntax@>=0.0.4 <0.1.0",
+      "resolved": "https://registry.npmjs.org/bitsyntax/-/bitsyntax-0.0.4.tgz"
     },
     "bl": {
-      "version": "0.9.5",
-      "resolved": "https://registry.npmjs.org/bl/-/bl-0.9.5.tgz",
-      "integrity": "sha1-wGt5evCF6gC8Unr8jvzxHeIjIFQ=",
-      "requires": {
-        "readable-stream": "1.0.34"
-      },
-      "dependencies": {
+      "version": "1.2.1",
+      "from": "bl@>=1.0.0 <2.0.0",
+      "resolved": "https://registry.npmjs.org/bl/-/bl-1.2.1.tgz",
+      "dependencies": {
+        "isarray": {
+          "version": "1.0.0",
+          "from": "isarray@>=1.0.0 <1.1.0",
+          "resolved": "https://registry.npmjs.org/isarray/-/isarray-1.0.0.tgz"
+        },
+        "process-nextick-args": {
+          "version": "2.0.0",
+          "from": "process-nextick-args@>=2.0.0 <2.1.0",
+          "resolved": "http://registry.npmjs.org/process-nextick-args/-/process-nextick-args-2.0.0.tgz"
+        },
         "readable-stream": {
-          "version": "1.0.34",
-          "resolved": "https://registry.npmjs.org/readable-stream/-/readable-stream-1.0.34.tgz",
-          "integrity": "sha1-Elgg40vIQtLyqq+v5MKRbuMsFXw=",
-          "requires": {
-            "core-util-is": "1.0.2",
-            "inherits": "2.0.3",
-            "isarray": "0.0.1",
-            "string_decoder": "0.10.31"
-          }
+          "version": "2.3.5",
+          "from": "readable-stream@>=2.0.5 <3.0.0",
+          "resolved": "https://registry.npmjs.org/readable-stream/-/readable-stream-2.3.5.tgz"
+        },
+        "string_decoder": {
+          "version": "1.0.3",
+          "from": "string_decoder@>=1.0.3 <1.1.0",
+          "resolved": "https://registry.npmjs.org/string_decoder/-/string_decoder-1.0.3.tgz"
         }
       }
     },
     "bluebird": {
       "version": "3.5.1",
-      "resolved": "https://registry.npmjs.org/bluebird/-/bluebird-3.5.1.tgz",
-      "integrity": "sha512-MKiLiV+I1AA596t9w1sQJ8jkiSr5+ZKi0WKrYGUn6d1Fx+Ij4tIj+m2WMQSGczs5jZVxV339chE8iwk6F64wjA=="
-    },
-    "body-parser": {
-      "version": "1.15.0",
-      "resolved": "https://registry.npmjs.org/body-parser/-/body-parser-1.15.0.tgz",
-      "integrity": "sha1-gWirrq+ed+MA97Ou9N9LRumyGzU=",
-      "requires": {
-        "bytes": "2.2.0",
-        "content-type": "1.0.4",
-        "debug": "2.2.0",
-        "depd": "1.1.2",
-        "http-errors": "1.4.0",
-        "iconv-lite": "0.4.13",
-        "on-finished": "2.3.0",
-        "qs": "6.1.0",
-        "raw-body": "2.1.7",
-        "type-is": "1.6.15"
-      }
-    },
-    "boom": {
-      "version": "2.10.1",
-      "resolved": "https://registry.npmjs.org/boom/-/boom-2.10.1.tgz",
-      "integrity": "sha1-OciRjO/1eZ+D+UkqhI9iWt0Mdm8=",
-      "requires": {
-        "hoek": "2.16.3"
-      }
-    },
-    "brace-expansion": {
-      "version": "1.1.8",
-      "resolved": "https://registry.npmjs.org/brace-expansion/-/brace-expansion-1.1.8.tgz",
-      "integrity": "sha1-wHshHHyVLsH479Uad+8NHTmQopI=",
-      "dev": true,
-      "requires": {
-        "balanced-match": "1.0.0",
-        "concat-map": "0.0.1"
-      }
-    },
-    "bson": {
-      "version": "0.5.7",
-      "resolved": "https://registry.npmjs.org/bson/-/bson-0.5.7.tgz",
-      "integrity": "sha1-DRH+CTbB/uAp4R9wY/XQqyQi6j4="
-    },
-    "buffer-more-ints": {
-      "version": "0.0.2",
-      "resolved": "https://registry.npmjs.org/buffer-more-ints/-/buffer-more-ints-0.0.2.tgz",
-      "integrity": "sha1-JrOIXRD6E9t/wBquOquHAZngEkw="
-    },
-    "buffer-shims": {
-      "version": "1.0.0",
-      "resolved": "https://registry.npmjs.org/buffer-shims/-/buffer-shims-1.0.0.tgz",
-      "integrity": "sha1-mXjOMXOIxkmth5MCjDR37wRKi1E="
-    },
-    "builtin-modules": {
-      "version": "1.1.1",
-      "resolved": "https://registry.npmjs.org/builtin-modules/-/builtin-modules-1.1.1.tgz",
-      "integrity": "sha1-Jw8HbFpywC9bZaR9+Uxf46J4iS8="
-    },
-    "bytes": {
-      "version": "2.2.0",
-      "resolved": "https://registry.npmjs.org/bytes/-/bytes-2.2.0.tgz",
-      "integrity": "sha1-/TVGSkA/b5EXwt42Cez/nK4ABYg="
-    },
-    "caller-path": {
-      "version": "0.1.0",
-      "resolved": "https://registry.npmjs.org/caller-path/-/caller-path-0.1.0.tgz",
-      "integrity": "sha1-lAhe9jWB7NPaqSREqP6U6CV3dR8=",
-      "dev": true,
-      "requires": {
-        "callsites": "0.2.0"
-      }
-    },
-    "callsites": {
-      "version": "0.2.0",
-      "resolved": "https://registry.npmjs.org/callsites/-/callsites-0.2.0.tgz",
-      "integrity": "sha1-r6uWJikQp/M8GaV3WCXGnzTjUMo=",
-      "dev": true
-    },
-    "camelcase": {
-      "version": "2.1.1",
-      "resolved": "https://registry.npmjs.org/camelcase/-/camelcase-2.1.1.tgz",
-      "integrity": "sha1-fB0W1nmhu+WcoCys7PsBHiAfWh8="
-    },
-    "camelcase-keys": {
-      "version": "2.1.0",
-      "resolved": "https://registry.npmjs.org/camelcase-keys/-/camelcase-keys-2.1.0.tgz",
-      "integrity": "sha1-MIvur/3ygRkFHvodkyITyRuPkuc=",
-      "requires": {
-        "camelcase": "2.1.1",
-        "map-obj": "1.0.1"
-      }
-    },
-    "caseless": {
-      "version": "0.12.0",
-      "resolved": "https://registry.npmjs.org/caseless/-/caseless-0.12.0.tgz",
-      "integrity": "sha1-G2gcIf+EAzyCZUMJBolCDRhxUdw="
-    },
-    "chai": {
-      "version": "3.5.0",
-      "resolved": "https://registry.npmjs.org/chai/-/chai-3.5.0.tgz",
-      "integrity": "sha1-TQJjewZ/6Vi9v906QOxW/vc3Mkc=",
-      "dev": true,
-      "requires": {
-        "assertion-error": "1.1.0",
-        "deep-eql": "0.1.3",
-        "type-detect": "1.0.0"
-      }
-    },
-    "chalk": {
-      "version": "1.1.3",
-      "resolved": "https://registry.npmjs.org/chalk/-/chalk-1.1.3.tgz",
-      "integrity": "sha1-qBFcVeSnAv5NFQq9OHKCKn4J/Jg=",
-      "dev": true,
-      "requires": {
-        "ansi-styles": "2.2.1",
-        "escape-string-regexp": "1.0.5",
-        "has-ansi": "2.0.0",
-        "strip-ansi": "3.0.1",
-        "supports-color": "2.0.0"
-      }
-    },
-    "character-parser": {
-      "version": "1.2.0",
-      "resolved": "https://registry.npmjs.org/character-parser/-/character-parser-1.2.0.tgz",
-      "integrity": "sha1-lBNNbl2HCjm+NZ99IkYJNRhN3vY=",
-      "dev": true
-    },
-    "circular-json": {
-      "version": "0.3.3",
-      "resolved": "https://registry.npmjs.org/circular-json/-/circular-json-0.3.3.tgz",
-      "integrity": "sha512-UZK3NBx2Mca+b5LsG7bY183pHWt5Y1xts4P3Pz7ENTwGVnJOUWbRb3ocjvX7hx9tq/yTAdclXm9sZ38gNuem4A==",
-      "dev": true
-    },
-    "cjson": {
-      "version": "0.3.0",
-      "resolved": "https://registry.npmjs.org/cjson/-/cjson-0.3.0.tgz",
-      "integrity": "sha1-5kObkHA9MS/24iJAl76pLOPQKhQ=",
-      "requires": {
-        "jsonlint": "1.6.0"
-      }
-    },
-    "cli": {
-      "version": "1.0.1",
-      "resolved": "https://registry.npmjs.org/cli/-/cli-1.0.1.tgz",
-      "integrity": "sha1-IoF1NPJL+klQw01TLUjsvGIbjBQ=",
-      "dev": true,
-      "requires": {
-        "exit": "0.1.2",
-        "glob": "7.1.2"
-      },
-      "dependencies": {
-        "glob": {
-          "version": "7.1.2",
-          "resolved": "https://registry.npmjs.org/glob/-/glob-7.1.2.tgz",
-          "integrity": "sha512-MJTUg1kjuLeQCJ+ccE4Vpa6kKVXkPYJ2mOCQyUuKLcLQsdrMCpBPUi8qVE6+YuaJkozeA9NusTAw3hLr8Xe5EQ==",
-          "dev": true,
-          "requires": {
-            "fs.realpath": "1.0.0",
-            "inflight": "1.0.6",
-            "inherits": "2.0.3",
-            "minimatch": "3.0.4",
-            "once": "1.4.0",
-            "path-is-absolute": "1.0.1"
-          }
-        },
-        "minimatch": {
-          "version": "3.0.4",
-          "resolved": "https://registry.npmjs.org/minimatch/-/minimatch-3.0.4.tgz",
-          "integrity": "sha512-yJHVQEhyqPLUTgt9B83PXu6W3rx4MvvHvSUvToogpwoGDOUQ+yDrR0HRot+yOCdCO7u4hX3pWft6kWBBcqh0UA==",
-          "dev": true,
-          "requires": {
-            "brace-expansion": "1.1.8"
-=======
-      "from": "async@1.5.2",
-      "resolved": "http://registry.npmjs.org/async/-/async-1.5.2.tgz"
+      "from": "bluebird@>=3.4.6 <4.0.0",
+      "resolved": "https://registry.npmjs.org/bluebird/-/bluebird-3.5.1.tgz"
     },
     "body-parser": {
       "version": "1.15.0",
       "from": "body-parser@1.15.0",
-      "resolved": "http://registry.npmjs.org/body-parser/-/body-parser-1.15.0.tgz",
-      "dependencies": {
-        "bytes": {
-          "version": "2.2.0",
-          "from": "bytes@2.2.0",
-          "resolved": "http://registry.npmjs.org/bytes/-/bytes-2.2.0.tgz"
-        },
-        "content-type": {
-          "version": "1.0.4",
-          "from": "content-type@>=1.0.1 <1.1.0",
-          "resolved": "https://registry.npmjs.org/content-type/-/content-type-1.0.4.tgz"
-        },
-        "debug": {
-          "version": "2.2.0",
-          "from": "debug@>=2.2.0 <2.3.0",
-          "resolved": "https://registry.npmjs.org/debug/-/debug-2.2.0.tgz",
-          "dependencies": {
-            "ms": {
-              "version": "0.7.1",
-              "from": "ms@0.7.1",
-              "resolved": "http://registry.npmjs.org/ms/-/ms-0.7.1.tgz"
-            }
-          }
-        },
-        "depd": {
-          "version": "1.1.2",
-          "from": "depd@>=1.1.0 <1.2.0",
-          "resolved": "http://registry.npmjs.org/depd/-/depd-1.1.2.tgz"
-        },
-        "http-errors": {
-          "version": "1.4.0",
-          "from": "http-errors@>=1.4.0 <1.5.0",
-          "resolved": "https://registry.npmjs.org/http-errors/-/http-errors-1.4.0.tgz",
-          "dependencies": {
-            "inherits": {
-              "version": "2.0.1",
-              "from": "inherits@2.0.1",
-              "resolved": "http://registry.npmjs.org/inherits/-/inherits-2.0.1.tgz"
-            },
-            "statuses": {
-              "version": "1.4.0",
-              "from": "statuses@>=1.2.1 <2.0.0",
-              "resolved": "http://registry.npmjs.org/statuses/-/statuses-1.4.0.tgz"
-            }
-          }
-        },
-        "iconv-lite": {
-          "version": "0.4.13",
-          "from": "iconv-lite@0.4.13",
-          "resolved": "http://registry.npmjs.org/iconv-lite/-/iconv-lite-0.4.13.tgz"
-        },
-        "on-finished": {
-          "version": "2.3.0",
-          "from": "on-finished@>=2.3.0 <2.4.0",
-          "resolved": "https://registry.npmjs.org/on-finished/-/on-finished-2.3.0.tgz",
-          "dependencies": {
-            "ee-first": {
-              "version": "1.1.1",
-              "from": "ee-first@1.1.1",
-              "resolved": "http://registry.npmjs.org/ee-first/-/ee-first-1.1.1.tgz"
-            }
->>>>>>> 0eba886e
-          }
-        }
-      }
-    },
-    "cli-cursor": {
-      "version": "1.0.2",
-      "resolved": "https://registry.npmjs.org/cli-cursor/-/cli-cursor-1.0.2.tgz",
-      "integrity": "sha1-ZNo/fValRBLll5S9Ytw1KV6PKYc=",
-      "dev": true,
-      "requires": {
-        "restore-cursor": "1.0.1"
-      }
-    },
-    "cli-width": {
+      "resolved": "http://registry.npmjs.org/body-parser/-/body-parser-1.15.0.tgz"
+    },
+    "boom": {
+      "version": "2.10.1",
+      "from": "boom@>=2.0.0 <3.0.0",
+      "resolved": "http://registry.npmjs.org/boom/-/boom-2.10.1.tgz"
+    },
+    "bson": {
+      "version": "0.5.7",
+      "from": "bson@>=0.5.5 <0.6.0",
+      "resolved": "https://registry.npmjs.org/bson/-/bson-0.5.7.tgz"
+    },
+    "buffer-more-ints": {
+      "version": "0.0.2",
+      "from": "buffer-more-ints@0.0.2",
+      "resolved": "http://registry.npmjs.org/buffer-more-ints/-/buffer-more-ints-0.0.2.tgz"
+    },
+    "buffer-shims": {
+      "version": "1.0.0",
+      "from": "buffer-shims@>=1.0.0 <2.0.0",
+      "resolved": "https://registry.npmjs.org/buffer-shims/-/buffer-shims-1.0.0.tgz"
+    },
+    "builtin-modules": {
+      "version": "1.1.1",
+      "from": "builtin-modules@>=1.0.0 <2.0.0",
+      "resolved": "https://registry.npmjs.org/builtin-modules/-/builtin-modules-1.1.1.tgz"
+    },
+    "bytes": {
       "version": "2.2.0",
-      "resolved": "https://registry.npmjs.org/cli-width/-/cli-width-2.2.0.tgz",
-      "integrity": "sha1-/xnt6Kml5XkyQUewwR8PvLq+1jk=",
-      "dev": true
-    },
-    "closure-linter-wrapper": {
-      "version": "1.0.1",
-      "resolved": "https://registry.npmjs.org/closure-linter-wrapper/-/closure-linter-wrapper-1.0.1.tgz",
-      "integrity": "sha1-f3zC5cK3pQgAYKI8UJcMutVdN1E=",
-      "dev": true,
-      "requires": {
-        "colors": "1.1.2"
-      },
-      "dependencies": {
-        "colors": {
-          "version": "1.1.2",
-          "resolved": "https://registry.npmjs.org/colors/-/colors-1.1.2.tgz",
-          "integrity": "sha1-FopHAXVran9RoSzgyXv6KMCE7WM=",
-          "dev": true
-        }
-      }
+      "from": "bytes@2.2.0",
+      "resolved": "http://registry.npmjs.org/bytes/-/bytes-2.2.0.tgz"
+    },
+    "camelcase": {
+      "version": "2.1.1",
+      "from": "camelcase@>=2.0.0 <3.0.0",
+      "resolved": "https://registry.npmjs.org/camelcase/-/camelcase-2.1.1.tgz"
+    },
+    "camelcase-keys": {
+      "version": "2.1.0",
+      "from": "camelcase-keys@>=2.0.0 <3.0.0",
+      "resolved": "https://registry.npmjs.org/camelcase-keys/-/camelcase-keys-2.1.0.tgz"
+    },
+    "caseless": {
+      "version": "0.12.0",
+      "from": "caseless@>=0.12.0 <0.13.0",
+      "resolved": "https://registry.npmjs.org/caseless/-/caseless-0.12.0.tgz"
+    },
+    "cjson": {
+      "version": "0.3.0",
+      "from": "cjson@0.3.0",
+      "resolved": "http://registry.npmjs.org/cjson/-/cjson-0.3.0.tgz"
     },
     "co": {
       "version": "4.6.0",
-      "resolved": "https://registry.npmjs.org/co/-/co-4.6.0.tgz",
-      "integrity": "sha1-bqa989hTrlTMuOR7+gvz+QMfsYQ="
-    },
-    "code-point-at": {
-      "version": "1.1.0",
-      "resolved": "https://registry.npmjs.org/code-point-at/-/code-point-at-1.1.0.tgz",
-      "integrity": "sha1-DQcLTQQ6W+ozovGkDi7bPZpMz3c=",
-      "dev": true
-    },
-    "coffee-script": {
-      "version": "1.3.3",
-      "resolved": "https://registry.npmjs.org/coffee-script/-/coffee-script-1.3.3.tgz",
-      "integrity": "sha1-FQ1rTLUiiUNp7+1qIQHCC8f0pPQ=",
-      "dev": true
+      "from": "co@>=4.6.0 <5.0.0",
+      "resolved": "https://registry.npmjs.org/co/-/co-4.6.0.tgz"
     },
     "colors": {
       "version": "0.5.1",
-      "resolved": "https://registry.npmjs.org/colors/-/colors-0.5.1.tgz",
-      "integrity": "sha1-fQAj6usVTo7p/Oddy5I9DtFmd3Q="
+      "from": "colors@>=0.5.0 <0.6.0",
+      "resolved": "https://registry.npmjs.org/colors/-/colors-0.5.1.tgz"
     },
     "combined-stream": {
-      "version": "1.0.5",
-      "resolved": "https://registry.npmjs.org/combined-stream/-/combined-stream-1.0.5.tgz",
-      "integrity": "sha1-k4NwpXtKUd6ix3wV1cX9+JUWQAk=",
-      "requires": {
-        "delayed-stream": "1.0.0"
-      }
+      "version": "1.0.6",
+      "from": "combined-stream@>=1.0.5 <1.1.0",
+      "resolved": "http://registry.npmjs.org/combined-stream/-/combined-stream-1.0.6.tgz"
     },
     "command-shell-lib": {
       "version": "1.0.0",
-      "resolved": "https://registry.npmjs.org/command-shell-lib/-/command-shell-lib-1.0.0.tgz",
-      "integrity": "sha1-KWC3MJvpBwojAYYjcvvjjtL3+RA=",
-      "requires": {
-        "async": "1.5.2"
-      }
-    },
-    "commander": {
-      "version": "2.9.0",
-      "resolved": "https://registry.npmjs.org/commander/-/commander-2.9.0.tgz",
-      "integrity": "sha1-nJkJQXbhIkDLItbFFGCYQA/g99Q=",
-      "dev": true,
-      "requires": {
-        "graceful-readlink": "1.0.1"
-      }
+      "from": "command-shell-lib@1.0.0",
+      "resolved": "http://registry.npmjs.org/command-shell-lib/-/command-shell-lib-1.0.0.tgz"
     },
     "commist": {
       "version": "1.0.0",
-      "resolved": "https://registry.npmjs.org/commist/-/commist-1.0.0.tgz",
-      "integrity": "sha1-wMNSUBz29S6RJOPvicmAbiAi6+8=",
-      "requires": {
-        "leven": "1.0.2",
-        "minimist": "1.2.0"
-      }
-    },
-    "concat-map": {
-      "version": "0.0.1",
-      "resolved": "https://registry.npmjs.org/concat-map/-/concat-map-0.0.1.tgz",
-      "integrity": "sha1-2Klr13/Wjfd5OnMDajug1UBdR3s=",
-      "dev": true
+      "from": "commist@>=1.0.0 <2.0.0",
+      "resolved": "https://registry.npmjs.org/commist/-/commist-1.0.0.tgz"
     },
     "concat-stream": {
-      "version": "1.6.0",
-      "resolved": "https://registry.npmjs.org/concat-stream/-/concat-stream-1.6.0.tgz",
-      "integrity": "sha1-CqxmL9Ur54lk1VMvaUeE5wEQrPc=",
-      "requires": {
-        "inherits": "2.0.3",
-        "readable-stream": "2.3.3",
-        "typedarray": "0.0.6"
-      },
+      "version": "1.6.1",
+      "from": "concat-stream@>=1.4.7 <2.0.0",
+      "resolved": "https://registry.npmjs.org/concat-stream/-/concat-stream-1.6.1.tgz",
       "dependencies": {
         "isarray": {
           "version": "1.0.0",
-          "resolved": "https://registry.npmjs.org/isarray/-/isarray-1.0.0.tgz",
-          "integrity": "sha1-u5NdSFgsuhaMBoNJV6VKPgcSTxE="
-        },
-<<<<<<< HEAD
+          "from": "isarray@>=1.0.0 <1.1.0",
+          "resolved": "https://registry.npmjs.org/isarray/-/isarray-1.0.0.tgz"
+        },
+        "process-nextick-args": {
+          "version": "2.0.0",
+          "from": "process-nextick-args@>=2.0.0 <2.1.0",
+          "resolved": "http://registry.npmjs.org/process-nextick-args/-/process-nextick-args-2.0.0.tgz"
+        },
         "readable-stream": {
-          "version": "2.3.3",
-          "resolved": "https://registry.npmjs.org/readable-stream/-/readable-stream-2.3.3.tgz",
-          "integrity": "sha512-m+qzzcn7KUxEmd1gMbchF+Y2eIUbieUaxkWtptyHywrX0rE8QEYqPC07Vuy4Wm32/xE16NcdBctb8S0Xe/5IeQ==",
-          "requires": {
-            "core-util-is": "1.0.2",
-            "inherits": "2.0.3",
-            "isarray": "1.0.0",
-            "process-nextick-args": "1.0.7",
-            "safe-buffer": "5.1.1",
-            "string_decoder": "1.0.3",
-            "util-deprecate": "1.0.2"
-          }
+          "version": "2.3.5",
+          "from": "readable-stream@>=2.2.2 <3.0.0",
+          "resolved": "https://registry.npmjs.org/readable-stream/-/readable-stream-2.3.5.tgz"
         },
         "string_decoder": {
           "version": "1.0.3",
-          "resolved": "https://registry.npmjs.org/string_decoder/-/string_decoder-1.0.3.tgz",
-          "integrity": "sha512-4AH6Z5fzNNBcH+6XDMfA/BTt87skxqJlO0lAh3Dker5zThcAxG6mKz+iGu308UKoPPQ8Dcqx/4JhujzltRa+hQ==",
-          "requires": {
-            "safe-buffer": "5.1.1"
-=======
-        "qs": {
-          "version": "6.1.0",
-          "from": "qs@6.1.0",
-          "resolved": "http://registry.npmjs.org/qs/-/qs-6.1.0.tgz"
-        },
-        "raw-body": {
-          "version": "2.1.7",
-          "from": "raw-body@>=2.1.5 <2.2.0",
-          "resolved": "https://registry.npmjs.org/raw-body/-/raw-body-2.1.7.tgz",
-          "dependencies": {
-            "bytes": {
-              "version": "2.4.0",
-              "from": "bytes@2.4.0",
-              "resolved": "https://registry.npmjs.org/bytes/-/bytes-2.4.0.tgz"
-            },
-            "unpipe": {
-              "version": "1.0.0",
-              "from": "unpipe@1.0.0",
-              "resolved": "http://registry.npmjs.org/unpipe/-/unpipe-1.0.0.tgz"
-            }
-          }
-        },
-        "type-is": {
-          "version": "1.6.16",
-          "from": "type-is@>=1.6.11 <1.7.0",
-          "resolved": "http://registry.npmjs.org/type-is/-/type-is-1.6.16.tgz",
-          "dependencies": {
-            "media-typer": {
-              "version": "0.3.0",
-              "from": "media-typer@0.3.0",
-              "resolved": "http://registry.npmjs.org/media-typer/-/media-typer-0.3.0.tgz"
-            },
-            "mime-types": {
-              "version": "2.1.18",
-              "from": "mime-types@>=2.1.18 <2.2.0",
-              "resolved": "http://registry.npmjs.org/mime-types/-/mime-types-2.1.18.tgz",
-              "dependencies": {
-                "mime-db": {
-                  "version": "1.33.0",
-                  "from": "mime-db@>=1.33.0 <1.34.0",
-                  "resolved": "http://registry.npmjs.org/mime-db/-/mime-db-1.33.0.tgz"
-                }
-              }
-            }
->>>>>>> 0eba886e
-          }
-        }
-      }
-    },
-    "console-browserify": {
-      "version": "1.1.0",
-      "resolved": "https://registry.npmjs.org/console-browserify/-/console-browserify-1.1.0.tgz",
-      "integrity": "sha1-8CQcRXMKn8YyOyBtvzjtx0HQuxA=",
-      "dev": true,
-      "requires": {
-        "date-now": "0.1.4"
-      }
-    },
-    "constantinople": {
-      "version": "1.0.2",
-      "resolved": "https://registry.npmjs.org/constantinople/-/constantinople-1.0.2.tgz",
-      "integrity": "sha1-DmR0fcg2ZE0/ZZJH79lSMbSMPnE=",
-      "dev": true,
-      "requires": {
-        "uglify-js": "2.4.24"
+          "from": "string_decoder@>=1.0.3 <1.1.0",
+          "resolved": "https://registry.npmjs.org/string_decoder/-/string_decoder-1.0.3.tgz"
+        }
       }
     },
     "content-disposition": {
       "version": "0.5.2",
-      "resolved": "https://registry.npmjs.org/content-disposition/-/content-disposition-0.5.2.tgz",
-      "integrity": "sha1-DPaLud318r55YcOoUXjLhdunjLQ="
+      "from": "content-disposition@0.5.2",
+      "resolved": "http://registry.npmjs.org/content-disposition/-/content-disposition-0.5.2.tgz"
     },
     "content-type": {
       "version": "1.0.4",
-      "resolved": "https://registry.npmjs.org/content-type/-/content-type-1.0.4.tgz",
-      "integrity": "sha512-hIP3EEPs8tB9AT1L+NUqtwOAps4mk2Zob89MWXMHjHWg9milF/j4osnnQLXBCBFBk/tvIG/tUc9mOUJiPBhPXA=="
+      "from": "content-type@>=1.0.1 <1.1.0",
+      "resolved": "https://registry.npmjs.org/content-type/-/content-type-1.0.4.tgz"
     },
     "cookie": {
       "version": "0.3.1",
-      "resolved": "https://registry.npmjs.org/cookie/-/cookie-0.3.1.tgz",
-      "integrity": "sha1-5+Ch+e9DtMi6klxcWpboBtFoc7s="
+      "from": "cookie@0.3.1",
+      "resolved": "http://registry.npmjs.org/cookie/-/cookie-0.3.1.tgz"
     },
     "cookie-signature": {
       "version": "1.0.6",
-      "resolved": "https://registry.npmjs.org/cookie-signature/-/cookie-signature-1.0.6.tgz",
-      "integrity": "sha1-4wOogrNCzD7oylE6eZmXNNqzriw="
+      "from": "cookie-signature@1.0.6",
+      "resolved": "http://registry.npmjs.org/cookie-signature/-/cookie-signature-1.0.6.tgz"
     },
     "core-util-is": {
       "version": "1.0.2",
-      "resolved": "https://registry.npmjs.org/core-util-is/-/core-util-is-1.0.2.tgz",
-      "integrity": "sha1-tf1UIgqivFq1eqtxQMlAdUUDwac="
+      "from": "core-util-is@>=1.0.0 <1.1.0",
+      "resolved": "https://registry.npmjs.org/core-util-is/-/core-util-is-1.0.2.tgz"
     },
     "cryptiles": {
       "version": "2.0.5",
-      "resolved": "https://registry.npmjs.org/cryptiles/-/cryptiles-2.0.5.tgz",
-      "integrity": "sha1-O9/s3GCBR8HGcgL6KR59ylnqo7g=",
-      "requires": {
-        "boom": "2.10.1"
-      }
-    },
-    "css": {
-      "version": "1.0.8",
-      "resolved": "https://registry.npmjs.org/css/-/css-1.0.8.tgz",
-      "integrity": "sha1-k4aBHKgrzMnuf7WnMrHioxfIo+c=",
-      "dev": true,
-      "requires": {
-        "css-parse": "1.0.4",
-        "css-stringify": "1.0.5"
-      }
-    },
-    "css-parse": {
-      "version": "1.0.4",
-      "resolved": "https://registry.npmjs.org/css-parse/-/css-parse-1.0.4.tgz",
-      "integrity": "sha1-OLBQP7+dqfVOnB29pg4UXHcRe90=",
-      "dev": true
-    },
-    "css-stringify": {
-      "version": "1.0.5",
-      "resolved": "https://registry.npmjs.org/css-stringify/-/css-stringify-1.0.5.tgz",
-      "integrity": "sha1-sNBClG2ylTu50pKQCmy19tASIDE=",
-      "dev": true
-    },
-    "cssom": {
-      "version": "0.2.5",
-      "resolved": "https://registry.npmjs.org/cssom/-/cssom-0.2.5.tgz",
-      "integrity": "sha1-JoJwm1kC5yEt9SkRb/eIzVslSJQ=",
-      "dev": true
+      "from": "cryptiles@>=2.0.0 <3.0.0",
+      "resolved": "http://registry.npmjs.org/cryptiles/-/cryptiles-2.0.5.tgz"
     },
     "currently-unhandled": {
       "version": "0.4.1",
-      "resolved": "https://registry.npmjs.org/currently-unhandled/-/currently-unhandled-0.4.1.tgz",
-      "integrity": "sha1-mI3zP+qxke95mmE2nddsF635V+o=",
-      "requires": {
-        "array-find-index": "1.0.2"
-      }
-    },
-    "d": {
-      "version": "1.0.0",
-      "resolved": "https://registry.npmjs.org/d/-/d-1.0.0.tgz",
-      "integrity": "sha1-dUu1v+VUUdpppYuU1F9MWwRi1Y8=",
-      "dev": true,
-      "requires": {
-        "es5-ext": "0.10.38"
-      }
+      "from": "currently-unhandled@>=0.4.1 <0.5.0",
+      "resolved": "https://registry.npmjs.org/currently-unhandled/-/currently-unhandled-0.4.1.tgz"
     },
     "dashdash": {
       "version": "1.14.1",
+      "from": "dashdash@>=1.12.0 <2.0.0",
       "resolved": "https://registry.npmjs.org/dashdash/-/dashdash-1.14.1.tgz",
-      "integrity": "sha1-hTz6D3y+L+1d4gMmuN1YEDX24vA=",
-      "requires": {
-        "assert-plus": "1.0.0"
-      },
       "dependencies": {
         "assert-plus": {
           "version": "1.0.0",
-          "resolved": "https://registry.npmjs.org/assert-plus/-/assert-plus-1.0.0.tgz",
-          "integrity": "sha1-8S4PPF13sLHN2RRpQuTpbB5N1SU="
-        }
-      }
-    },
-    "date-now": {
-      "version": "0.1.4",
-      "resolved": "https://registry.npmjs.org/date-now/-/date-now-0.1.4.tgz",
-      "integrity": "sha1-6vQ5/U1ISK105cx9vvIAZyueNFs=",
-      "dev": true
+          "from": "assert-plus@>=1.0.0 <2.0.0",
+          "resolved": "https://registry.npmjs.org/assert-plus/-/assert-plus-1.0.0.tgz"
+        }
+      }
     },
     "dateformat": {
       "version": "1.0.12",
-<<<<<<< HEAD
-      "resolved": "https://registry.npmjs.org/dateformat/-/dateformat-1.0.12.tgz",
-      "integrity": "sha1-nxJLZ1lMk3/3BpMuSmQsyo27/uk=",
-      "requires": {
-        "get-stdin": "4.0.1",
-        "meow": "3.7.0"
-      }
+      "from": "dateformat@1.0.12",
+      "resolved": "http://registry.npmjs.org/dateformat/-/dateformat-1.0.12.tgz"
     },
     "debug": {
       "version": "2.2.0",
-      "resolved": "https://registry.npmjs.org/debug/-/debug-2.2.0.tgz",
-      "integrity": "sha1-+HBX6ZWxofauaklgZkE3vFbwOdo=",
-      "requires": {
-        "ms": "0.7.1"
-      }
+      "from": "debug@>=2.2.0 <2.3.0",
+      "resolved": "https://registry.npmjs.org/debug/-/debug-2.2.0.tgz"
     },
     "decamelize": {
       "version": "1.2.0",
-      "resolved": "https://registry.npmjs.org/decamelize/-/decamelize-1.2.0.tgz",
-      "integrity": "sha1-9lNNFRSCabIDUue+4m9QH5oZEpA="
-    },
-    "deep-eql": {
-      "version": "0.1.3",
-      "resolved": "https://registry.npmjs.org/deep-eql/-/deep-eql-0.1.3.tgz",
-      "integrity": "sha1-71WKyrjeJSBs1xOQbXTlaTDrafI=",
-      "dev": true,
-      "requires": {
-        "type-detect": "0.1.1"
-      },
-=======
-      "from": "dateformat@1.0.12",
-      "resolved": "http://registry.npmjs.org/dateformat/-/dateformat-1.0.12.tgz",
->>>>>>> 0eba886e
-      "dependencies": {
-        "type-detect": {
-          "version": "0.1.1",
-          "resolved": "https://registry.npmjs.org/type-detect/-/type-detect-0.1.1.tgz",
-          "integrity": "sha1-C6XsKohWQORw6k6FBZcZANrFiCI=",
-          "dev": true
-        }
-      }
-    },
-    "deep-equal": {
-      "version": "1.0.1",
-      "resolved": "https://registry.npmjs.org/deep-equal/-/deep-equal-1.0.1.tgz",
-      "integrity": "sha1-9dJgKStmDghO/0zbyfCK0yR0SLU=",
-      "dev": true
-    },
-    "deep-is": {
-      "version": "0.1.3",
-      "resolved": "https://registry.npmjs.org/deep-is/-/deep-is-0.1.3.tgz",
-      "integrity": "sha1-s2nW+128E+7PUk+RsHD+7cNXzzQ=",
-      "dev": true
-    },
-    "del": {
-      "version": "2.2.2",
-      "resolved": "https://registry.npmjs.org/del/-/del-2.2.2.tgz",
-      "integrity": "sha1-wSyYHQZ4RshLyvhiz/kw2Qf/0ag=",
-      "dev": true,
-      "requires": {
-        "globby": "5.0.0",
-        "is-path-cwd": "1.0.0",
-        "is-path-in-cwd": "1.0.0",
-        "object-assign": "4.1.1",
-        "pify": "2.3.0",
-        "pinkie-promise": "2.0.1",
-        "rimraf": "2.2.8"
-      }
+      "from": "decamelize@>=1.1.2 <2.0.0",
+      "resolved": "https://registry.npmjs.org/decamelize/-/decamelize-1.2.0.tgz"
     },
     "delayed-stream": {
       "version": "1.0.0",
-      "resolved": "https://registry.npmjs.org/delayed-stream/-/delayed-stream-1.0.0.tgz",
-      "integrity": "sha1-3zrhmayt+31ECqrgsp4icrJOxhk="
+      "from": "delayed-stream@>=1.0.0 <1.1.0",
+      "resolved": "https://registry.npmjs.org/delayed-stream/-/delayed-stream-1.0.0.tgz"
     },
     "depd": {
       "version": "1.1.2",
-      "resolved": "https://registry.npmjs.org/depd/-/depd-1.1.2.tgz",
-      "integrity": "sha1-m81S4UwJd2PnSbJ0xDRu0uVgtak="
+      "from": "depd@>=1.1.0 <1.2.0",
+      "resolved": "http://registry.npmjs.org/depd/-/depd-1.1.2.tgz"
     },
     "destroy": {
       "version": "1.0.4",
-      "resolved": "https://registry.npmjs.org/destroy/-/destroy-1.0.4.tgz",
-      "integrity": "sha1-l4hXRCxEdJ5CBmE+N5RiBYJqvYA="
-    },
-    "diff": {
-      "version": "1.4.0",
-      "resolved": "https://registry.npmjs.org/diff/-/diff-1.4.0.tgz",
-      "integrity": "sha1-fyjS657nsVqX79ic5j3P2qPMur8=",
-      "dev": true
-    },
-    "doctrine": {
-      "version": "1.5.0",
-      "resolved": "https://registry.npmjs.org/doctrine/-/doctrine-1.5.0.tgz",
-      "integrity": "sha1-N53Ocw9hZvds76TmcHoVmwLFpvo=",
-      "dev": true,
-      "requires": {
-        "esutils": "2.0.2",
-        "isarray": "1.0.0"
-      },
-      "dependencies": {
-        "esutils": {
-          "version": "2.0.2",
-          "resolved": "https://registry.npmjs.org/esutils/-/esutils-2.0.2.tgz",
-          "integrity": "sha1-Cr9PHKpbyx96nYrMbepPqqBLrJs=",
-          "dev": true
-        },
-<<<<<<< HEAD
+      "from": "destroy@>=1.0.4 <1.1.0",
+      "resolved": "https://registry.npmjs.org/destroy/-/destroy-1.0.4.tgz"
+    },
+    "duplexify": {
+      "version": "3.5.4",
+      "from": "duplexify@>=3.2.0 <4.0.0",
+      "resolved": "https://registry.npmjs.org/duplexify/-/duplexify-3.5.4.tgz",
+      "dependencies": {
         "isarray": {
           "version": "1.0.0",
-          "resolved": "https://registry.npmjs.org/isarray/-/isarray-1.0.0.tgz",
-          "integrity": "sha1-u5NdSFgsuhaMBoNJV6VKPgcSTxE=",
-          "dev": true
-        }
-      }
-    },
-    "dom-serializer": {
-      "version": "0.1.0",
-      "resolved": "https://registry.npmjs.org/dom-serializer/-/dom-serializer-0.1.0.tgz",
-      "integrity": "sha1-BzxpdUbOB4DOI75KKOKT5AvDDII=",
-      "dev": true,
-      "requires": {
-        "domelementtype": "1.1.3",
-        "entities": "1.1.1"
-      },
-      "dependencies": {
-        "domelementtype": {
-          "version": "1.1.3",
-          "resolved": "https://registry.npmjs.org/domelementtype/-/domelementtype-1.1.3.tgz",
-          "integrity": "sha1-vSh3PiZCiBrsUVRJJCmcXNgiGFs=",
-          "dev": true
-=======
-        "meow": {
-          "version": "3.7.0",
-          "from": "meow@>=3.3.0 <4.0.0",
-          "resolved": "https://registry.npmjs.org/meow/-/meow-3.7.0.tgz",
-          "dependencies": {
-            "camelcase-keys": {
-              "version": "2.1.0",
-              "from": "camelcase-keys@>=2.0.0 <3.0.0",
-              "resolved": "https://registry.npmjs.org/camelcase-keys/-/camelcase-keys-2.1.0.tgz",
-              "dependencies": {
-                "camelcase": {
-                  "version": "2.1.1",
-                  "from": "camelcase@>=2.0.0 <3.0.0",
-                  "resolved": "https://registry.npmjs.org/camelcase/-/camelcase-2.1.1.tgz"
-                }
-              }
-            },
-            "decamelize": {
-              "version": "1.2.0",
-              "from": "decamelize@>=1.1.2 <2.0.0",
-              "resolved": "https://registry.npmjs.org/decamelize/-/decamelize-1.2.0.tgz"
-            },
-            "loud-rejection": {
-              "version": "1.6.0",
-              "from": "loud-rejection@>=1.0.0 <2.0.0",
-              "resolved": "https://registry.npmjs.org/loud-rejection/-/loud-rejection-1.6.0.tgz",
-              "dependencies": {
-                "currently-unhandled": {
-                  "version": "0.4.1",
-                  "from": "currently-unhandled@>=0.4.1 <0.5.0",
-                  "resolved": "https://registry.npmjs.org/currently-unhandled/-/currently-unhandled-0.4.1.tgz",
-                  "dependencies": {
-                    "array-find-index": {
-                      "version": "1.0.2",
-                      "from": "array-find-index@>=1.0.1 <2.0.0",
-                      "resolved": "https://registry.npmjs.org/array-find-index/-/array-find-index-1.0.2.tgz"
-                    }
-                  }
-                },
-                "signal-exit": {
-                  "version": "3.0.2",
-                  "from": "signal-exit@>=3.0.0 <4.0.0",
-                  "resolved": "https://registry.npmjs.org/signal-exit/-/signal-exit-3.0.2.tgz"
-                }
-              }
-            },
-            "map-obj": {
-              "version": "1.0.1",
-              "from": "map-obj@>=1.0.1 <2.0.0",
-              "resolved": "https://registry.npmjs.org/map-obj/-/map-obj-1.0.1.tgz"
-            },
-            "minimist": {
-              "version": "1.2.0",
-              "from": "minimist@>=1.1.3 <2.0.0",
-              "resolved": "https://registry.npmjs.org/minimist/-/minimist-1.2.0.tgz"
-            },
-            "normalize-package-data": {
-              "version": "2.4.0",
-              "from": "normalize-package-data@>=2.3.4 <3.0.0",
-              "resolved": "https://registry.npmjs.org/normalize-package-data/-/normalize-package-data-2.4.0.tgz",
-              "dependencies": {
-                "hosted-git-info": {
-                  "version": "2.5.0",
-                  "from": "hosted-git-info@>=2.1.4 <3.0.0",
-                  "resolved": "https://registry.npmjs.org/hosted-git-info/-/hosted-git-info-2.5.0.tgz"
-                },
-                "is-builtin-module": {
-                  "version": "1.0.0",
-                  "from": "is-builtin-module@>=1.0.0 <2.0.0",
-                  "resolved": "https://registry.npmjs.org/is-builtin-module/-/is-builtin-module-1.0.0.tgz",
-                  "dependencies": {
-                    "builtin-modules": {
-                      "version": "1.1.1",
-                      "from": "builtin-modules@>=1.0.0 <2.0.0",
-                      "resolved": "https://registry.npmjs.org/builtin-modules/-/builtin-modules-1.1.1.tgz"
-                    }
-                  }
-                },
-                "semver": {
-                  "version": "5.5.0",
-                  "from": "semver@>=2.0.0 <3.0.0||>=3.0.0 <4.0.0||>=4.0.0 <5.0.0||>=5.0.0 <6.0.0",
-                  "resolved": "http://registry.npmjs.org/semver/-/semver-5.5.0.tgz"
-                },
-                "validate-npm-package-license": {
-                  "version": "3.0.1",
-                  "from": "validate-npm-package-license@>=3.0.1 <4.0.0",
-                  "resolved": "https://registry.npmjs.org/validate-npm-package-license/-/validate-npm-package-license-3.0.1.tgz",
-                  "dependencies": {
-                    "spdx-correct": {
-                      "version": "1.0.2",
-                      "from": "spdx-correct@>=1.0.0 <1.1.0",
-                      "resolved": "https://registry.npmjs.org/spdx-correct/-/spdx-correct-1.0.2.tgz",
-                      "dependencies": {
-                        "spdx-license-ids": {
-                          "version": "1.2.2",
-                          "from": "spdx-license-ids@>=1.0.2 <2.0.0",
-                          "resolved": "https://registry.npmjs.org/spdx-license-ids/-/spdx-license-ids-1.2.2.tgz"
-                        }
-                      }
-                    },
-                    "spdx-expression-parse": {
-                      "version": "1.0.4",
-                      "from": "spdx-expression-parse@>=1.0.0 <1.1.0",
-                      "resolved": "https://registry.npmjs.org/spdx-expression-parse/-/spdx-expression-parse-1.0.4.tgz"
-                    }
-                  }
-                }
-              }
-            },
-            "object-assign": {
-              "version": "4.1.1",
-              "from": "object-assign@>=4.0.1 <5.0.0",
-              "resolved": "https://registry.npmjs.org/object-assign/-/object-assign-4.1.1.tgz"
-            },
-            "read-pkg-up": {
-              "version": "1.0.1",
-              "from": "read-pkg-up@>=1.0.1 <2.0.0",
-              "resolved": "https://registry.npmjs.org/read-pkg-up/-/read-pkg-up-1.0.1.tgz",
-              "dependencies": {
-                "find-up": {
-                  "version": "1.1.2",
-                  "from": "find-up@>=1.0.0 <2.0.0",
-                  "resolved": "https://registry.npmjs.org/find-up/-/find-up-1.1.2.tgz",
-                  "dependencies": {
-                    "path-exists": {
-                      "version": "2.1.0",
-                      "from": "path-exists@>=2.0.0 <3.0.0",
-                      "resolved": "https://registry.npmjs.org/path-exists/-/path-exists-2.1.0.tgz"
-                    },
-                    "pinkie-promise": {
-                      "version": "2.0.1",
-                      "from": "pinkie-promise@>=2.0.0 <3.0.0",
-                      "resolved": "https://registry.npmjs.org/pinkie-promise/-/pinkie-promise-2.0.1.tgz",
-                      "dependencies": {
-                        "pinkie": {
-                          "version": "2.0.4",
-                          "from": "pinkie@>=2.0.0 <3.0.0",
-                          "resolved": "https://registry.npmjs.org/pinkie/-/pinkie-2.0.4.tgz"
-                        }
-                      }
-                    }
-                  }
-                },
-                "read-pkg": {
-                  "version": "1.1.0",
-                  "from": "read-pkg@>=1.0.0 <2.0.0",
-                  "resolved": "https://registry.npmjs.org/read-pkg/-/read-pkg-1.1.0.tgz",
-                  "dependencies": {
-                    "load-json-file": {
-                      "version": "1.1.0",
-                      "from": "load-json-file@>=1.0.0 <2.0.0",
-                      "resolved": "https://registry.npmjs.org/load-json-file/-/load-json-file-1.1.0.tgz",
-                      "dependencies": {
-                        "graceful-fs": {
-                          "version": "4.1.11",
-                          "from": "graceful-fs@>=4.1.2 <5.0.0",
-                          "resolved": "https://registry.npmjs.org/graceful-fs/-/graceful-fs-4.1.11.tgz"
-                        },
-                        "parse-json": {
-                          "version": "2.2.0",
-                          "from": "parse-json@>=2.2.0 <3.0.0",
-                          "resolved": "https://registry.npmjs.org/parse-json/-/parse-json-2.2.0.tgz",
-                          "dependencies": {
-                            "error-ex": {
-                              "version": "1.3.1",
-                              "from": "error-ex@>=1.2.0 <2.0.0",
-                              "resolved": "https://registry.npmjs.org/error-ex/-/error-ex-1.3.1.tgz",
-                              "dependencies": {
-                                "is-arrayish": {
-                                  "version": "0.2.1",
-                                  "from": "is-arrayish@>=0.2.1 <0.3.0",
-                                  "resolved": "https://registry.npmjs.org/is-arrayish/-/is-arrayish-0.2.1.tgz"
-                                }
-                              }
-                            }
-                          }
-                        },
-                        "pify": {
-                          "version": "2.3.0",
-                          "from": "pify@>=2.0.0 <3.0.0",
-                          "resolved": "https://registry.npmjs.org/pify/-/pify-2.3.0.tgz"
-                        },
-                        "pinkie-promise": {
-                          "version": "2.0.1",
-                          "from": "pinkie-promise@>=2.0.0 <3.0.0",
-                          "resolved": "https://registry.npmjs.org/pinkie-promise/-/pinkie-promise-2.0.1.tgz",
-                          "dependencies": {
-                            "pinkie": {
-                              "version": "2.0.4",
-                              "from": "pinkie@>=2.0.0 <3.0.0",
-                              "resolved": "https://registry.npmjs.org/pinkie/-/pinkie-2.0.4.tgz"
-                            }
-                          }
-                        },
-                        "strip-bom": {
-                          "version": "2.0.0",
-                          "from": "strip-bom@>=2.0.0 <3.0.0",
-                          "resolved": "https://registry.npmjs.org/strip-bom/-/strip-bom-2.0.0.tgz",
-                          "dependencies": {
-                            "is-utf8": {
-                              "version": "0.2.1",
-                              "from": "is-utf8@>=0.2.0 <0.3.0",
-                              "resolved": "https://registry.npmjs.org/is-utf8/-/is-utf8-0.2.1.tgz"
-                            }
-                          }
-                        }
-                      }
-                    },
-                    "path-type": {
-                      "version": "1.1.0",
-                      "from": "path-type@>=1.0.0 <2.0.0",
-                      "resolved": "https://registry.npmjs.org/path-type/-/path-type-1.1.0.tgz",
-                      "dependencies": {
-                        "graceful-fs": {
-                          "version": "4.1.11",
-                          "from": "graceful-fs@>=4.1.2 <5.0.0",
-                          "resolved": "https://registry.npmjs.org/graceful-fs/-/graceful-fs-4.1.11.tgz"
-                        },
-                        "pify": {
-                          "version": "2.3.0",
-                          "from": "pify@>=2.0.0 <3.0.0",
-                          "resolved": "https://registry.npmjs.org/pify/-/pify-2.3.0.tgz"
-                        },
-                        "pinkie-promise": {
-                          "version": "2.0.1",
-                          "from": "pinkie-promise@>=2.0.0 <3.0.0",
-                          "resolved": "https://registry.npmjs.org/pinkie-promise/-/pinkie-promise-2.0.1.tgz",
-                          "dependencies": {
-                            "pinkie": {
-                              "version": "2.0.4",
-                              "from": "pinkie@>=2.0.0 <3.0.0",
-                              "resolved": "https://registry.npmjs.org/pinkie/-/pinkie-2.0.4.tgz"
-                            }
-                          }
-                        }
-                      }
-                    }
-                  }
-                }
-              }
-            },
-            "redent": {
-              "version": "1.0.0",
-              "from": "redent@>=1.0.0 <2.0.0",
-              "resolved": "https://registry.npmjs.org/redent/-/redent-1.0.0.tgz",
-              "dependencies": {
-                "indent-string": {
-                  "version": "2.1.0",
-                  "from": "indent-string@>=2.1.0 <3.0.0",
-                  "resolved": "https://registry.npmjs.org/indent-string/-/indent-string-2.1.0.tgz",
-                  "dependencies": {
-                    "repeating": {
-                      "version": "2.0.1",
-                      "from": "repeating@>=2.0.0 <3.0.0",
-                      "resolved": "https://registry.npmjs.org/repeating/-/repeating-2.0.1.tgz",
-                      "dependencies": {
-                        "is-finite": {
-                          "version": "1.0.2",
-                          "from": "is-finite@>=1.0.0 <2.0.0",
-                          "resolved": "https://registry.npmjs.org/is-finite/-/is-finite-1.0.2.tgz",
-                          "dependencies": {
-                            "number-is-nan": {
-                              "version": "1.0.1",
-                              "from": "number-is-nan@>=1.0.0 <2.0.0",
-                              "resolved": "https://registry.npmjs.org/number-is-nan/-/number-is-nan-1.0.1.tgz"
-                            }
-                          }
-                        }
-                      }
-                    }
-                  }
-                },
-                "strip-indent": {
-                  "version": "1.0.1",
-                  "from": "strip-indent@>=1.0.1 <2.0.0",
-                  "resolved": "https://registry.npmjs.org/strip-indent/-/strip-indent-1.0.1.tgz"
-                }
-              }
-            },
-            "trim-newlines": {
-              "version": "1.0.0",
-              "from": "trim-newlines@>=1.0.0 <2.0.0",
-              "resolved": "https://registry.npmjs.org/trim-newlines/-/trim-newlines-1.0.0.tgz"
-            }
-          }
-        }
-      }
+          "from": "isarray@>=1.0.0 <1.1.0",
+          "resolved": "https://registry.npmjs.org/isarray/-/isarray-1.0.0.tgz"
+        },
+        "process-nextick-args": {
+          "version": "2.0.0",
+          "from": "process-nextick-args@>=2.0.0 <2.1.0",
+          "resolved": "http://registry.npmjs.org/process-nextick-args/-/process-nextick-args-2.0.0.tgz"
+        },
+        "readable-stream": {
+          "version": "2.3.5",
+          "from": "readable-stream@>=2.0.0 <3.0.0",
+          "resolved": "https://registry.npmjs.org/readable-stream/-/readable-stream-2.3.5.tgz"
+        },
+        "string_decoder": {
+          "version": "1.0.3",
+          "from": "string_decoder@>=1.0.3 <1.1.0",
+          "resolved": "https://registry.npmjs.org/string_decoder/-/string_decoder-1.0.3.tgz"
+        }
+      }
+    },
+    "ebnf-parser": {
+      "version": "0.1.10",
+      "from": "ebnf-parser@0.1.10",
+      "resolved": "http://registry.npmjs.org/ebnf-parser/-/ebnf-parser-0.1.10.tgz"
+    },
+    "ecc-jsbn": {
+      "version": "0.1.1",
+      "from": "ecc-jsbn@>=0.1.1 <0.2.0",
+      "resolved": "https://registry.npmjs.org/ecc-jsbn/-/ecc-jsbn-0.1.1.tgz",
+      "optional": true
+    },
+    "ee-first": {
+      "version": "1.1.1",
+      "from": "ee-first@1.1.1",
+      "resolved": "http://registry.npmjs.org/ee-first/-/ee-first-1.1.1.tgz"
+    },
+    "encodeurl": {
+      "version": "1.0.2",
+      "from": "encodeurl@>=1.0.2 <1.1.0",
+      "resolved": "http://registry.npmjs.org/encodeurl/-/encodeurl-1.0.2.tgz"
+    },
+    "end-of-stream": {
+      "version": "1.4.1",
+      "from": "end-of-stream@>=1.1.0 <2.0.0",
+      "resolved": "http://registry.npmjs.org/end-of-stream/-/end-of-stream-1.4.1.tgz"
+    },
+    "error-ex": {
+      "version": "1.3.1",
+      "from": "error-ex@>=1.2.0 <2.0.0",
+      "resolved": "https://registry.npmjs.org/error-ex/-/error-ex-1.3.1.tgz"
+    },
+    "es6-promise": {
+      "version": "3.2.1",
+      "from": "es6-promise@3.2.1",
+      "resolved": "http://registry.npmjs.org/es6-promise/-/es6-promise-3.2.1.tgz"
+    },
+    "escape-html": {
+      "version": "1.0.3",
+      "from": "escape-html@>=1.0.3 <1.1.0",
+      "resolved": "https://registry.npmjs.org/escape-html/-/escape-html-1.0.3.tgz"
+    },
+    "escodegen": {
+      "version": "1.3.3",
+      "from": "escodegen@>=1.3.0 <1.4.0",
+      "resolved": "https://registry.npmjs.org/escodegen/-/escodegen-1.3.3.tgz"
+    },
+    "esprima": {
+      "version": "1.1.1",
+      "from": "esprima@>=1.1.0 <1.2.0",
+      "resolved": "https://registry.npmjs.org/esprima/-/esprima-1.1.1.tgz"
+    },
+    "estraverse": {
+      "version": "1.5.1",
+      "from": "estraverse@>=1.5.0 <1.6.0",
+      "resolved": "https://registry.npmjs.org/estraverse/-/estraverse-1.5.1.tgz"
+    },
+    "esutils": {
+      "version": "1.0.0",
+      "from": "esutils@>=1.0.0 <1.1.0",
+      "resolved": "https://registry.npmjs.org/esutils/-/esutils-1.0.0.tgz"
+    },
+    "etag": {
+      "version": "1.8.1",
+      "from": "etag@>=1.8.1 <1.9.0",
+      "resolved": "https://registry.npmjs.org/etag/-/etag-1.8.1.tgz"
     },
     "express": {
-      "version": "4.16.2",
+      "version": "4.16.3",
       "from": "express@>=4.11.2 <5.0.0",
-      "resolved": "http://registry.npmjs.org/express/-/express-4.16.2.tgz",
-      "dependencies": {
-        "accepts": {
-          "version": "1.3.4",
-          "from": "accepts@>=1.3.4 <1.4.0",
-          "resolved": "https://registry.npmjs.org/accepts/-/accepts-1.3.4.tgz",
-          "dependencies": {
-            "mime-types": {
-              "version": "2.1.18",
-              "from": "mime-types@>=2.1.18 <2.2.0",
-              "resolved": "http://registry.npmjs.org/mime-types/-/mime-types-2.1.18.tgz",
-              "dependencies": {
-                "mime-db": {
-                  "version": "1.33.0",
-                  "from": "mime-db@>=1.33.0 <1.34.0",
-                  "resolved": "http://registry.npmjs.org/mime-db/-/mime-db-1.33.0.tgz"
-                }
-              }
-            },
-            "negotiator": {
-              "version": "0.6.1",
-              "from": "negotiator@0.6.1",
-              "resolved": "http://registry.npmjs.org/negotiator/-/negotiator-0.6.1.tgz"
-            }
-          }
->>>>>>> 0eba886e
-        },
-        "entities": {
-          "version": "1.1.1",
-<<<<<<< HEAD
-          "resolved": "https://registry.npmjs.org/entities/-/entities-1.1.1.tgz",
-          "integrity": "sha1-blwtClYhtdra7O+AuQ7ftc13cvA=",
-          "dev": true
-        }
-      }
-    },
-    "domelementtype": {
-      "version": "1.3.0",
-      "resolved": "https://registry.npmjs.org/domelementtype/-/domelementtype-1.3.0.tgz",
-      "integrity": "sha1-sXrtguirWeUt2cGbF1bg/BhyBMI=",
-      "dev": true
-    },
-    "domhandler": {
-      "version": "2.3.0",
-      "resolved": "https://registry.npmjs.org/domhandler/-/domhandler-2.3.0.tgz",
-      "integrity": "sha1-LeWaCCLVAn+r/28DLCsloqir5zg=",
-      "dev": true,
-      "requires": {
-        "domelementtype": "1.3.0"
-      }
-    },
-    "domutils": {
-      "version": "1.5.1",
-      "resolved": "https://registry.npmjs.org/domutils/-/domutils-1.5.1.tgz",
-      "integrity": "sha1-3NhIiib1Y9YQeeSMn3t+Mjc2gs8=",
-      "dev": true,
-      "requires": {
-        "dom-serializer": "0.1.0",
-        "domelementtype": "1.3.0"
-      }
-    },
-    "dox": {
-      "version": "0.9.0",
-      "resolved": "https://registry.npmjs.org/dox/-/dox-0.9.0.tgz",
-      "integrity": "sha1-vpewhcufSgt+gINdVH53uGh9Cgw=",
-      "dev": true,
-      "requires": {
-        "commander": "2.9.0",
-        "jsdoctypeparser": "1.2.0",
-        "markdown-it": "7.0.1"
-      }
-    },
-    "dox-foundation": {
-      "version": "0.5.6",
-      "resolved": "https://registry.npmjs.org/dox-foundation/-/dox-foundation-0.5.6.tgz",
-      "integrity": "sha1-oQBb8uJsbtnDVXjMroRMh7QbzVY=",
-      "dev": true,
-      "requires": {
-        "commander": "1.2.0",
-        "dox": "0.4.6",
-        "jade": "1.0.2",
-        "mkdirp": "0.5.1",
-        "stylus": "0.33.1",
-        "underscore": "1.8.3",
-        "walkdir": "0.0.12"
-      },
-      "dependencies": {
-        "commander": {
-          "version": "1.2.0",
-          "resolved": "https://registry.npmjs.org/commander/-/commander-1.2.0.tgz",
-          "integrity": "sha1-/VcTv6FTx9bMWZN4patMRcU1Ap4=",
-          "dev": true,
-          "requires": {
-            "keypress": "0.1.0"
-          }
-        },
-        "dox": {
-          "version": "0.4.6",
-          "resolved": "https://registry.npmjs.org/dox/-/dox-0.4.6.tgz",
-          "integrity": "sha1-sfU8zRqg1/cS/coiEkpmbj7TchU=",
-          "dev": true,
-          "requires": {
-            "commander": "0.6.1",
-            "marked": "0.3.12"
-          },
-=======
-          "from": "array-flatten@1.1.1",
-          "resolved": "http://registry.npmjs.org/array-flatten/-/array-flatten-1.1.1.tgz"
-        },
+      "resolved": "https://registry.npmjs.org/express/-/express-4.16.3.tgz",
+      "dependencies": {
         "body-parser": {
           "version": "1.18.2",
           "from": "body-parser@1.18.2",
-          "resolved": "http://registry.npmjs.org/body-parser/-/body-parser-1.18.2.tgz",
-          "dependencies": {
-            "bytes": {
-              "version": "3.0.0",
-              "from": "bytes@3.0.0",
-              "resolved": "http://registry.npmjs.org/bytes/-/bytes-3.0.0.tgz"
-            },
-            "http-errors": {
-              "version": "1.6.2",
-              "from": "http-errors@>=1.6.2 <1.7.0",
-              "resolved": "https://registry.npmjs.org/http-errors/-/http-errors-1.6.2.tgz",
-              "dependencies": {
-                "depd": {
-                  "version": "1.1.1",
-                  "from": "depd@1.1.1",
-                  "resolved": "https://registry.npmjs.org/depd/-/depd-1.1.1.tgz"
-                },
-                "inherits": {
-                  "version": "2.0.3",
-                  "from": "inherits@2.0.3",
-                  "resolved": "https://registry.npmjs.org/inherits/-/inherits-2.0.3.tgz"
-                },
-                "setprototypeof": {
-                  "version": "1.0.3",
-                  "from": "setprototypeof@1.0.3",
-                  "resolved": "https://registry.npmjs.org/setprototypeof/-/setprototypeof-1.0.3.tgz"
-                }
-              }
-            },
-            "iconv-lite": {
-              "version": "0.4.19",
-              "from": "iconv-lite@0.4.19",
-              "resolved": "http://registry.npmjs.org/iconv-lite/-/iconv-lite-0.4.19.tgz"
-            },
-            "raw-body": {
-              "version": "2.3.2",
-              "from": "raw-body@2.3.2",
-              "resolved": "http://registry.npmjs.org/raw-body/-/raw-body-2.3.2.tgz",
-              "dependencies": {
-                "unpipe": {
-                  "version": "1.0.0",
-                  "from": "unpipe@1.0.0",
-                  "resolved": "http://registry.npmjs.org/unpipe/-/unpipe-1.0.0.tgz"
-                }
-              }
-            }
-          }
-        },
-        "content-disposition": {
-          "version": "0.5.2",
-          "from": "content-disposition@0.5.2",
-          "resolved": "http://registry.npmjs.org/content-disposition/-/content-disposition-0.5.2.tgz"
-        },
-        "content-type": {
-          "version": "1.0.4",
-          "from": "content-type@>=1.0.4 <1.1.0",
-          "resolved": "https://registry.npmjs.org/content-type/-/content-type-1.0.4.tgz"
-        },
-        "cookie": {
-          "version": "0.3.1",
-          "from": "cookie@0.3.1",
-          "resolved": "http://registry.npmjs.org/cookie/-/cookie-0.3.1.tgz"
-        },
-        "cookie-signature": {
-          "version": "1.0.6",
-          "from": "cookie-signature@1.0.6",
-          "resolved": "http://registry.npmjs.org/cookie-signature/-/cookie-signature-1.0.6.tgz"
+          "resolved": "http://registry.npmjs.org/body-parser/-/body-parser-1.18.2.tgz"
+        },
+        "bytes": {
+          "version": "3.0.0",
+          "from": "bytes@3.0.0",
+          "resolved": "http://registry.npmjs.org/bytes/-/bytes-3.0.0.tgz"
         },
         "debug": {
           "version": "2.6.9",
           "from": "debug@2.6.9",
-          "resolved": "https://registry.npmjs.org/debug/-/debug-2.6.9.tgz",
->>>>>>> 0eba886e
+          "resolved": "https://registry.npmjs.org/debug/-/debug-2.6.9.tgz"
+        },
+        "http-errors": {
+          "version": "1.6.2",
+          "from": "http-errors@>=1.6.2 <1.7.0",
+          "resolved": "https://registry.npmjs.org/http-errors/-/http-errors-1.6.2.tgz",
           "dependencies": {
-            "commander": {
-              "version": "0.6.1",
-              "resolved": "https://registry.npmjs.org/commander/-/commander-0.6.1.tgz",
-              "integrity": "sha1-+mihT2qUXVTbvlDYzbMyDp47GgY=",
-              "dev": true
+            "depd": {
+              "version": "1.1.1",
+              "from": "depd@1.1.1",
+              "resolved": "https://registry.npmjs.org/depd/-/depd-1.1.1.tgz"
+            },
+            "setprototypeof": {
+              "version": "1.0.3",
+              "from": "setprototypeof@1.0.3",
+              "resolved": "https://registry.npmjs.org/setprototypeof/-/setprototypeof-1.0.3.tgz"
             }
           }
-        }
-      }
-    },
-    "duplexify": {
-      "version": "3.5.3",
-      "resolved": "https://registry.npmjs.org/duplexify/-/duplexify-3.5.3.tgz",
-      "integrity": "sha512-g8ID9OroF9hKt2POf8YLayy+9594PzmM3scI00/uBXocX3TWNgoB67hjzkFe9ITAbQOne/lLdBxHXvYUM4ZgGA==",
-      "requires": {
-        "end-of-stream": "1.4.1",
-        "inherits": "2.0.3",
-        "readable-stream": "2.3.3",
-        "stream-shift": "1.0.0"
-      },
-      "dependencies": {
-        "isarray": {
-          "version": "1.0.0",
-          "resolved": "https://registry.npmjs.org/isarray/-/isarray-1.0.0.tgz",
-          "integrity": "sha1-u5NdSFgsuhaMBoNJV6VKPgcSTxE="
-        },
-<<<<<<< HEAD
-        "readable-stream": {
-          "version": "2.3.3",
-          "resolved": "https://registry.npmjs.org/readable-stream/-/readable-stream-2.3.3.tgz",
-          "integrity": "sha512-m+qzzcn7KUxEmd1gMbchF+Y2eIUbieUaxkWtptyHywrX0rE8QEYqPC07Vuy4Wm32/xE16NcdBctb8S0Xe/5IeQ==",
-          "requires": {
-            "core-util-is": "1.0.2",
-            "inherits": "2.0.3",
-            "isarray": "1.0.0",
-            "process-nextick-args": "1.0.7",
-            "safe-buffer": "5.1.1",
-            "string_decoder": "1.0.3",
-            "util-deprecate": "1.0.2"
-          }
-=======
-        "depd": {
-          "version": "1.1.2",
-          "from": "depd@>=1.1.1 <1.2.0",
-          "resolved": "http://registry.npmjs.org/depd/-/depd-1.1.2.tgz"
-        },
-        "encodeurl": {
-          "version": "1.0.2",
-          "from": "encodeurl@>=1.0.1 <1.1.0",
-          "resolved": "http://registry.npmjs.org/encodeurl/-/encodeurl-1.0.2.tgz"
->>>>>>> 0eba886e
-        },
-        "string_decoder": {
-          "version": "1.0.3",
-<<<<<<< HEAD
-          "resolved": "https://registry.npmjs.org/string_decoder/-/string_decoder-1.0.3.tgz",
-          "integrity": "sha512-4AH6Z5fzNNBcH+6XDMfA/BTt87skxqJlO0lAh3Dker5zThcAxG6mKz+iGu308UKoPPQ8Dcqx/4JhujzltRa+hQ==",
-          "requires": {
-            "safe-buffer": "5.1.1"
-          }
-        }
-      }
-    },
-    "ebnf-parser": {
-      "version": "0.1.10",
-      "resolved": "https://registry.npmjs.org/ebnf-parser/-/ebnf-parser-0.1.10.tgz",
-      "integrity": "sha1-zR9rpHfFY4xAyX7ZtXLbW6tdgzE="
-    },
-    "ecc-jsbn": {
-      "version": "0.1.1",
-      "resolved": "https://registry.npmjs.org/ecc-jsbn/-/ecc-jsbn-0.1.1.tgz",
-      "integrity": "sha1-D8c6ntXw1Tw4GTOYUj735UN3dQU=",
-      "optional": true,
-      "requires": {
-        "jsbn": "0.1.1"
-      }
-    },
-    "ee-first": {
-      "version": "1.1.1",
-      "resolved": "https://registry.npmjs.org/ee-first/-/ee-first-1.1.1.tgz",
-      "integrity": "sha1-WQxhFWsK4vTwJVcyoViyZrxWsh0="
-    },
-    "encodeurl": {
-      "version": "1.0.2",
-      "resolved": "https://registry.npmjs.org/encodeurl/-/encodeurl-1.0.2.tgz",
-      "integrity": "sha1-rT/0yG7C0CkyL1oCw6mmBslbP1k="
-    },
-    "end-of-stream": {
-      "version": "1.4.1",
-      "resolved": "https://registry.npmjs.org/end-of-stream/-/end-of-stream-1.4.1.tgz",
-      "integrity": "sha512-1MkrZNvWTKCaigbn+W15elq2BB/L22nqrSY5DKlo3X6+vclJm8Bb5djXJBmEX6fS3+zCh/F4VBK5Z2KxJt4s2Q==",
-      "requires": {
-        "once": "1.4.0"
-      }
-    },
-    "entities": {
-      "version": "1.0.0",
-      "resolved": "https://registry.npmjs.org/entities/-/entities-1.0.0.tgz",
-      "integrity": "sha1-sph6o4ITR/zeZCsk/fyeT7cSvyY=",
-      "dev": true
-    },
-    "error-ex": {
-      "version": "1.3.1",
-      "resolved": "https://registry.npmjs.org/error-ex/-/error-ex-1.3.1.tgz",
-      "integrity": "sha1-+FWobOYa3E6GIcPNoh56dhLDqNw=",
-      "requires": {
-        "is-arrayish": "0.2.1"
-      }
-    },
-    "es5-ext": {
-      "version": "0.10.38",
-      "resolved": "https://registry.npmjs.org/es5-ext/-/es5-ext-0.10.38.tgz",
-      "integrity": "sha512-jCMyePo7AXbUESwbl8Qi01VSH2piY9s/a3rSU/5w/MlTIx8HPL1xn2InGN8ejt/xulcJgnTO7vqNtOAxzYd2Kg==",
-      "dev": true,
-      "requires": {
-        "es6-iterator": "2.0.3",
-        "es6-symbol": "3.1.1"
-      }
-    },
-    "es6-iterator": {
-      "version": "2.0.3",
-      "resolved": "https://registry.npmjs.org/es6-iterator/-/es6-iterator-2.0.3.tgz",
-      "integrity": "sha1-p96IkUGgWpSwhUQDstCg+/qY87c=",
-      "dev": true,
-      "requires": {
-        "d": "1.0.0",
-        "es5-ext": "0.10.38",
-        "es6-symbol": "3.1.1"
-      }
-    },
-    "es6-map": {
-      "version": "0.1.5",
-      "resolved": "https://registry.npmjs.org/es6-map/-/es6-map-0.1.5.tgz",
-      "integrity": "sha1-kTbgUD3MBqMBaQ8LsU/042TpSfA=",
-      "dev": true,
-      "requires": {
-        "d": "1.0.0",
-        "es5-ext": "0.10.38",
-        "es6-iterator": "2.0.3",
-        "es6-set": "0.1.5",
-        "es6-symbol": "3.1.1",
-        "event-emitter": "0.3.5"
-      }
-    },
-    "es6-promise": {
-      "version": "3.2.1",
-      "resolved": "https://registry.npmjs.org/es6-promise/-/es6-promise-3.2.1.tgz",
-      "integrity": "sha1-7FYjOGgDKQkgcXDDlEjiREndH8Q="
-    },
-    "es6-set": {
-      "version": "0.1.5",
-      "resolved": "https://registry.npmjs.org/es6-set/-/es6-set-0.1.5.tgz",
-      "integrity": "sha1-0rPsXU2ADO2BjbU40ol02wpzzLE=",
-      "dev": true,
-      "requires": {
-        "d": "1.0.0",
-        "es5-ext": "0.10.38",
-        "es6-iterator": "2.0.3",
-        "es6-symbol": "3.1.1",
-        "event-emitter": "0.3.5"
-      }
-    },
-    "es6-symbol": {
-      "version": "3.1.1",
-      "resolved": "https://registry.npmjs.org/es6-symbol/-/es6-symbol-3.1.1.tgz",
-      "integrity": "sha1-vwDvT9q2uhtG7Le2KbTH7VcVzHc=",
-      "dev": true,
-      "requires": {
-        "d": "1.0.0",
-        "es5-ext": "0.10.38"
-      }
-    },
-    "es6-weak-map": {
-      "version": "2.0.2",
-      "resolved": "https://registry.npmjs.org/es6-weak-map/-/es6-weak-map-2.0.2.tgz",
-      "integrity": "sha1-XjqzIlH/0VOKH45f+hNXdy+S2W8=",
-      "dev": true,
-      "requires": {
-        "d": "1.0.0",
-        "es5-ext": "0.10.38",
-        "es6-iterator": "2.0.3",
-        "es6-symbol": "3.1.1"
-      }
-    },
-    "escape-html": {
-      "version": "1.0.3",
-      "resolved": "https://registry.npmjs.org/escape-html/-/escape-html-1.0.3.tgz",
-      "integrity": "sha1-Aljq5NPQwJdN4cFpGI7wBR0dGYg="
-    },
-    "escape-string-regexp": {
-      "version": "1.0.5",
-      "resolved": "https://registry.npmjs.org/escape-string-regexp/-/escape-string-regexp-1.0.5.tgz",
-      "integrity": "sha1-G2HAViGQqN/2rjuyzwIAyhMLhtQ=",
-      "dev": true
-    },
-    "escodegen": {
-      "version": "1.3.3",
-      "resolved": "https://registry.npmjs.org/escodegen/-/escodegen-1.3.3.tgz",
-      "integrity": "sha1-8CQBb1qI4Eb9EgBQVek5gC5sXyM=",
-      "requires": {
-        "esprima": "1.1.1",
-        "estraverse": "1.5.1",
-        "esutils": "1.0.0",
-        "source-map": "0.1.43"
-      }
-    },
-    "escomplex-plugin-metrics-module": {
-      "version": "0.0.10",
-      "resolved": "https://registry.npmjs.org/escomplex-plugin-metrics-module/-/escomplex-plugin-metrics-module-0.0.10.tgz",
-      "integrity": "sha1-6pZ8sSwSOCDSTnrATkJ4oZvPzoM=",
-      "dev": true,
-      "requires": {
-        "typhonjs-escomplex-commons": "0.0.14"
-      }
-    },
-    "escomplex-plugin-metrics-project": {
-      "version": "0.0.10",
-      "resolved": "https://registry.npmjs.org/escomplex-plugin-metrics-project/-/escomplex-plugin-metrics-project-0.0.10.tgz",
-      "integrity": "sha1-Z6Y1wctV4vO+y3dO/mpANOYjiqg=",
-      "dev": true,
-      "requires": {
-        "typhonjs-escomplex-commons": "0.0.14"
-      }
-    },
-    "escomplex-plugin-syntax-babylon": {
-      "version": "0.0.10",
-      "resolved": "https://registry.npmjs.org/escomplex-plugin-syntax-babylon/-/escomplex-plugin-syntax-babylon-0.0.10.tgz",
-      "integrity": "sha1-sUcBSYHP57yKK0NJfmsyiRqD5yA=",
-      "dev": true,
-      "requires": {
-        "escomplex-plugin-syntax-estree": "0.0.10",
-        "typhonjs-escomplex-commons": "0.0.14"
-      }
-    },
-    "escomplex-plugin-syntax-estree": {
-      "version": "0.0.10",
-      "resolved": "https://registry.npmjs.org/escomplex-plugin-syntax-estree/-/escomplex-plugin-syntax-estree-0.0.10.tgz",
-      "integrity": "sha1-b1MfnZM/vB68lDjpwQGxtGNs/Gg=",
-      "dev": true,
-      "requires": {
-        "typhonjs-escomplex-commons": "0.0.14"
-      }
-    },
-    "escope": {
-      "version": "3.6.0",
-      "resolved": "https://registry.npmjs.org/escope/-/escope-3.6.0.tgz",
-      "integrity": "sha1-4Bl16BJ4GhY6ba392AOY3GTIicM=",
-      "dev": true,
-      "requires": {
-        "es6-map": "0.1.5",
-        "es6-weak-map": "2.0.2",
-        "esrecurse": "4.2.0",
-        "estraverse": "4.2.0"
-      },
-      "dependencies": {
-        "estraverse": {
-          "version": "4.2.0",
-          "resolved": "https://registry.npmjs.org/estraverse/-/estraverse-4.2.0.tgz",
-          "integrity": "sha1-De4/7TH81GlhjOc0IJn8GvoL2xM=",
-          "dev": true
-        }
-      }
-    },
-    "eslint": {
-      "version": "3.0.1",
-      "resolved": "https://registry.npmjs.org/eslint/-/eslint-3.0.1.tgz",
-      "integrity": "sha1-/xLq/cBOpx0XOgmdRlihNucVeTQ=",
-      "dev": true,
-      "requires": {
-        "chalk": "1.1.3",
-        "concat-stream": "1.6.0",
-        "debug": "2.2.0",
-        "doctrine": "1.5.0",
-        "es6-map": "0.1.5",
-        "escope": "3.6.0",
-        "espree": "3.5.2",
-        "estraverse": "4.2.0",
-        "esutils": "2.0.2",
-        "file-entry-cache": "1.3.1",
-        "glob": "7.1.2",
-        "globals": "9.18.0",
-        "ignore": "3.3.7",
-        "imurmurhash": "0.1.4",
-        "inquirer": "0.12.0",
-        "is-my-json-valid": "2.17.1",
-        "is-resolvable": "1.1.0",
-        "js-yaml": "3.10.0",
-        "json-stable-stringify": "1.0.1",
-        "levn": "0.3.0",
-        "lodash": "4.17.4",
-        "mkdirp": "0.5.1",
-        "optionator": "0.8.2",
-        "path-is-inside": "1.0.2",
-        "pluralize": "1.2.1",
-        "progress": "1.1.8",
-        "require-uncached": "1.0.3",
-        "shelljs": "0.6.1",
-        "strip-bom": "3.0.0",
-        "strip-json-comments": "1.0.4",
-        "table": "3.8.3",
-        "text-table": "0.2.0",
-        "user-home": "2.0.0"
-      },
-      "dependencies": {
-        "argparse": {
-          "version": "1.0.9",
-          "resolved": "https://registry.npmjs.org/argparse/-/argparse-1.0.9.tgz",
-          "integrity": "sha1-c9g7wmP4bpf4zE9rrhsOkKfSLIY=",
-          "dev": true,
-          "requires": {
-            "sprintf-js": "1.0.3"
-=======
-          "from": "escape-html@>=1.0.3 <1.1.0",
-          "resolved": "https://registry.npmjs.org/escape-html/-/escape-html-1.0.3.tgz"
-        },
-        "etag": {
-          "version": "1.8.1",
-          "from": "etag@>=1.8.1 <1.9.0",
-          "resolved": "https://registry.npmjs.org/etag/-/etag-1.8.1.tgz"
-        },
-        "finalhandler": {
-          "version": "1.1.0",
-          "from": "finalhandler@1.1.0",
-          "resolved": "http://registry.npmjs.org/finalhandler/-/finalhandler-1.1.0.tgz",
-          "dependencies": {
-            "unpipe": {
-              "version": "1.0.0",
-              "from": "unpipe@>=1.0.0 <1.1.0",
-              "resolved": "http://registry.npmjs.org/unpipe/-/unpipe-1.0.0.tgz"
-            }
-          }
-        },
-        "fresh": {
-          "version": "0.5.2",
-          "from": "fresh@0.5.2",
-          "resolved": "http://registry.npmjs.org/fresh/-/fresh-0.5.2.tgz"
-        },
-        "merge-descriptors": {
-          "version": "1.0.1",
-          "from": "merge-descriptors@1.0.1",
-          "resolved": "http://registry.npmjs.org/merge-descriptors/-/merge-descriptors-1.0.1.tgz"
-        },
-        "methods": {
-          "version": "1.1.2",
-          "from": "methods@>=1.1.2 <1.2.0",
-          "resolved": "https://registry.npmjs.org/methods/-/methods-1.1.2.tgz"
-        },
-        "on-finished": {
-          "version": "2.3.0",
-          "from": "on-finished@>=2.3.0 <2.4.0",
-          "resolved": "https://registry.npmjs.org/on-finished/-/on-finished-2.3.0.tgz",
-          "dependencies": {
-            "ee-first": {
-              "version": "1.1.1",
-              "from": "ee-first@1.1.1",
-              "resolved": "http://registry.npmjs.org/ee-first/-/ee-first-1.1.1.tgz"
-            }
->>>>>>> 0eba886e
-          }
-        },
-        "esprima": {
-          "version": "4.0.0",
-          "resolved": "https://registry.npmjs.org/esprima/-/esprima-4.0.0.tgz",
-          "integrity": "sha512-oftTcaMu/EGrEIu904mWteKIv8vMuOgGYo7EhVJJN00R/EED9DCua/xxHRdYnKtcECzVg7xOWhflvJMnqcFZjw==",
-          "dev": true
-        },
-<<<<<<< HEAD
-        "estraverse": {
-          "version": "4.2.0",
-          "resolved": "https://registry.npmjs.org/estraverse/-/estraverse-4.2.0.tgz",
-          "integrity": "sha1-De4/7TH81GlhjOc0IJn8GvoL2xM=",
-          "dev": true
-        },
-        "esutils": {
-          "version": "2.0.2",
-          "resolved": "https://registry.npmjs.org/esutils/-/esutils-2.0.2.tgz",
-          "integrity": "sha1-Cr9PHKpbyx96nYrMbepPqqBLrJs=",
-          "dev": true
-        },
-        "glob": {
-          "version": "7.1.2",
-          "resolved": "https://registry.npmjs.org/glob/-/glob-7.1.2.tgz",
-          "integrity": "sha512-MJTUg1kjuLeQCJ+ccE4Vpa6kKVXkPYJ2mOCQyUuKLcLQsdrMCpBPUi8qVE6+YuaJkozeA9NusTAw3hLr8Xe5EQ==",
-          "dev": true,
-          "requires": {
-            "fs.realpath": "1.0.0",
-            "inflight": "1.0.6",
-            "inherits": "2.0.3",
-            "minimatch": "3.0.4",
-            "once": "1.4.0",
-            "path-is-absolute": "1.0.1"
-          }
-        },
-        "js-yaml": {
-          "version": "3.10.0",
-          "resolved": "https://registry.npmjs.org/js-yaml/-/js-yaml-3.10.0.tgz",
-          "integrity": "sha512-O2v52ffjLa9VeM43J4XocZE//WT9N0IiwDa3KSHH7Tu8CtH+1qM8SIZvnsTh6v+4yFy5KUY3BHUVwjpfAWsjIA==",
-          "dev": true,
-          "requires": {
-            "argparse": "1.0.9",
-            "esprima": "4.0.0"
-          }
-        },
-        "minimatch": {
-          "version": "3.0.4",
-          "resolved": "https://registry.npmjs.org/minimatch/-/minimatch-3.0.4.tgz",
-          "integrity": "sha512-yJHVQEhyqPLUTgt9B83PXu6W3rx4MvvHvSUvToogpwoGDOUQ+yDrR0HRot+yOCdCO7u4hX3pWft6kWBBcqh0UA==",
-          "dev": true,
-          "requires": {
-            "brace-expansion": "1.1.8"
-          }
-        },
-        "shelljs": {
-          "version": "0.6.1",
-          "resolved": "https://registry.npmjs.org/shelljs/-/shelljs-0.6.1.tgz",
-          "integrity": "sha1-7GIRvtGSBEIIj+D3Cyg3Iy7SyKg=",
-          "dev": true
-=======
-        "path-to-regexp": {
-          "version": "0.1.7",
-          "from": "path-to-regexp@0.1.7",
-          "resolved": "http://registry.npmjs.org/path-to-regexp/-/path-to-regexp-0.1.7.tgz"
-        },
-        "proxy-addr": {
-          "version": "2.0.3",
-          "from": "proxy-addr@>=2.0.2 <2.1.0",
-          "resolved": "http://registry.npmjs.org/proxy-addr/-/proxy-addr-2.0.3.tgz",
-          "dependencies": {
-            "forwarded": {
-              "version": "0.1.2",
-              "from": "forwarded@>=0.1.2 <0.2.0",
-              "resolved": "https://registry.npmjs.org/forwarded/-/forwarded-0.1.2.tgz"
-            },
-            "ipaddr.js": {
-              "version": "1.6.0",
-              "from": "ipaddr.js@1.6.0",
-              "resolved": "http://registry.npmjs.org/ipaddr.js/-/ipaddr.js-1.6.0.tgz"
-            }
-          }
+        },
+        "iconv-lite": {
+          "version": "0.4.19",
+          "from": "iconv-lite@0.4.19",
+          "resolved": "http://registry.npmjs.org/iconv-lite/-/iconv-lite-0.4.19.tgz"
+        },
+        "ms": {
+          "version": "2.0.0",
+          "from": "ms@2.0.0",
+          "resolved": "https://registry.npmjs.org/ms/-/ms-2.0.0.tgz"
         },
         "qs": {
           "version": "6.5.1",
           "from": "qs@6.5.1",
           "resolved": "http://registry.npmjs.org/qs/-/qs-6.5.1.tgz"
         },
-        "range-parser": {
-          "version": "1.2.0",
-          "from": "range-parser@>=1.2.0 <1.3.0",
-          "resolved": "https://registry.npmjs.org/range-parser/-/range-parser-1.2.0.tgz"
-        },
-        "safe-buffer": {
-          "version": "5.1.1",
-          "from": "safe-buffer@5.1.1",
-          "resolved": "http://registry.npmjs.org/safe-buffer/-/safe-buffer-5.1.1.tgz"
-        },
-        "send": {
-          "version": "0.16.1",
-          "from": "send@0.16.1",
-          "resolved": "http://registry.npmjs.org/send/-/send-0.16.1.tgz",
-          "dependencies": {
-            "destroy": {
-              "version": "1.0.4",
-              "from": "destroy@>=1.0.4 <1.1.0",
-              "resolved": "https://registry.npmjs.org/destroy/-/destroy-1.0.4.tgz"
-            },
-            "http-errors": {
-              "version": "1.6.2",
-              "from": "http-errors@>=1.6.2 <1.7.0",
-              "resolved": "https://registry.npmjs.org/http-errors/-/http-errors-1.6.2.tgz",
-              "dependencies": {
-                "depd": {
-                  "version": "1.1.1",
-                  "from": "depd@1.1.1",
-                  "resolved": "https://registry.npmjs.org/depd/-/depd-1.1.1.tgz"
-                },
-                "inherits": {
-                  "version": "2.0.3",
-                  "from": "inherits@2.0.3",
-                  "resolved": "https://registry.npmjs.org/inherits/-/inherits-2.0.3.tgz"
-                },
-                "setprototypeof": {
-                  "version": "1.0.3",
-                  "from": "setprototypeof@1.0.3",
-                  "resolved": "https://registry.npmjs.org/setprototypeof/-/setprototypeof-1.0.3.tgz"
-                }
-              }
-            },
-            "mime": {
-              "version": "1.4.1",
-              "from": "mime@1.4.1",
-              "resolved": "http://registry.npmjs.org/mime/-/mime-1.4.1.tgz"
-            },
-            "ms": {
-              "version": "2.0.0",
-              "from": "ms@2.0.0",
-              "resolved": "https://registry.npmjs.org/ms/-/ms-2.0.0.tgz"
-            }
-          }
-        },
-        "serve-static": {
-          "version": "1.13.1",
-          "from": "serve-static@1.13.1",
-          "resolved": "http://registry.npmjs.org/serve-static/-/serve-static-1.13.1.tgz"
-        },
-        "setprototypeof": {
-          "version": "1.1.0",
-          "from": "setprototypeof@1.1.0",
-          "resolved": "http://registry.npmjs.org/setprototypeof/-/setprototypeof-1.1.0.tgz"
-        },
-        "statuses": {
-          "version": "1.3.1",
-          "from": "statuses@>=1.3.1 <1.4.0",
-          "resolved": "https://registry.npmjs.org/statuses/-/statuses-1.3.1.tgz"
-        },
-        "type-is": {
-          "version": "1.6.16",
-          "from": "type-is@>=1.6.15 <1.7.0",
-          "resolved": "http://registry.npmjs.org/type-is/-/type-is-1.6.16.tgz",
-          "dependencies": {
-            "media-typer": {
-              "version": "0.3.0",
-              "from": "media-typer@0.3.0",
-              "resolved": "http://registry.npmjs.org/media-typer/-/media-typer-0.3.0.tgz"
-            },
-            "mime-types": {
-              "version": "2.1.18",
-              "from": "mime-types@>=2.1.18 <2.2.0",
-              "resolved": "http://registry.npmjs.org/mime-types/-/mime-types-2.1.18.tgz",
-              "dependencies": {
-                "mime-db": {
-                  "version": "1.33.0",
-                  "from": "mime-db@>=1.33.0 <1.34.0",
-                  "resolved": "http://registry.npmjs.org/mime-db/-/mime-db-1.33.0.tgz"
-                }
-              }
-            }
-          }
-        },
-        "utils-merge": {
-          "version": "1.0.1",
-          "from": "utils-merge@1.0.1",
-          "resolved": "http://registry.npmjs.org/utils-merge/-/utils-merge-1.0.1.tgz"
->>>>>>> 0eba886e
-        },
-        "strip-bom": {
-          "version": "3.0.0",
-          "resolved": "https://registry.npmjs.org/strip-bom/-/strip-bom-3.0.0.tgz",
-          "integrity": "sha1-IzTBjpx1n3vdVv3vfprj1YjmjtM=",
-          "dev": true
-        }
-      }
-    },
-<<<<<<< HEAD
-    "espree": {
-      "version": "3.5.2",
-      "resolved": "https://registry.npmjs.org/espree/-/espree-3.5.2.tgz",
-      "integrity": "sha512-sadKeYwaR/aJ3stC2CdvgXu1T16TdYN+qwCpcWbMnGJ8s0zNWemzrvb2GbD4OhmJ/fwpJjudThAlLobGbWZbCQ==",
-      "dev": true,
-      "requires": {
-        "acorn": "5.3.0",
-        "acorn-jsx": "3.0.1"
-      }
-    },
-    "esprima": {
+        "raw-body": {
+          "version": "2.3.2",
+          "from": "raw-body@2.3.2",
+          "resolved": "http://registry.npmjs.org/raw-body/-/raw-body-2.3.2.tgz"
+        }
+      }
+    },
+    "extend": {
+      "version": "3.0.1",
+      "from": "extend@>=3.0.0 <3.1.0",
+      "resolved": "https://registry.npmjs.org/extend/-/extend-3.0.1.tgz"
+    },
+    "extsprintf": {
+      "version": "1.3.0",
+      "from": "extsprintf@1.3.0",
+      "resolved": "http://registry.npmjs.org/extsprintf/-/extsprintf-1.3.0.tgz"
+    },
+    "finalhandler": {
       "version": "1.1.1",
-      "resolved": "https://registry.npmjs.org/esprima/-/esprima-1.1.1.tgz",
-      "integrity": "sha1-W28VR/TRAuZw4UDFCb5ncdautUk="
-    },
-    "esrecurse": {
-      "version": "4.2.0",
-      "resolved": "https://registry.npmjs.org/esrecurse/-/esrecurse-4.2.0.tgz",
-      "integrity": "sha1-+pVo2Y04I/mkHZHpAtyrnqblsWM=",
-      "dev": true,
-      "requires": {
-        "estraverse": "4.2.0",
-        "object-assign": "4.1.1"
-      },
-      "dependencies": {
-        "estraverse": {
-          "version": "4.2.0",
-          "resolved": "https://registry.npmjs.org/estraverse/-/estraverse-4.2.0.tgz",
-          "integrity": "sha1-De4/7TH81GlhjOc0IJn8GvoL2xM=",
-          "dev": true
-        }
-      }
-    },
-    "estraverse": {
-      "version": "1.5.1",
-      "resolved": "https://registry.npmjs.org/estraverse/-/estraverse-1.5.1.tgz",
-      "integrity": "sha1-hno+jlip+EYYr7bC3bzZFrfLr3E="
-    },
-    "esutils": {
-      "version": "1.0.0",
-      "resolved": "https://registry.npmjs.org/esutils/-/esutils-1.0.0.tgz",
-      "integrity": "sha1-gVHTWOIMisx/t0XnRywAJf5JZXA="
-    },
-    "etag": {
-      "version": "1.8.1",
-      "resolved": "https://registry.npmjs.org/etag/-/etag-1.8.1.tgz",
-      "integrity": "sha1-Qa4u62XvpiJorr/qg6x9eSmbCIc="
-    },
-    "event-emitter": {
-      "version": "0.3.5",
-      "resolved": "https://registry.npmjs.org/event-emitter/-/event-emitter-0.3.5.tgz",
-      "integrity": "sha1-34xp7vFkeSPHFXuc6DhAYQsCzDk=",
-      "dev": true,
-      "requires": {
-        "d": "1.0.0",
-        "es5-ext": "0.10.38"
-      }
-    },
-    "eventemitter2": {
-      "version": "0.4.14",
-      "resolved": "https://registry.npmjs.org/eventemitter2/-/eventemitter2-0.4.14.tgz",
-      "integrity": "sha1-j2G3XN4BKy6esoTUVFWDtWQ7Yas=",
-      "dev": true
-    },
-    "exit": {
-      "version": "0.1.2",
-      "resolved": "https://registry.npmjs.org/exit/-/exit-0.1.2.tgz",
-      "integrity": "sha1-BjJjj42HfMghB9MKD/8aF8uhzQw=",
-      "dev": true
-    },
-    "exit-hook": {
-      "version": "1.1.1",
-      "resolved": "https://registry.npmjs.org/exit-hook/-/exit-hook-1.1.1.tgz",
-      "integrity": "sha1-8FyiM7SMBdVP/wd2XfhQfpXAL/g=",
-      "dev": true
-    },
-    "express": {
-      "version": "4.16.2",
-      "resolved": "https://registry.npmjs.org/express/-/express-4.16.2.tgz",
-      "integrity": "sha1-41xt/i1kt9ygpc1PIXgb4ymeB2w=",
-      "requires": {
-        "accepts": "1.3.4",
-        "array-flatten": "1.1.1",
-        "body-parser": "1.18.2",
-        "content-disposition": "0.5.2",
-        "content-type": "1.0.4",
-        "cookie": "0.3.1",
-        "cookie-signature": "1.0.6",
-        "debug": "2.6.9",
-        "depd": "1.1.2",
-        "encodeurl": "1.0.2",
-        "escape-html": "1.0.3",
-        "etag": "1.8.1",
-        "finalhandler": "1.1.0",
-        "fresh": "0.5.2",
-        "merge-descriptors": "1.0.1",
-        "methods": "1.1.2",
-        "on-finished": "2.3.0",
-        "parseurl": "1.3.2",
-        "path-to-regexp": "0.1.7",
-        "proxy-addr": "2.0.2",
-        "qs": "6.5.1",
-        "range-parser": "1.2.0",
-        "safe-buffer": "5.1.1",
-        "send": "0.16.1",
-        "serve-static": "1.13.1",
-        "setprototypeof": "1.1.0",
-        "statuses": "1.3.1",
-        "type-is": "1.6.15",
-        "utils-merge": "1.0.1",
-        "vary": "1.1.2"
-      },
-      "dependencies": {
-        "body-parser": {
-          "version": "1.18.2",
-          "resolved": "https://registry.npmjs.org/body-parser/-/body-parser-1.18.2.tgz",
-          "integrity": "sha1-h2eKGdhLR9hZuDGZvVm84iKxBFQ=",
-          "requires": {
-            "bytes": "3.0.0",
-            "content-type": "1.0.4",
-            "debug": "2.6.9",
-            "depd": "1.1.2",
-            "http-errors": "1.6.2",
-            "iconv-lite": "0.4.19",
-            "on-finished": "2.3.0",
-            "qs": "6.5.1",
-            "raw-body": "2.3.2",
-            "type-is": "1.6.15"
-          }
-        },
-        "bytes": {
-          "version": "3.0.0",
-          "resolved": "https://registry.npmjs.org/bytes/-/bytes-3.0.0.tgz",
-          "integrity": "sha1-0ygVQE1olpn4Wk6k+odV3ROpYEg="
-        },
+      "from": "finalhandler@1.1.1",
+      "resolved": "https://registry.npmjs.org/finalhandler/-/finalhandler-1.1.1.tgz",
+      "dependencies": {
         "debug": {
           "version": "2.6.9",
-          "resolved": "https://registry.npmjs.org/debug/-/debug-2.6.9.tgz",
-          "integrity": "sha512-bC7ElrdJaJnPbAP+1EotYvqZsb3ecl5wi6Bfi6BJTUcNowp6cvspg0jXznRTKDjm/E7AdgFBVeAPVMNcKGsHMA==",
-          "requires": {
-            "ms": "2.0.0"
-          }
-        },
-        "http-errors": {
-          "version": "1.6.2",
-          "resolved": "https://registry.npmjs.org/http-errors/-/http-errors-1.6.2.tgz",
-          "integrity": "sha1-CgAsyFcHGSp+eUbO7cERVfYOxzY=",
-          "requires": {
-            "depd": "1.1.1",
-            "inherits": "2.0.3",
-            "setprototypeof": "1.0.3",
-            "statuses": "1.3.1"
-          },
-          "dependencies": {
-            "depd": {
-              "version": "1.1.1",
-              "resolved": "https://registry.npmjs.org/depd/-/depd-1.1.1.tgz",
-              "integrity": "sha1-V4O04cRZ8G+lyif5kfPQbnoxA1k="
-            },
-            "setprototypeof": {
-              "version": "1.0.3",
-              "resolved": "https://registry.npmjs.org/setprototypeof/-/setprototypeof-1.0.3.tgz",
-              "integrity": "sha1-ZlZ+NwQ+608E2RvWWMDL77VbjgQ="
-            }
-          }
-        },
-        "iconv-lite": {
-          "version": "0.4.19",
-          "resolved": "https://registry.npmjs.org/iconv-lite/-/iconv-lite-0.4.19.tgz",
-          "integrity": "sha512-oTZqweIP51xaGPI4uPa56/Pri/480R+mo7SeU+YETByQNhDG55ycFyNLIgta9vXhILrxXDmF7ZGhqZIcuN0gJQ=="
-=======
+          "from": "debug@2.6.9",
+          "resolved": "https://registry.npmjs.org/debug/-/debug-2.6.9.tgz"
+        },
+        "ms": {
+          "version": "2.0.0",
+          "from": "ms@2.0.0",
+          "resolved": "https://registry.npmjs.org/ms/-/ms-2.0.0.tgz"
+        }
+      }
+    },
+    "find-up": {
+      "version": "1.1.2",
+      "from": "find-up@>=1.0.0 <2.0.0",
+      "resolved": "https://registry.npmjs.org/find-up/-/find-up-1.1.2.tgz"
+    },
+    "forever-agent": {
+      "version": "0.6.1",
+      "from": "forever-agent@>=0.6.1 <0.7.0",
+      "resolved": "https://registry.npmjs.org/forever-agent/-/forever-agent-0.6.1.tgz"
+    },
+    "form-data": {
+      "version": "2.1.4",
+      "from": "form-data@>=2.1.1 <2.2.0",
+      "resolved": "http://registry.npmjs.org/form-data/-/form-data-2.1.4.tgz"
+    },
+    "forwarded": {
+      "version": "0.1.2",
+      "from": "forwarded@>=0.1.2 <0.2.0",
+      "resolved": "https://registry.npmjs.org/forwarded/-/forwarded-0.1.2.tgz"
+    },
+    "fresh": {
+      "version": "0.5.2",
+      "from": "fresh@0.5.2",
+      "resolved": "http://registry.npmjs.org/fresh/-/fresh-0.5.2.tgz"
+    },
+    "get-stdin": {
+      "version": "4.0.1",
+      "from": "get-stdin@>=4.0.1 <5.0.0",
+      "resolved": "https://registry.npmjs.org/get-stdin/-/get-stdin-4.0.1.tgz"
+    },
+    "getpass": {
+      "version": "0.1.7",
+      "from": "getpass@>=0.1.1 <0.2.0",
+      "resolved": "https://registry.npmjs.org/getpass/-/getpass-0.1.7.tgz",
+      "dependencies": {
+        "assert-plus": {
+          "version": "1.0.0",
+          "from": "assert-plus@>=1.0.0 <2.0.0",
+          "resolved": "https://registry.npmjs.org/assert-plus/-/assert-plus-1.0.0.tgz"
+        }
+      }
+    },
+    "graceful-fs": {
+      "version": "4.1.11",
+      "from": "graceful-fs@>=4.1.2 <5.0.0",
+      "resolved": "https://registry.npmjs.org/graceful-fs/-/graceful-fs-4.1.11.tgz"
+    },
+    "har-schema": {
+      "version": "1.0.5",
+      "from": "har-schema@>=1.0.5 <2.0.0",
+      "resolved": "http://registry.npmjs.org/har-schema/-/har-schema-1.0.5.tgz"
+    },
+    "har-validator": {
+      "version": "4.2.1",
+      "from": "har-validator@>=4.2.1 <4.3.0",
+      "resolved": "http://registry.npmjs.org/har-validator/-/har-validator-4.2.1.tgz"
+    },
+    "hawk": {
+      "version": "3.1.3",
+      "from": "hawk@>=3.1.3 <3.2.0",
+      "resolved": "http://registry.npmjs.org/hawk/-/hawk-3.1.3.tgz"
+    },
+    "help-me": {
+      "version": "0.1.0",
+      "from": "help-me@>=0.1.0 <0.2.0",
+      "resolved": "https://registry.npmjs.org/help-me/-/help-me-0.1.0.tgz"
+    },
+    "hoek": {
+      "version": "2.16.3",
+      "from": "hoek@>=2.0.0 <3.0.0",
+      "resolved": "http://registry.npmjs.org/hoek/-/hoek-2.16.3.tgz"
+    },
+    "hooks-fixed": {
+      "version": "2.0.2",
+      "from": "hooks-fixed@2.0.2",
+      "resolved": "http://registry.npmjs.org/hooks-fixed/-/hooks-fixed-2.0.2.tgz"
+    },
+    "hosted-git-info": {
+      "version": "2.6.0",
+      "from": "hosted-git-info@>=2.1.4 <3.0.0",
+      "resolved": "https://registry.npmjs.org/hosted-git-info/-/hosted-git-info-2.6.0.tgz"
+    },
+    "http-errors": {
+      "version": "1.4.0",
+      "from": "http-errors@>=1.4.0 <1.5.0",
+      "resolved": "https://registry.npmjs.org/http-errors/-/http-errors-1.4.0.tgz",
+      "dependencies": {
+        "inherits": {
+          "version": "2.0.1",
+          "from": "inherits@2.0.1",
+          "resolved": "http://registry.npmjs.org/inherits/-/inherits-2.0.1.tgz"
+        }
+      }
+    },
+    "http-signature": {
+      "version": "1.1.1",
+      "from": "http-signature@>=1.1.0 <1.2.0",
+      "resolved": "http://registry.npmjs.org/http-signature/-/http-signature-1.1.1.tgz"
+    },
+    "iconv-lite": {
+      "version": "0.4.13",
+      "from": "iconv-lite@0.4.13",
+      "resolved": "http://registry.npmjs.org/iconv-lite/-/iconv-lite-0.4.13.tgz"
+    },
+    "indent-string": {
+      "version": "2.1.0",
+      "from": "indent-string@>=2.1.0 <3.0.0",
+      "resolved": "https://registry.npmjs.org/indent-string/-/indent-string-2.1.0.tgz"
+    },
+    "inherits": {
+      "version": "2.0.3",
+      "from": "inherits@>=2.0.1 <2.1.0",
+      "resolved": "https://registry.npmjs.org/inherits/-/inherits-2.0.3.tgz"
+    },
     "iotagent-node-lib": {
-      "version": "2.6.0",
-      "from": "iotagent-node-lib@>=2.6.0 <2.7.0",
-      "resolved": "http://registry.npmjs.org/iotagent-node-lib/-/iotagent-node-lib-2.6.0.tgz",
-      "dependencies": {
-        "command-shell-lib": {
-          "version": "1.0.0",
-          "from": "command-shell-lib@1.0.0",
-          "resolved": "http://registry.npmjs.org/command-shell-lib/-/command-shell-lib-1.0.0.tgz"
-        },
-        "jison": {
-          "version": "0.4.17",
-          "from": "jison@0.4.17",
-          "resolved": "http://registry.npmjs.org/jison/-/jison-0.4.17.tgz",
-          "dependencies": {
-            "JSONSelect": {
-              "version": "0.4.0",
-              "from": "JSONSelect@0.4.0",
-              "resolved": "http://registry.npmjs.org/JSONSelect/-/JSONSelect-0.4.0.tgz"
-            },
-            "esprima": {
-              "version": "1.1.1",
-              "from": "esprima@>=1.1.0 <1.2.0",
-              "resolved": "https://registry.npmjs.org/esprima/-/esprima-1.1.1.tgz"
-            },
-            "escodegen": {
-              "version": "1.3.3",
-              "from": "escodegen@>=1.3.0 <1.4.0",
-              "resolved": "https://registry.npmjs.org/escodegen/-/escodegen-1.3.3.tgz",
-              "dependencies": {
-                "esutils": {
-                  "version": "1.0.0",
-                  "from": "esutils@>=1.0.0 <1.1.0",
-                  "resolved": "https://registry.npmjs.org/esutils/-/esutils-1.0.0.tgz"
-                },
-                "estraverse": {
-                  "version": "1.5.1",
-                  "from": "estraverse@>=1.5.0 <1.6.0",
-                  "resolved": "https://registry.npmjs.org/estraverse/-/estraverse-1.5.1.tgz"
-                },
-                "source-map": {
-                  "version": "0.1.43",
-                  "from": "source-map@>=0.1.33 <0.2.0",
-                  "resolved": "https://registry.npmjs.org/source-map/-/source-map-0.1.43.tgz",
-                  "dependencies": {
-                    "amdefine": {
-                      "version": "1.0.1",
-                      "from": "amdefine@>=0.0.4",
-                      "resolved": "https://registry.npmjs.org/amdefine/-/amdefine-1.0.1.tgz"
-                    }
-                  }
-                }
-              }
-            },
-            "jison-lex": {
-              "version": "0.3.4",
-              "from": "jison-lex@>=0.3.0 <0.4.0",
-              "resolved": "https://registry.npmjs.org/jison-lex/-/jison-lex-0.3.4.tgz"
-            },
-            "ebnf-parser": {
-              "version": "0.1.10",
-              "from": "ebnf-parser@0.1.10",
-              "resolved": "http://registry.npmjs.org/ebnf-parser/-/ebnf-parser-0.1.10.tgz"
-            },
-            "lex-parser": {
-              "version": "0.1.4",
-              "from": "lex-parser@>=0.1.3 <0.2.0",
-              "resolved": "https://registry.npmjs.org/lex-parser/-/lex-parser-0.1.4.tgz"
-            },
-            "nomnom": {
-              "version": "1.5.2",
-              "from": "nomnom@1.5.2",
-              "resolved": "http://registry.npmjs.org/nomnom/-/nomnom-1.5.2.tgz",
-              "dependencies": {
-                "underscore": {
-                  "version": "1.1.7",
-                  "from": "underscore@>=1.1.0 <1.2.0",
-                  "resolved": "https://registry.npmjs.org/underscore/-/underscore-1.1.7.tgz"
-                },
-                "colors": {
-                  "version": "0.5.1",
-                  "from": "colors@>=0.5.0 <0.6.0",
-                  "resolved": "https://registry.npmjs.org/colors/-/colors-0.5.1.tgz"
-                }
-              }
-            },
-            "cjson": {
-              "version": "0.3.0",
-              "from": "cjson@0.3.0",
-              "resolved": "http://registry.npmjs.org/cjson/-/cjson-0.3.0.tgz",
-              "dependencies": {
-                "jsonlint": {
-                  "version": "1.6.0",
-                  "from": "jsonlint@1.6.0",
-                  "resolved": "http://registry.npmjs.org/jsonlint/-/jsonlint-1.6.0.tgz",
-                  "dependencies": {
-                    "JSV": {
-                      "version": "4.0.2",
-                      "from": "JSV@>=4.0.0",
-                      "resolved": "https://registry.npmjs.org/JSV/-/JSV-4.0.2.tgz"
-                    }
-                  }
-                }
-              }
-            }
-          }
+      "version": "2.6.0-next",
+      "from": "git+https://github.com/dcalvoalonso/iotagent-node-lib.git#task/activeAttsNgsi2",
+      "resolved": "git+https://github.com/dcalvoalonso/iotagent-node-lib.git#5b6cc936de58d3fb30b33e37e37d5daf996fd473",
+      "dependencies": {
+        "colors": {
+          "version": "1.2.1",
+          "from": "colors@>=1.1.2 <2.0.0",
+          "resolved": "https://registry.npmjs.org/colors/-/colors-1.2.1.tgz"
         },
         "logops": {
           "version": "1.0.0",
           "from": "logops@1.0.0",
-          "resolved": "https://registry.npmjs.org/logops/-/logops-1.0.0.tgz",
-          "dependencies": {
-            "colors": {
-              "version": "1.1.2",
-              "from": "colors@>=1.1.2 <2.0.0",
-              "resolved": "https://registry.npmjs.org/colors/-/colors-1.1.2.tgz"
-            },
-            "json-stringify-safe": {
-              "version": "5.0.1",
-              "from": "json-stringify-safe@>=5.0.1 <6.0.0",
-              "resolved": "https://registry.npmjs.org/json-stringify-safe/-/json-stringify-safe-5.0.1.tgz"
-            },
-            "lodash": {
-              "version": "4.17.5",
-              "from": "lodash@>=4.1.0 <5.0.0",
-              "resolved": "http://registry.npmjs.org/lodash/-/lodash-4.17.5.tgz"
-            },
-            "serr": {
-              "version": "0.3.0",
-              "from": "serr@>=0.3.0 <0.4.0",
-              "resolved": "https://registry.npmjs.org/serr/-/serr-0.3.0.tgz"
-            }
-          }
-        },
-        "mongoose": {
-          "version": "4.13.3",
-          "from": "mongoose@4.13.3",
-          "resolved": "http://registry.npmjs.org/mongoose/-/mongoose-4.13.3.tgz",
-          "dependencies": {
-            "async": {
-              "version": "2.1.4",
-              "from": "async@2.1.4",
-              "resolved": "http://registry.npmjs.org/async/-/async-2.1.4.tgz",
-              "dependencies": {
-                "lodash": {
-                  "version": "4.17.5",
-                  "from": "lodash@>=4.14.0 <5.0.0",
-                  "resolved": "http://registry.npmjs.org/lodash/-/lodash-4.17.5.tgz"
-                }
-              }
-            },
-            "bson": {
-              "version": "1.0.4",
-              "from": "bson@>=1.0.4 <1.1.0",
-              "resolved": "http://registry.npmjs.org/bson/-/bson-1.0.4.tgz"
-            },
-            "hooks-fixed": {
-              "version": "2.0.2",
-              "from": "hooks-fixed@2.0.2",
-              "resolved": "http://registry.npmjs.org/hooks-fixed/-/hooks-fixed-2.0.2.tgz"
-            },
-            "kareem": {
-              "version": "1.5.0",
-              "from": "kareem@1.5.0",
-              "resolved": "http://registry.npmjs.org/kareem/-/kareem-1.5.0.tgz"
-            },
-            "lodash.get": {
-              "version": "4.4.2",
-              "from": "lodash.get@4.4.2",
-              "resolved": "http://registry.npmjs.org/lodash.get/-/lodash.get-4.4.2.tgz"
-            },
-            "mongodb": {
-              "version": "2.2.33",
-              "from": "mongodb@2.2.33",
-              "resolved": "http://registry.npmjs.org/mongodb/-/mongodb-2.2.33.tgz",
-              "dependencies": {
-                "es6-promise": {
-                  "version": "3.2.1",
-                  "from": "es6-promise@3.2.1",
-                  "resolved": "http://registry.npmjs.org/es6-promise/-/es6-promise-3.2.1.tgz"
-                },
-                "mongodb-core": {
-                  "version": "2.1.17",
-                  "from": "mongodb-core@2.1.17",
-                  "resolved": "http://registry.npmjs.org/mongodb-core/-/mongodb-core-2.1.17.tgz",
-                  "dependencies": {
-                    "require_optional": {
-                      "version": "1.0.1",
-                      "from": "require_optional@>=1.0.0 <1.1.0",
-                      "resolved": "https://registry.npmjs.org/require_optional/-/require_optional-1.0.1.tgz",
-                      "dependencies": {
-                        "semver": {
-                          "version": "5.5.0",
-                          "from": "semver@>=5.1.0 <6.0.0",
-                          "resolved": "http://registry.npmjs.org/semver/-/semver-5.5.0.tgz"
-                        },
-                        "resolve-from": {
-                          "version": "2.0.0",
-                          "from": "resolve-from@>=2.0.0 <3.0.0",
-                          "resolved": "https://registry.npmjs.org/resolve-from/-/resolve-from-2.0.0.tgz"
-                        }
-                      }
-                    }
-                  }
-                },
-                "readable-stream": {
-                  "version": "2.2.7",
-                  "from": "readable-stream@2.2.7",
-                  "resolved": "http://registry.npmjs.org/readable-stream/-/readable-stream-2.2.7.tgz",
-                  "dependencies": {
-                    "buffer-shims": {
-                      "version": "1.0.0",
-                      "from": "buffer-shims@>=1.0.0 <1.1.0",
-                      "resolved": "https://registry.npmjs.org/buffer-shims/-/buffer-shims-1.0.0.tgz"
-                    },
-                    "core-util-is": {
-                      "version": "1.0.2",
-                      "from": "core-util-is@>=1.0.0 <1.1.0",
-                      "resolved": "https://registry.npmjs.org/core-util-is/-/core-util-is-1.0.2.tgz"
-                    },
-                    "isarray": {
-                      "version": "1.0.0",
-                      "from": "isarray@>=1.0.0 <1.1.0",
-                      "resolved": "https://registry.npmjs.org/isarray/-/isarray-1.0.0.tgz"
-                    },
-                    "inherits": {
-                      "version": "2.0.3",
-                      "from": "inherits@>=2.0.1 <2.1.0",
-                      "resolved": "https://registry.npmjs.org/inherits/-/inherits-2.0.3.tgz"
-                    },
-                    "process-nextick-args": {
-                      "version": "1.0.7",
-                      "from": "process-nextick-args@>=1.0.6 <1.1.0",
-                      "resolved": "https://registry.npmjs.org/process-nextick-args/-/process-nextick-args-1.0.7.tgz"
-                    },
-                    "string_decoder": {
-                      "version": "1.0.3",
-                      "from": "string_decoder@>=1.0.0 <1.1.0",
-                      "resolved": "https://registry.npmjs.org/string_decoder/-/string_decoder-1.0.3.tgz",
-                      "dependencies": {
-                        "safe-buffer": {
-                          "version": "5.1.1",
-                          "from": "safe-buffer@>=5.1.1 <5.2.0",
-                          "resolved": "http://registry.npmjs.org/safe-buffer/-/safe-buffer-5.1.1.tgz"
-                        }
-                      }
-                    },
-                    "util-deprecate": {
-                      "version": "1.0.2",
-                      "from": "util-deprecate@>=1.0.1 <1.1.0",
-                      "resolved": "https://registry.npmjs.org/util-deprecate/-/util-deprecate-1.0.2.tgz"
-                    }
-                  }
-                }
-              }
-            },
-            "mpath": {
-              "version": "0.3.0",
-              "from": "mpath@0.3.0",
-              "resolved": "http://registry.npmjs.org/mpath/-/mpath-0.3.0.tgz"
-            },
-            "mpromise": {
-              "version": "0.5.5",
-              "from": "mpromise@0.5.5",
-              "resolved": "http://registry.npmjs.org/mpromise/-/mpromise-0.5.5.tgz"
-            },
-            "mquery": {
-              "version": "2.3.2",
-              "from": "mquery@2.3.2",
-              "resolved": "http://registry.npmjs.org/mquery/-/mquery-2.3.2.tgz",
-              "dependencies": {
-                "bluebird": {
-                  "version": "3.5.1",
-                  "from": "bluebird@>=3.5.0 <4.0.0",
-                  "resolved": "https://registry.npmjs.org/bluebird/-/bluebird-3.5.1.tgz"
-                },
-                "debug": {
-                  "version": "2.6.9",
-                  "from": "debug@>=2.6.9 <3.0.0",
-                  "resolved": "https://registry.npmjs.org/debug/-/debug-2.6.9.tgz"
-                },
-                "sliced": {
-                  "version": "0.0.5",
-                  "from": "sliced@0.0.5",
-                  "resolved": "https://registry.npmjs.org/sliced/-/sliced-0.0.5.tgz"
-                }
-              }
-            },
-            "ms": {
-              "version": "2.0.0",
-              "from": "ms@2.0.0",
-              "resolved": "https://registry.npmjs.org/ms/-/ms-2.0.0.tgz"
-            },
-            "muri": {
-              "version": "1.3.0",
-              "from": "muri@1.3.0",
-              "resolved": "http://registry.npmjs.org/muri/-/muri-1.3.0.tgz"
-            },
-            "regexp-clone": {
-              "version": "0.0.1",
-              "from": "regexp-clone@0.0.1",
-              "resolved": "http://registry.npmjs.org/regexp-clone/-/regexp-clone-0.0.1.tgz"
-            },
-            "sliced": {
-              "version": "1.0.1",
-              "from": "sliced@1.0.1",
-              "resolved": "http://registry.npmjs.org/sliced/-/sliced-1.0.1.tgz"
-            }
-          }
-        },
-        "mu2": {
-          "version": "0.5.21",
-          "from": "mu2@>=0.5.20 <0.6.0",
-          "resolved": "https://registry.npmjs.org/mu2/-/mu2-0.5.21.tgz"
-        },
-        "mustache": {
-          "version": "2.2.1",
-          "from": "mustache@2.2.1",
-          "resolved": "http://registry.npmjs.org/mustache/-/mustache-2.2.1.tgz"
->>>>>>> 0eba886e
-        },
-        "ms": {
-          "version": "2.0.0",
-          "resolved": "https://registry.npmjs.org/ms/-/ms-2.0.0.tgz",
-          "integrity": "sha1-VgiurfwAvmwpAd9fmGF4jeDVl8g="
-        },
-<<<<<<< HEAD
-        "qs": {
-          "version": "6.5.1",
-          "resolved": "https://registry.npmjs.org/qs/-/qs-6.5.1.tgz",
-          "integrity": "sha512-eRzhrN1WSINYCDCbrz796z37LOe3m5tmW7RQf6oBntukAG1nmovJvhnwHHRMAfeoItc1m2Hk02WER2aQ/iqs+A=="
-=======
-        "request": {
-          "version": "2.81.0",
-          "from": "request@>=2.39.0 <=2.81.0",
-          "resolved": "http://registry.npmjs.org/request/-/request-2.81.0.tgz",
-          "dependencies": {
-            "aws-sign2": {
-              "version": "0.6.0",
-              "from": "aws-sign2@>=0.6.0 <0.7.0",
-              "resolved": "http://registry.npmjs.org/aws-sign2/-/aws-sign2-0.6.0.tgz"
-            },
-            "aws4": {
-              "version": "1.6.0",
-              "from": "aws4@>=1.2.1 <2.0.0",
-              "resolved": "https://registry.npmjs.org/aws4/-/aws4-1.6.0.tgz"
-            },
-            "caseless": {
-              "version": "0.12.0",
-              "from": "caseless@>=0.12.0 <0.13.0",
-              "resolved": "https://registry.npmjs.org/caseless/-/caseless-0.12.0.tgz"
-            },
-            "combined-stream": {
-              "version": "1.0.6",
-              "from": "combined-stream@>=1.0.5 <1.1.0",
-              "resolved": "http://registry.npmjs.org/combined-stream/-/combined-stream-1.0.6.tgz",
-              "dependencies": {
-                "delayed-stream": {
-                  "version": "1.0.0",
-                  "from": "delayed-stream@>=1.0.0 <1.1.0",
-                  "resolved": "https://registry.npmjs.org/delayed-stream/-/delayed-stream-1.0.0.tgz"
-                }
-              }
-            },
-            "extend": {
-              "version": "3.0.1",
-              "from": "extend@>=3.0.0 <3.1.0",
-              "resolved": "https://registry.npmjs.org/extend/-/extend-3.0.1.tgz"
-            },
-            "forever-agent": {
-              "version": "0.6.1",
-              "from": "forever-agent@>=0.6.1 <0.7.0",
-              "resolved": "https://registry.npmjs.org/forever-agent/-/forever-agent-0.6.1.tgz"
-            },
-            "form-data": {
-              "version": "2.1.4",
-              "from": "form-data@>=2.1.1 <2.2.0",
-              "resolved": "http://registry.npmjs.org/form-data/-/form-data-2.1.4.tgz",
-              "dependencies": {
-                "asynckit": {
-                  "version": "0.4.0",
-                  "from": "asynckit@>=0.4.0 <0.5.0",
-                  "resolved": "https://registry.npmjs.org/asynckit/-/asynckit-0.4.0.tgz"
-                }
-              }
-            },
-            "har-validator": {
-              "version": "4.2.1",
-              "from": "har-validator@>=4.2.1 <4.3.0",
-              "resolved": "http://registry.npmjs.org/har-validator/-/har-validator-4.2.1.tgz",
-              "dependencies": {
-                "ajv": {
-                  "version": "4.11.8",
-                  "from": "ajv@>=4.9.1 <5.0.0",
-                  "resolved": "http://registry.npmjs.org/ajv/-/ajv-4.11.8.tgz",
-                  "dependencies": {
-                    "co": {
-                      "version": "4.6.0",
-                      "from": "co@>=4.6.0 <5.0.0",
-                      "resolved": "https://registry.npmjs.org/co/-/co-4.6.0.tgz"
-                    },
-                    "json-stable-stringify": {
-                      "version": "1.0.1",
-                      "from": "json-stable-stringify@>=1.0.1 <2.0.0",
-                      "resolved": "https://registry.npmjs.org/json-stable-stringify/-/json-stable-stringify-1.0.1.tgz",
-                      "dependencies": {
-                        "jsonify": {
-                          "version": "0.0.0",
-                          "from": "jsonify@>=0.0.0 <0.1.0",
-                          "resolved": "https://registry.npmjs.org/jsonify/-/jsonify-0.0.0.tgz"
-                        }
-                      }
-                    }
-                  }
-                },
-                "har-schema": {
-                  "version": "1.0.5",
-                  "from": "har-schema@>=1.0.5 <2.0.0",
-                  "resolved": "http://registry.npmjs.org/har-schema/-/har-schema-1.0.5.tgz"
-                }
-              }
-            },
-            "hawk": {
-              "version": "3.1.3",
-              "from": "hawk@>=3.1.3 <3.2.0",
-              "resolved": "http://registry.npmjs.org/hawk/-/hawk-3.1.3.tgz",
-              "dependencies": {
-                "hoek": {
-                  "version": "2.16.3",
-                  "from": "hoek@>=2.0.0 <3.0.0",
-                  "resolved": "http://registry.npmjs.org/hoek/-/hoek-2.16.3.tgz"
-                },
-                "boom": {
-                  "version": "2.10.1",
-                  "from": "boom@>=2.0.0 <3.0.0",
-                  "resolved": "http://registry.npmjs.org/boom/-/boom-2.10.1.tgz"
-                },
-                "cryptiles": {
-                  "version": "2.0.5",
-                  "from": "cryptiles@>=2.0.0 <3.0.0",
-                  "resolved": "http://registry.npmjs.org/cryptiles/-/cryptiles-2.0.5.tgz"
-                },
-                "sntp": {
-                  "version": "1.0.9",
-                  "from": "sntp@>=1.0.0 <2.0.0",
-                  "resolved": "http://registry.npmjs.org/sntp/-/sntp-1.0.9.tgz"
-                }
-              }
-            },
-            "http-signature": {
-              "version": "1.1.1",
-              "from": "http-signature@>=1.1.0 <1.2.0",
-              "resolved": "http://registry.npmjs.org/http-signature/-/http-signature-1.1.1.tgz",
-              "dependencies": {
-                "assert-plus": {
-                  "version": "0.2.0",
-                  "from": "assert-plus@>=0.2.0 <0.3.0",
-                  "resolved": "http://registry.npmjs.org/assert-plus/-/assert-plus-0.2.0.tgz"
-                },
-                "jsprim": {
-                  "version": "1.4.1",
-                  "from": "jsprim@>=1.2.2 <2.0.0",
-                  "resolved": "https://registry.npmjs.org/jsprim/-/jsprim-1.4.1.tgz",
-                  "dependencies": {
-                    "assert-plus": {
-                      "version": "1.0.0",
-                      "from": "assert-plus@1.0.0",
-                      "resolved": "https://registry.npmjs.org/assert-plus/-/assert-plus-1.0.0.tgz"
-                    },
-                    "extsprintf": {
-                      "version": "1.3.0",
-                      "from": "extsprintf@1.3.0",
-                      "resolved": "http://registry.npmjs.org/extsprintf/-/extsprintf-1.3.0.tgz"
-                    },
-                    "json-schema": {
-                      "version": "0.2.3",
-                      "from": "json-schema@0.2.3",
-                      "resolved": "http://registry.npmjs.org/json-schema/-/json-schema-0.2.3.tgz"
-                    },
-                    "verror": {
-                      "version": "1.10.0",
-                      "from": "verror@1.10.0",
-                      "resolved": "http://registry.npmjs.org/verror/-/verror-1.10.0.tgz",
-                      "dependencies": {
-                        "core-util-is": {
-                          "version": "1.0.2",
-                          "from": "core-util-is@1.0.2",
-                          "resolved": "https://registry.npmjs.org/core-util-is/-/core-util-is-1.0.2.tgz"
-                        }
-                      }
-                    }
-                  }
-                },
-                "sshpk": {
-                  "version": "1.13.1",
-                  "from": "sshpk@>=1.7.0 <2.0.0",
-                  "resolved": "https://registry.npmjs.org/sshpk/-/sshpk-1.13.1.tgz",
-                  "dependencies": {
-                    "asn1": {
-                      "version": "0.2.3",
-                      "from": "asn1@>=0.2.3 <0.3.0",
-                      "resolved": "https://registry.npmjs.org/asn1/-/asn1-0.2.3.tgz"
-                    },
-                    "assert-plus": {
-                      "version": "1.0.0",
-                      "from": "assert-plus@>=1.0.0 <2.0.0",
-                      "resolved": "https://registry.npmjs.org/assert-plus/-/assert-plus-1.0.0.tgz"
-                    },
-                    "dashdash": {
-                      "version": "1.14.1",
-                      "from": "dashdash@>=1.12.0 <2.0.0",
-                      "resolved": "https://registry.npmjs.org/dashdash/-/dashdash-1.14.1.tgz"
-                    },
-                    "getpass": {
-                      "version": "0.1.7",
-                      "from": "getpass@>=0.1.1 <0.2.0",
-                      "resolved": "https://registry.npmjs.org/getpass/-/getpass-0.1.7.tgz"
-                    },
-                    "jsbn": {
-                      "version": "0.1.1",
-                      "from": "jsbn@>=0.1.0 <0.2.0",
-                      "resolved": "https://registry.npmjs.org/jsbn/-/jsbn-0.1.1.tgz"
-                    },
-                    "tweetnacl": {
-                      "version": "0.14.5",
-                      "from": "tweetnacl@>=0.14.0 <0.15.0",
-                      "resolved": "https://registry.npmjs.org/tweetnacl/-/tweetnacl-0.14.5.tgz"
-                    },
-                    "ecc-jsbn": {
-                      "version": "0.1.1",
-                      "from": "ecc-jsbn@>=0.1.1 <0.2.0",
-                      "resolved": "https://registry.npmjs.org/ecc-jsbn/-/ecc-jsbn-0.1.1.tgz"
-                    },
-                    "bcrypt-pbkdf": {
-                      "version": "1.0.1",
-                      "from": "bcrypt-pbkdf@>=1.0.0 <2.0.0",
-                      "resolved": "https://registry.npmjs.org/bcrypt-pbkdf/-/bcrypt-pbkdf-1.0.1.tgz"
-                    }
-                  }
-                }
-              }
-            },
-            "is-typedarray": {
-              "version": "1.0.0",
-              "from": "is-typedarray@>=1.0.0 <1.1.0",
-              "resolved": "https://registry.npmjs.org/is-typedarray/-/is-typedarray-1.0.0.tgz"
-            },
-            "isstream": {
-              "version": "0.1.2",
-              "from": "isstream@>=0.1.2 <0.2.0",
-              "resolved": "https://registry.npmjs.org/isstream/-/isstream-0.1.2.tgz"
-            },
-            "json-stringify-safe": {
-              "version": "5.0.1",
-              "from": "json-stringify-safe@>=5.0.1 <5.1.0",
-              "resolved": "https://registry.npmjs.org/json-stringify-safe/-/json-stringify-safe-5.0.1.tgz"
-            },
-            "mime-types": {
-              "version": "2.1.18",
-              "from": "mime-types@>=2.1.7 <2.2.0",
-              "resolved": "http://registry.npmjs.org/mime-types/-/mime-types-2.1.18.tgz",
-              "dependencies": {
-                "mime-db": {
-                  "version": "1.33.0",
-                  "from": "mime-db@>=1.33.0 <1.34.0",
-                  "resolved": "http://registry.npmjs.org/mime-db/-/mime-db-1.33.0.tgz"
-                }
-              }
-            },
-            "oauth-sign": {
-              "version": "0.8.2",
-              "from": "oauth-sign@>=0.8.1 <0.9.0",
-              "resolved": "https://registry.npmjs.org/oauth-sign/-/oauth-sign-0.8.2.tgz"
-            },
-            "performance-now": {
-              "version": "0.2.0",
-              "from": "performance-now@>=0.2.0 <0.3.0",
-              "resolved": "http://registry.npmjs.org/performance-now/-/performance-now-0.2.0.tgz"
-            },
-            "qs": {
-              "version": "6.4.0",
-              "from": "qs@>=6.4.0 <6.5.0",
-              "resolved": "http://registry.npmjs.org/qs/-/qs-6.4.0.tgz"
-            },
-            "safe-buffer": {
-              "version": "5.1.1",
-              "from": "safe-buffer@>=5.0.1 <6.0.0",
-              "resolved": "http://registry.npmjs.org/safe-buffer/-/safe-buffer-5.1.1.tgz"
-            },
-            "stringstream": {
-              "version": "0.0.5",
-              "from": "stringstream@>=0.0.4 <0.1.0",
-              "resolved": "https://registry.npmjs.org/stringstream/-/stringstream-0.0.5.tgz"
-            },
-            "tough-cookie": {
-              "version": "2.3.3",
-              "from": "tough-cookie@>=2.3.0 <2.4.0",
-              "resolved": "https://registry.npmjs.org/tough-cookie/-/tough-cookie-2.3.3.tgz",
-              "dependencies": {
-                "punycode": {
-                  "version": "1.4.1",
-                  "from": "punycode@>=1.4.1 <2.0.0",
-                  "resolved": "https://registry.npmjs.org/punycode/-/punycode-1.4.1.tgz"
-                }
-              }
-            },
-            "tunnel-agent": {
-              "version": "0.6.0",
-              "from": "tunnel-agent@>=0.6.0 <0.7.0",
-              "resolved": "https://registry.npmjs.org/tunnel-agent/-/tunnel-agent-0.6.0.tgz"
-            },
-            "uuid": {
-              "version": "3.2.1",
-              "from": "uuid@>=3.0.0 <4.0.0",
-              "resolved": "http://registry.npmjs.org/uuid/-/uuid-3.2.1.tgz"
-            }
-          }
-        },
-        "revalidator": {
-          "version": "0.3.1",
-          "from": "revalidator@>=0.3.1 <0.4.0",
-          "resolved": "https://registry.npmjs.org/revalidator/-/revalidator-0.3.1.tgz"
->>>>>>> 0eba886e
-        },
-        "raw-body": {
-          "version": "2.3.2",
-          "resolved": "https://registry.npmjs.org/raw-body/-/raw-body-2.3.2.tgz",
-          "integrity": "sha1-vNYMd9Prk83gBQKVw/N5OJvIj4k=",
-          "requires": {
-            "bytes": "3.0.0",
-            "http-errors": "1.6.2",
-            "iconv-lite": "0.4.19",
-            "unpipe": "1.0.0"
-          }
-        },
-<<<<<<< HEAD
-        "statuses": {
-          "version": "1.3.1",
-          "resolved": "https://registry.npmjs.org/statuses/-/statuses-1.3.1.tgz",
-          "integrity": "sha1-+vUbnrdKrvOzrPStX2Gr8ky3uT4="
-        }
-      }
-    },
-    "extend": {
-      "version": "3.0.1",
-      "resolved": "https://registry.npmjs.org/extend/-/extend-3.0.1.tgz",
-      "integrity": "sha1-p1Xqe8Gt/MWjHOfnYtuq3F5jZEQ="
-    },
-    "extsprintf": {
-      "version": "1.3.0",
-      "resolved": "https://registry.npmjs.org/extsprintf/-/extsprintf-1.3.0.tgz",
-      "integrity": "sha1-lpGEQOMEGnpBT4xS48V06zw+HgU="
-    },
-    "fast-levenshtein": {
-      "version": "2.0.6",
-      "resolved": "https://registry.npmjs.org/fast-levenshtein/-/fast-levenshtein-2.0.6.tgz",
-      "integrity": "sha1-PYpcZog6FqMMqGQ+hR8Zuqd5eRc=",
-      "dev": true
-    },
-    "faye-websocket": {
-      "version": "0.4.4",
-      "resolved": "https://registry.npmjs.org/faye-websocket/-/faye-websocket-0.4.4.tgz",
-      "integrity": "sha1-wUxbO/FNdBf/v9mQwKdJXNnzN7w=",
-      "dev": true
-    },
-    "figures": {
-      "version": "1.7.0",
-      "resolved": "https://registry.npmjs.org/figures/-/figures-1.7.0.tgz",
-      "integrity": "sha1-y+Hjr/zxzUS4DK3+0o3Hk6lwHS4=",
-      "dev": true,
-      "requires": {
-        "escape-string-regexp": "1.0.5",
-        "object-assign": "4.1.1"
-      }
-    },
-    "file-entry-cache": {
-      "version": "1.3.1",
-      "resolved": "https://registry.npmjs.org/file-entry-cache/-/file-entry-cache-1.3.1.tgz",
-      "integrity": "sha1-RMYepgeuS+nBQC9B9EJwy/4zT/g=",
-      "dev": true,
-      "requires": {
-        "flat-cache": "1.3.0",
-        "object-assign": "4.1.1"
-      }
-    },
-    "fileset": {
-      "version": "0.1.8",
-      "resolved": "https://registry.npmjs.org/fileset/-/fileset-0.1.8.tgz",
-      "integrity": "sha1-UGuRqTluqn4y+0KoQHfHoMc2t0E=",
-      "dev": true,
-      "requires": {
-        "glob": "3.1.21",
-        "minimatch": "0.2.14"
-      }
-    },
-    "fill-keys": {
+          "resolved": "https://registry.npmjs.org/logops/-/logops-1.0.0.tgz"
+        }
+      }
+    },
+    "ipaddr.js": {
+      "version": "1.6.0",
+      "from": "ipaddr.js@1.6.0",
+      "resolved": "http://registry.npmjs.org/ipaddr.js/-/ipaddr.js-1.6.0.tgz"
+    },
+    "is-arrayish": {
+      "version": "0.2.1",
+      "from": "is-arrayish@>=0.2.1 <0.3.0",
+      "resolved": "https://registry.npmjs.org/is-arrayish/-/is-arrayish-0.2.1.tgz"
+    },
+    "is-builtin-module": {
+      "version": "1.0.0",
+      "from": "is-builtin-module@>=1.0.0 <2.0.0",
+      "resolved": "https://registry.npmjs.org/is-builtin-module/-/is-builtin-module-1.0.0.tgz"
+    },
+    "is-finite": {
       "version": "1.0.2",
-      "resolved": "https://registry.npmjs.org/fill-keys/-/fill-keys-1.0.2.tgz",
-      "integrity": "sha1-mo+jb06K1jTjv2tPPIiCVRRS6yA=",
-      "dev": true,
-      "requires": {
-        "is-object": "1.0.1",
-        "merge-descriptors": "1.0.1"
-      }
-    },
-    "finalhandler": {
+      "from": "is-finite@>=1.0.0 <2.0.0",
+      "resolved": "https://registry.npmjs.org/is-finite/-/is-finite-1.0.2.tgz"
+    },
+    "is-typedarray": {
+      "version": "1.0.0",
+      "from": "is-typedarray@>=1.0.0 <1.1.0",
+      "resolved": "https://registry.npmjs.org/is-typedarray/-/is-typedarray-1.0.0.tgz"
+    },
+    "is-utf8": {
+      "version": "0.2.1",
+      "from": "is-utf8@>=0.2.0 <0.3.0",
+      "resolved": "https://registry.npmjs.org/is-utf8/-/is-utf8-0.2.1.tgz"
+    },
+    "isarray": {
+      "version": "0.0.1",
+      "from": "isarray@0.0.1",
+      "resolved": "https://registry.npmjs.org/isarray/-/isarray-0.0.1.tgz"
+    },
+    "isstream": {
+      "version": "0.1.2",
+      "from": "isstream@>=0.1.2 <0.2.0",
+      "resolved": "https://registry.npmjs.org/isstream/-/isstream-0.1.2.tgz"
+    },
+    "jison": {
+      "version": "0.4.17",
+      "from": "jison@0.4.17",
+      "resolved": "http://registry.npmjs.org/jison/-/jison-0.4.17.tgz"
+    },
+    "jison-lex": {
+      "version": "0.3.4",
+      "from": "jison-lex@>=0.3.0 <0.4.0",
+      "resolved": "https://registry.npmjs.org/jison-lex/-/jison-lex-0.3.4.tgz"
+    },
+    "jsbn": {
+      "version": "0.1.1",
+      "from": "jsbn@>=0.1.0 <0.2.0",
+      "resolved": "https://registry.npmjs.org/jsbn/-/jsbn-0.1.1.tgz",
+      "optional": true
+    },
+    "json-schema": {
+      "version": "0.2.3",
+      "from": "json-schema@0.2.3",
+      "resolved": "http://registry.npmjs.org/json-schema/-/json-schema-0.2.3.tgz"
+    },
+    "json-stable-stringify": {
+      "version": "1.0.1",
+      "from": "json-stable-stringify@>=1.0.1 <2.0.0",
+      "resolved": "https://registry.npmjs.org/json-stable-stringify/-/json-stable-stringify-1.0.1.tgz"
+    },
+    "json-stringify-safe": {
+      "version": "5.0.1",
+      "from": "json-stringify-safe@>=5.0.1 <6.0.0",
+      "resolved": "https://registry.npmjs.org/json-stringify-safe/-/json-stringify-safe-5.0.1.tgz"
+    },
+    "jsonify": {
+      "version": "0.0.0",
+      "from": "jsonify@>=0.0.0 <0.1.0",
+      "resolved": "https://registry.npmjs.org/jsonify/-/jsonify-0.0.0.tgz"
+    },
+    "jsonlint": {
+      "version": "1.6.0",
+      "from": "jsonlint@1.6.0",
+      "resolved": "http://registry.npmjs.org/jsonlint/-/jsonlint-1.6.0.tgz"
+    },
+    "JSONSelect": {
+      "version": "0.4.0",
+      "from": "JSONSelect@0.4.0",
+      "resolved": "http://registry.npmjs.org/JSONSelect/-/JSONSelect-0.4.0.tgz"
+    },
+    "jsprim": {
+      "version": "1.4.1",
+      "from": "jsprim@>=1.2.2 <2.0.0",
+      "resolved": "https://registry.npmjs.org/jsprim/-/jsprim-1.4.1.tgz",
+      "dependencies": {
+        "assert-plus": {
+          "version": "1.0.0",
+          "from": "assert-plus@1.0.0",
+          "resolved": "https://registry.npmjs.org/assert-plus/-/assert-plus-1.0.0.tgz"
+        }
+      }
+    },
+    "JSV": {
+      "version": "4.0.2",
+      "from": "JSV@>=4.0.0",
+      "resolved": "https://registry.npmjs.org/JSV/-/JSV-4.0.2.tgz"
+    },
+    "kareem": {
+      "version": "1.5.0",
+      "from": "kareem@1.5.0",
+      "resolved": "http://registry.npmjs.org/kareem/-/kareem-1.5.0.tgz"
+    },
+    "leven": {
+      "version": "1.0.2",
+      "from": "leven@>=1.0.0 <2.0.0",
+      "resolved": "https://registry.npmjs.org/leven/-/leven-1.0.2.tgz"
+    },
+    "lex-parser": {
+      "version": "0.1.4",
+      "from": "lex-parser@>=0.1.3 <0.2.0",
+      "resolved": "https://registry.npmjs.org/lex-parser/-/lex-parser-0.1.4.tgz"
+    },
+    "load-json-file": {
       "version": "1.1.0",
-      "resolved": "https://registry.npmjs.org/finalhandler/-/finalhandler-1.1.0.tgz",
-      "integrity": "sha1-zgtoVbRYU+eRsvzGgARtiCU91/U=",
-      "requires": {
-        "debug": "2.6.9",
-        "encodeurl": "1.0.2",
-        "escape-html": "1.0.3",
-        "on-finished": "2.3.0",
-        "parseurl": "1.3.2",
-        "statuses": "1.3.1",
-        "unpipe": "1.0.0"
-      },
-=======
-        "xmldom": {
-          "version": "0.1.19",
-          "from": "xmldom@0.1.19",
-          "resolved": "http://registry.npmjs.org/xmldom/-/xmldom-0.1.19.tgz"
-        }
-      }
+      "from": "load-json-file@>=1.0.0 <2.0.0",
+      "resolved": "https://registry.npmjs.org/load-json-file/-/load-json-file-1.1.0.tgz"
+    },
+    "lodash": {
+      "version": "4.17.5",
+      "from": "lodash@>=4.1.0 <5.0.0",
+      "resolved": "http://registry.npmjs.org/lodash/-/lodash-4.17.5.tgz"
+    },
+    "lodash.get": {
+      "version": "4.4.2",
+      "from": "lodash.get@4.4.2",
+      "resolved": "http://registry.npmjs.org/lodash.get/-/lodash.get-4.4.2.tgz"
+    },
+    "lodash.isfunction": {
+      "version": "3.0.9",
+      "from": "lodash.isfunction@>=3.0.6 <4.0.0",
+      "resolved": "http://registry.npmjs.org/lodash.isfunction/-/lodash.isfunction-3.0.9.tgz"
+    },
+    "lodash.isobject": {
+      "version": "3.0.2",
+      "from": "lodash.isobject@>=3.0.2 <4.0.0",
+      "resolved": "https://registry.npmjs.org/lodash.isobject/-/lodash.isobject-3.0.2.tgz"
+    },
+    "lodash.omit": {
+      "version": "4.5.0",
+      "from": "lodash.omit@>=4.1.0 <5.0.0",
+      "resolved": "https://registry.npmjs.org/lodash.omit/-/lodash.omit-4.5.0.tgz"
     },
     "logops": {
       "version": "1.0.0-alpha.7",
       "from": "logops@1.0.0-alpha.7",
       "resolved": "http://registry.npmjs.org/logops/-/logops-1.0.0-alpha.7.tgz",
->>>>>>> 0eba886e
-      "dependencies": {
-        "debug": {
-          "version": "2.6.9",
-          "resolved": "https://registry.npmjs.org/debug/-/debug-2.6.9.tgz",
-          "integrity": "sha512-bC7ElrdJaJnPbAP+1EotYvqZsb3ecl5wi6Bfi6BJTUcNowp6cvspg0jXznRTKDjm/E7AdgFBVeAPVMNcKGsHMA==",
-          "requires": {
-            "ms": "2.0.0"
-          }
-        },
-        "ms": {
-          "version": "2.0.0",
-          "resolved": "https://registry.npmjs.org/ms/-/ms-2.0.0.tgz",
-          "integrity": "sha1-VgiurfwAvmwpAd9fmGF4jeDVl8g="
-        },
-<<<<<<< HEAD
-        "statuses": {
-          "version": "1.3.1",
-          "resolved": "https://registry.npmjs.org/statuses/-/statuses-1.3.1.tgz",
-          "integrity": "sha1-+vUbnrdKrvOzrPStX2Gr8ky3uT4="
-        }
-      }
-    },
-    "find-up": {
-      "version": "1.1.2",
-      "resolved": "https://registry.npmjs.org/find-up/-/find-up-1.1.2.tgz",
-      "integrity": "sha1-ay6YIrGizgpgq2TWEOzK1TyyTQ8=",
-      "requires": {
-        "path-exists": "2.1.0",
-        "pinkie-promise": "2.0.1"
-      }
-    },
-    "findup-sync": {
-      "version": "0.1.3",
-      "resolved": "https://registry.npmjs.org/findup-sync/-/findup-sync-0.1.3.tgz",
-      "integrity": "sha1-fz56l7gjksZTvwZYm9hRkOk8NoM=",
-      "dev": true,
-      "requires": {
-        "glob": "3.2.11",
-        "lodash": "2.4.2"
-      },
-      "dependencies": {
-        "glob": {
-          "version": "3.2.11",
-          "resolved": "https://registry.npmjs.org/glob/-/glob-3.2.11.tgz",
-          "integrity": "sha1-Spc/Y1uRkPcV0QmH1cAP0oFevj0=",
-          "dev": true,
-          "requires": {
-            "inherits": "2.0.3",
-            "minimatch": "0.3.0"
-          }
-        },
-        "lodash": {
-          "version": "2.4.2",
-          "resolved": "https://registry.npmjs.org/lodash/-/lodash-2.4.2.tgz",
-          "integrity": "sha1-+t2DS5aDBz2hebPq5tnA0VBT9z4=",
-          "dev": true
-        },
-        "minimatch": {
-          "version": "0.3.0",
-          "resolved": "https://registry.npmjs.org/minimatch/-/minimatch-0.3.0.tgz",
-          "integrity": "sha1-J12O2qxPG7MyZHIInnlJyDlGmd0=",
-          "dev": true,
-          "requires": {
-            "lru-cache": "2.7.3",
-            "sigmund": "1.0.1"
-          }
-        }
-      }
-    },
-    "flat-cache": {
-      "version": "1.3.0",
-      "resolved": "https://registry.npmjs.org/flat-cache/-/flat-cache-1.3.0.tgz",
-      "integrity": "sha1-0wMLMrOBVPTjt+nHCfSQ9++XxIE=",
-      "dev": true,
-      "requires": {
-        "circular-json": "0.3.3",
-        "del": "2.2.2",
-        "graceful-fs": "4.1.11",
-        "write": "0.2.1"
-      }
-    },
-    "forever-agent": {
-      "version": "0.6.1",
-      "resolved": "https://registry.npmjs.org/forever-agent/-/forever-agent-0.6.1.tgz",
-      "integrity": "sha1-+8cfDEGt6zf5bFd60e1C2P2sypE="
-    },
-    "form-data": {
-      "version": "2.1.4",
-      "resolved": "https://registry.npmjs.org/form-data/-/form-data-2.1.4.tgz",
-      "integrity": "sha1-M8GDrPGTJ27KqYFDpp6Uv+4XUNE=",
-      "requires": {
-        "asynckit": "0.4.0",
-        "combined-stream": "1.0.5",
-        "mime-types": "2.1.17"
-      }
-    },
-    "formatio": {
-      "version": "1.1.1",
-      "resolved": "https://registry.npmjs.org/formatio/-/formatio-1.1.1.tgz",
-      "integrity": "sha1-XtPM1jZVEJc4NGXZlhmRAOhhYek=",
-      "dev": true,
-      "requires": {
-        "samsam": "1.1.2"
-      }
-    },
-    "forwarded": {
-      "version": "0.1.2",
-      "resolved": "https://registry.npmjs.org/forwarded/-/forwarded-0.1.2.tgz",
-      "integrity": "sha1-mMI9qxF1ZXuMBXPozszZGw/xjIQ="
-    },
-    "fresh": {
-      "version": "0.5.2",
-      "resolved": "https://registry.npmjs.org/fresh/-/fresh-0.5.2.tgz",
-      "integrity": "sha1-PYyt2Q2XZWn6g1qx+OSyOhBWBac="
-    },
-    "fs-extra": {
-      "version": "0.30.0",
-      "resolved": "https://registry.npmjs.org/fs-extra/-/fs-extra-0.30.0.tgz",
-      "integrity": "sha1-8jP/zAjU2n1DLapEl3aYnbHfk/A=",
-      "dev": true,
-      "requires": {
-        "graceful-fs": "4.1.11",
-        "jsonfile": "2.4.0",
-        "klaw": "1.3.1",
-        "path-is-absolute": "1.0.1",
-        "rimraf": "2.2.8"
-      }
-    },
-    "fs.realpath": {
-      "version": "1.0.0",
-      "resolved": "https://registry.npmjs.org/fs.realpath/-/fs.realpath-1.0.0.tgz",
-      "integrity": "sha1-FQStJSMVjKpA20onh8sBQRmU6k8=",
-      "dev": true
-    },
-    "gaze": {
-      "version": "0.5.2",
-      "resolved": "https://registry.npmjs.org/gaze/-/gaze-0.5.2.tgz",
-      "integrity": "sha1-QLcJU30k0dRXZ9takIaJ3+aaxE8=",
-      "dev": true,
-      "requires": {
-        "globule": "0.1.0"
-      }
-    },
-    "generate-function": {
-      "version": "2.0.0",
-      "resolved": "https://registry.npmjs.org/generate-function/-/generate-function-2.0.0.tgz",
-      "integrity": "sha1-aFj+fAlpt9TpCTM3ZHrHn2DfvnQ=",
-      "dev": true
-    },
-    "generate-object-property": {
-      "version": "1.2.0",
-      "resolved": "https://registry.npmjs.org/generate-object-property/-/generate-object-property-1.2.0.tgz",
-      "integrity": "sha1-nA4cQDCM6AT0eDYYuTf6iPmdUNA=",
-      "dev": true,
-      "requires": {
-        "is-property": "1.0.2"
-      }
-    },
-    "get-stdin": {
-      "version": "4.0.1",
-      "resolved": "https://registry.npmjs.org/get-stdin/-/get-stdin-4.0.1.tgz",
-      "integrity": "sha1-uWjGsKBDhDJJAui/Gl3zJXmkUP4="
-    },
-    "getobject": {
-      "version": "0.1.0",
-      "resolved": "https://registry.npmjs.org/getobject/-/getobject-0.1.0.tgz",
-      "integrity": "sha1-BHpEl4n6Fg0Bj1SG7ZEyC27HiFw=",
-      "dev": true
-    },
-    "getpass": {
-      "version": "0.1.7",
-      "resolved": "https://registry.npmjs.org/getpass/-/getpass-0.1.7.tgz",
-      "integrity": "sha1-Xv+OPmhNVprkyysSgmBOi6YhSfo=",
-      "requires": {
-        "assert-plus": "1.0.0"
-      },
-=======
+      "dependencies": {
+        "colors": {
+          "version": "1.2.1",
+          "from": "colors@>=1.1.2 <2.0.0",
+          "resolved": "https://registry.npmjs.org/colors/-/colors-1.2.1.tgz"
+        },
         "serr": {
           "version": "0.2.0",
           "from": "serr@>=0.2.0 <0.3.0",
-          "resolved": "https://registry.npmjs.org/serr/-/serr-0.2.0.tgz",
-          "dependencies": {
-            "lodash.isfunction": {
-              "version": "3.0.9",
-              "from": "lodash.isfunction@>=3.0.6 <4.0.0",
-              "resolved": "http://registry.npmjs.org/lodash.isfunction/-/lodash.isfunction-3.0.9.tgz"
-            },
-            "lodash.isobject": {
-              "version": "3.0.2",
-              "from": "lodash.isobject@>=3.0.2 <4.0.0",
-              "resolved": "https://registry.npmjs.org/lodash.isobject/-/lodash.isobject-3.0.2.tgz"
-            }
-          }
-        }
-      }
+          "resolved": "https://registry.npmjs.org/serr/-/serr-0.2.0.tgz"
+        }
+      }
+    },
+    "loud-rejection": {
+      "version": "1.6.0",
+      "from": "loud-rejection@>=1.0.0 <2.0.0",
+      "resolved": "https://registry.npmjs.org/loud-rejection/-/loud-rejection-1.6.0.tgz"
+    },
+    "map-obj": {
+      "version": "1.0.1",
+      "from": "map-obj@>=1.0.1 <2.0.0",
+      "resolved": "https://registry.npmjs.org/map-obj/-/map-obj-1.0.1.tgz"
+    },
+    "media-typer": {
+      "version": "0.3.0",
+      "from": "media-typer@0.3.0",
+      "resolved": "http://registry.npmjs.org/media-typer/-/media-typer-0.3.0.tgz"
+    },
+    "meow": {
+      "version": "3.7.0",
+      "from": "meow@>=3.3.0 <4.0.0",
+      "resolved": "https://registry.npmjs.org/meow/-/meow-3.7.0.tgz"
+    },
+    "merge-descriptors": {
+      "version": "1.0.1",
+      "from": "merge-descriptors@1.0.1",
+      "resolved": "http://registry.npmjs.org/merge-descriptors/-/merge-descriptors-1.0.1.tgz"
+    },
+    "methods": {
+      "version": "1.1.2",
+      "from": "methods@>=1.1.2 <1.2.0",
+      "resolved": "https://registry.npmjs.org/methods/-/methods-1.1.2.tgz"
+    },
+    "mime": {
+      "version": "1.4.1",
+      "from": "mime@1.4.1",
+      "resolved": "http://registry.npmjs.org/mime/-/mime-1.4.1.tgz"
+    },
+    "mime-db": {
+      "version": "1.33.0",
+      "from": "mime-db@>=1.33.0 <1.34.0",
+      "resolved": "http://registry.npmjs.org/mime-db/-/mime-db-1.33.0.tgz"
+    },
+    "mime-types": {
+      "version": "2.1.18",
+      "from": "mime-types@>=2.1.18 <2.2.0",
+      "resolved": "http://registry.npmjs.org/mime-types/-/mime-types-2.1.18.tgz"
+    },
+    "minimist": {
+      "version": "1.2.0",
+      "from": "minimist@>=1.1.3 <2.0.0",
+      "resolved": "https://registry.npmjs.org/minimist/-/minimist-1.2.0.tgz"
+    },
+    "moment": {
+      "version": "2.21.0",
+      "from": "moment@>=2.19.4 <3.0.0",
+      "resolved": "https://registry.npmjs.org/moment/-/moment-2.21.0.tgz"
     },
     "mongodb": {
       "version": "2.2.10",
       "from": "mongodb@2.2.10",
       "resolved": "http://registry.npmjs.org/mongodb/-/mongodb-2.2.10.tgz",
       "dependencies": {
-        "es6-promise": {
-          "version": "3.2.1",
-          "from": "es6-promise@3.2.1",
-          "resolved": "http://registry.npmjs.org/es6-promise/-/es6-promise-3.2.1.tgz"
-        },
-        "mongodb-core": {
-          "version": "2.0.12",
-          "from": "mongodb-core@2.0.12",
-          "resolved": "http://registry.npmjs.org/mongodb-core/-/mongodb-core-2.0.12.tgz",
-          "dependencies": {
-            "bson": {
-              "version": "0.5.7",
-              "from": "bson@>=0.5.5 <0.6.0",
-              "resolved": "https://registry.npmjs.org/bson/-/bson-0.5.7.tgz"
-            },
-            "require_optional": {
-              "version": "1.0.1",
-              "from": "require_optional@>=1.0.0 <1.1.0",
-              "resolved": "https://registry.npmjs.org/require_optional/-/require_optional-1.0.1.tgz",
-              "dependencies": {
-                "semver": {
-                  "version": "5.5.0",
-                  "from": "semver@>=5.1.0 <6.0.0",
-                  "resolved": "http://registry.npmjs.org/semver/-/semver-5.5.0.tgz"
-                },
-                "resolve-from": {
-                  "version": "2.0.0",
-                  "from": "resolve-from@>=2.0.0 <3.0.0",
-                  "resolved": "https://registry.npmjs.org/resolve-from/-/resolve-from-2.0.0.tgz"
-                }
-              }
-            }
-          }
+        "isarray": {
+          "version": "1.0.0",
+          "from": "isarray@>=1.0.0 <1.1.0",
+          "resolved": "https://registry.npmjs.org/isarray/-/isarray-1.0.0.tgz"
         },
         "readable-stream": {
           "version": "2.1.5",
           "from": "readable-stream@2.1.5",
-          "resolved": "http://registry.npmjs.org/readable-stream/-/readable-stream-2.1.5.tgz",
-          "dependencies": {
-            "buffer-shims": {
-              "version": "1.0.0",
-              "from": "buffer-shims@>=1.0.0 <2.0.0",
-              "resolved": "https://registry.npmjs.org/buffer-shims/-/buffer-shims-1.0.0.tgz"
-            },
-            "core-util-is": {
-              "version": "1.0.2",
-              "from": "core-util-is@>=1.0.0 <1.1.0",
-              "resolved": "https://registry.npmjs.org/core-util-is/-/core-util-is-1.0.2.tgz"
-            },
-            "inherits": {
-              "version": "2.0.3",
-              "from": "inherits@>=2.0.1 <2.1.0",
-              "resolved": "https://registry.npmjs.org/inherits/-/inherits-2.0.3.tgz"
-            },
-            "isarray": {
-              "version": "1.0.0",
-              "from": "isarray@>=1.0.0 <1.1.0",
-              "resolved": "https://registry.npmjs.org/isarray/-/isarray-1.0.0.tgz"
-            },
-            "process-nextick-args": {
-              "version": "1.0.7",
-              "from": "process-nextick-args@>=1.0.6 <1.1.0",
-              "resolved": "https://registry.npmjs.org/process-nextick-args/-/process-nextick-args-1.0.7.tgz"
-            },
-            "string_decoder": {
-              "version": "0.10.31",
-              "from": "string_decoder@>=0.10.0 <0.11.0",
-              "resolved": "https://registry.npmjs.org/string_decoder/-/string_decoder-0.10.31.tgz"
-            },
-            "util-deprecate": {
-              "version": "1.0.2",
-              "from": "util-deprecate@>=1.0.1 <1.1.0",
-              "resolved": "https://registry.npmjs.org/util-deprecate/-/util-deprecate-1.0.2.tgz"
-            }
-          }
-        }
-      }
+          "resolved": "http://registry.npmjs.org/readable-stream/-/readable-stream-2.1.5.tgz"
+        }
+      }
+    },
+    "mongodb-core": {
+      "version": "2.0.12",
+      "from": "mongodb-core@2.0.12",
+      "resolved": "http://registry.npmjs.org/mongodb-core/-/mongodb-core-2.0.12.tgz"
+    },
+    "mongoose": {
+      "version": "4.13.3",
+      "from": "mongoose@4.13.3",
+      "resolved": "http://registry.npmjs.org/mongoose/-/mongoose-4.13.3.tgz",
+      "dependencies": {
+        "async": {
+          "version": "2.1.4",
+          "from": "async@2.1.4",
+          "resolved": "http://registry.npmjs.org/async/-/async-2.1.4.tgz"
+        },
+        "bson": {
+          "version": "1.0.6",
+          "from": "bson@>=1.0.4 <1.1.0",
+          "resolved": "https://registry.npmjs.org/bson/-/bson-1.0.6.tgz"
+        },
+        "isarray": {
+          "version": "1.0.0",
+          "from": "isarray@>=1.0.0 <1.1.0",
+          "resolved": "https://registry.npmjs.org/isarray/-/isarray-1.0.0.tgz"
+        },
+        "mongodb": {
+          "version": "2.2.33",
+          "from": "mongodb@2.2.33",
+          "resolved": "http://registry.npmjs.org/mongodb/-/mongodb-2.2.33.tgz"
+        },
+        "mongodb-core": {
+          "version": "2.1.17",
+          "from": "mongodb-core@2.1.17",
+          "resolved": "http://registry.npmjs.org/mongodb-core/-/mongodb-core-2.1.17.tgz"
+        },
+        "ms": {
+          "version": "2.0.0",
+          "from": "ms@2.0.0",
+          "resolved": "https://registry.npmjs.org/ms/-/ms-2.0.0.tgz"
+        },
+        "readable-stream": {
+          "version": "2.2.7",
+          "from": "readable-stream@2.2.7",
+          "resolved": "http://registry.npmjs.org/readable-stream/-/readable-stream-2.2.7.tgz"
+        },
+        "string_decoder": {
+          "version": "1.0.3",
+          "from": "string_decoder@>=1.0.0 <1.1.0",
+          "resolved": "https://registry.npmjs.org/string_decoder/-/string_decoder-1.0.3.tgz"
+        }
+      }
+    },
+    "mpath": {
+      "version": "0.3.0",
+      "from": "mpath@0.3.0",
+      "resolved": "http://registry.npmjs.org/mpath/-/mpath-0.3.0.tgz"
+    },
+    "mpromise": {
+      "version": "0.5.5",
+      "from": "mpromise@0.5.5",
+      "resolved": "http://registry.npmjs.org/mpromise/-/mpromise-0.5.5.tgz"
     },
     "mqtt": {
       "version": "1.7.0",
       "from": "mqtt@1.7.0",
       "resolved": "http://registry.npmjs.org/mqtt/-/mqtt-1.7.0.tgz",
->>>>>>> 0eba886e
+      "dependencies": {
+        "readable-stream": {
+          "version": "1.0.34",
+          "from": "readable-stream@>=1.0.2 <1.1.0",
+          "resolved": "https://registry.npmjs.org/readable-stream/-/readable-stream-1.0.34.tgz"
+        }
+      }
+    },
+    "mqtt-connection": {
+      "version": "2.1.1",
+      "from": "mqtt-connection@>=2.0.0 <3.0.0",
+      "resolved": "https://registry.npmjs.org/mqtt-connection/-/mqtt-connection-2.1.1.tgz"
+    },
+    "mqtt-packet": {
+      "version": "3.5.0",
+      "from": "mqtt-packet@>=3.2.0 <4.0.0",
+      "resolved": "https://registry.npmjs.org/mqtt-packet/-/mqtt-packet-3.5.0.tgz"
+    },
+    "mquery": {
+      "version": "2.3.2",
+      "from": "mquery@2.3.2",
+      "resolved": "http://registry.npmjs.org/mquery/-/mquery-2.3.2.tgz",
+      "dependencies": {
+        "debug": {
+          "version": "2.6.9",
+          "from": "debug@>=2.6.9 <3.0.0",
+          "resolved": "https://registry.npmjs.org/debug/-/debug-2.6.9.tgz"
+        },
+        "ms": {
+          "version": "2.0.0",
+          "from": "ms@2.0.0",
+          "resolved": "https://registry.npmjs.org/ms/-/ms-2.0.0.tgz"
+        },
+        "sliced": {
+          "version": "0.0.5",
+          "from": "sliced@0.0.5",
+          "resolved": "https://registry.npmjs.org/sliced/-/sliced-0.0.5.tgz"
+        }
+      }
+    },
+    "ms": {
+      "version": "0.7.1",
+      "from": "ms@0.7.1",
+      "resolved": "http://registry.npmjs.org/ms/-/ms-0.7.1.tgz"
+    },
+    "mu2": {
+      "version": "0.5.21",
+      "from": "mu2@>=0.5.20 <0.6.0",
+      "resolved": "https://registry.npmjs.org/mu2/-/mu2-0.5.21.tgz"
+    },
+    "muri": {
+      "version": "1.3.0",
+      "from": "muri@1.3.0",
+      "resolved": "http://registry.npmjs.org/muri/-/muri-1.3.0.tgz"
+    },
+    "mustache": {
+      "version": "2.2.1",
+      "from": "mustache@2.2.1",
+      "resolved": "http://registry.npmjs.org/mustache/-/mustache-2.2.1.tgz"
+    },
+    "negotiator": {
+      "version": "0.6.1",
+      "from": "negotiator@0.6.1",
+      "resolved": "http://registry.npmjs.org/negotiator/-/negotiator-0.6.1.tgz"
+    },
+    "node-uuid": {
+      "version": "1.4.8",
+      "from": "node-uuid@>=1.4.1 <2.0.0",
+      "resolved": "https://registry.npmjs.org/node-uuid/-/node-uuid-1.4.8.tgz"
+    },
+    "nomnom": {
+      "version": "1.5.2",
+      "from": "nomnom@1.5.2",
+      "resolved": "http://registry.npmjs.org/nomnom/-/nomnom-1.5.2.tgz",
+      "dependencies": {
+        "underscore": {
+          "version": "1.1.7",
+          "from": "underscore@>=1.1.0 <1.2.0",
+          "resolved": "https://registry.npmjs.org/underscore/-/underscore-1.1.7.tgz"
+        }
+      }
+    },
+    "normalize-package-data": {
+      "version": "2.4.0",
+      "from": "normalize-package-data@>=2.3.4 <3.0.0",
+      "resolved": "https://registry.npmjs.org/normalize-package-data/-/normalize-package-data-2.4.0.tgz"
+    },
+    "number-is-nan": {
+      "version": "1.0.1",
+      "from": "number-is-nan@>=1.0.0 <2.0.0",
+      "resolved": "https://registry.npmjs.org/number-is-nan/-/number-is-nan-1.0.1.tgz"
+    },
+    "oauth-sign": {
+      "version": "0.8.2",
+      "from": "oauth-sign@>=0.8.1 <0.9.0",
+      "resolved": "https://registry.npmjs.org/oauth-sign/-/oauth-sign-0.8.2.tgz"
+    },
+    "object-assign": {
+      "version": "4.1.1",
+      "from": "object-assign@>=4.0.1 <5.0.0",
+      "resolved": "https://registry.npmjs.org/object-assign/-/object-assign-4.1.1.tgz"
+    },
+    "on-finished": {
+      "version": "2.3.0",
+      "from": "on-finished@>=2.3.0 <2.4.0",
+      "resolved": "https://registry.npmjs.org/on-finished/-/on-finished-2.3.0.tgz"
+    },
+    "once": {
+      "version": "1.4.0",
+      "from": "once@>=1.4.0 <2.0.0",
+      "resolved": "https://registry.npmjs.org/once/-/once-1.4.0.tgz"
+    },
+    "options": {
+      "version": "0.0.6",
+      "from": "options@>=0.0.5",
+      "resolved": "https://registry.npmjs.org/options/-/options-0.0.6.tgz"
+    },
+    "parse-json": {
+      "version": "2.2.0",
+      "from": "parse-json@>=2.2.0 <3.0.0",
+      "resolved": "https://registry.npmjs.org/parse-json/-/parse-json-2.2.0.tgz"
+    },
+    "parseurl": {
+      "version": "1.3.2",
+      "from": "parseurl@>=1.3.2 <1.4.0",
+      "resolved": "https://registry.npmjs.org/parseurl/-/parseurl-1.3.2.tgz"
+    },
+    "path-exists": {
+      "version": "2.1.0",
+      "from": "path-exists@>=2.0.0 <3.0.0",
+      "resolved": "https://registry.npmjs.org/path-exists/-/path-exists-2.1.0.tgz"
+    },
+    "path-to-regexp": {
+      "version": "0.1.7",
+      "from": "path-to-regexp@0.1.7",
+      "resolved": "http://registry.npmjs.org/path-to-regexp/-/path-to-regexp-0.1.7.tgz"
+    },
+    "path-type": {
+      "version": "1.1.0",
+      "from": "path-type@>=1.0.0 <2.0.0",
+      "resolved": "https://registry.npmjs.org/path-type/-/path-type-1.1.0.tgz"
+    },
+    "performance-now": {
+      "version": "0.2.0",
+      "from": "performance-now@>=0.2.0 <0.3.0",
+      "resolved": "http://registry.npmjs.org/performance-now/-/performance-now-0.2.0.tgz"
+    },
+    "pify": {
+      "version": "2.3.0",
+      "from": "pify@>=2.0.0 <3.0.0",
+      "resolved": "https://registry.npmjs.org/pify/-/pify-2.3.0.tgz"
+    },
+    "pinkie": {
+      "version": "2.0.4",
+      "from": "pinkie@>=2.0.0 <3.0.0",
+      "resolved": "https://registry.npmjs.org/pinkie/-/pinkie-2.0.4.tgz"
+    },
+    "pinkie-promise": {
+      "version": "2.0.1",
+      "from": "pinkie-promise@>=2.0.0 <3.0.0",
+      "resolved": "https://registry.npmjs.org/pinkie-promise/-/pinkie-promise-2.0.1.tgz"
+    },
+    "process-nextick-args": {
+      "version": "1.0.7",
+      "from": "process-nextick-args@>=1.0.6 <1.1.0",
+      "resolved": "https://registry.npmjs.org/process-nextick-args/-/process-nextick-args-1.0.7.tgz"
+    },
+    "proxy-addr": {
+      "version": "2.0.3",
+      "from": "proxy-addr@>=2.0.3 <2.1.0",
+      "resolved": "http://registry.npmjs.org/proxy-addr/-/proxy-addr-2.0.3.tgz"
+    },
+    "pump": {
+      "version": "1.0.3",
+      "from": "pump@>=1.0.0 <2.0.0",
+      "resolved": "http://registry.npmjs.org/pump/-/pump-1.0.3.tgz"
+    },
+    "punycode": {
+      "version": "1.4.1",
+      "from": "punycode@>=1.4.1 <2.0.0",
+      "resolved": "https://registry.npmjs.org/punycode/-/punycode-1.4.1.tgz"
+    },
+    "qs": {
+      "version": "6.1.0",
+      "from": "qs@6.1.0",
+      "resolved": "http://registry.npmjs.org/qs/-/qs-6.1.0.tgz"
+    },
+    "range-parser": {
+      "version": "1.2.0",
+      "from": "range-parser@>=1.2.0 <1.3.0",
+      "resolved": "https://registry.npmjs.org/range-parser/-/range-parser-1.2.0.tgz"
+    },
+    "raw-body": {
+      "version": "2.1.7",
+      "from": "raw-body@>=2.1.5 <2.2.0",
+      "resolved": "https://registry.npmjs.org/raw-body/-/raw-body-2.1.7.tgz",
+      "dependencies": {
+        "bytes": {
+          "version": "2.4.0",
+          "from": "bytes@2.4.0",
+          "resolved": "https://registry.npmjs.org/bytes/-/bytes-2.4.0.tgz"
+        }
+      }
+    },
+    "read-pkg": {
+      "version": "1.1.0",
+      "from": "read-pkg@>=1.0.0 <2.0.0",
+      "resolved": "https://registry.npmjs.org/read-pkg/-/read-pkg-1.1.0.tgz"
+    },
+    "read-pkg-up": {
+      "version": "1.0.1",
+      "from": "read-pkg-up@>=1.0.1 <2.0.0",
+      "resolved": "https://registry.npmjs.org/read-pkg-up/-/read-pkg-up-1.0.1.tgz"
+    },
+    "readable-stream": {
+      "version": "1.1.14",
+      "from": "readable-stream@>=1.0.0 <2.0.0 >=1.1.9",
+      "resolved": "https://registry.npmjs.org/readable-stream/-/readable-stream-1.1.14.tgz"
+    },
+    "redent": {
+      "version": "1.0.0",
+      "from": "redent@>=1.0.0 <2.0.0",
+      "resolved": "https://registry.npmjs.org/redent/-/redent-1.0.0.tgz"
+    },
+    "reduplexer": {
+      "version": "1.1.0",
+      "from": "reduplexer@>=1.1.0 <2.0.0",
+      "resolved": "https://registry.npmjs.org/reduplexer/-/reduplexer-1.1.0.tgz",
+      "dependencies": {
+        "readable-stream": {
+          "version": "1.0.34",
+          "from": "readable-stream@>=1.0.26-2 <1.1.0",
+          "resolved": "https://registry.npmjs.org/readable-stream/-/readable-stream-1.0.34.tgz"
+        }
+      }
+    },
+    "regexp-clone": {
+      "version": "0.0.1",
+      "from": "regexp-clone@0.0.1",
+      "resolved": "http://registry.npmjs.org/regexp-clone/-/regexp-clone-0.0.1.tgz"
+    },
+    "reinterval": {
+      "version": "1.1.0",
+      "from": "reinterval@>=1.0.1 <2.0.0",
+      "resolved": "https://registry.npmjs.org/reinterval/-/reinterval-1.1.0.tgz"
+    },
+    "repeating": {
+      "version": "2.0.1",
+      "from": "repeating@>=2.0.0 <3.0.0",
+      "resolved": "https://registry.npmjs.org/repeating/-/repeating-2.0.1.tgz"
+    },
+    "request": {
+      "version": "2.81.0",
+      "from": "request@>=2.39.0 <=2.81.0",
+      "resolved": "http://registry.npmjs.org/request/-/request-2.81.0.tgz",
+      "dependencies": {
+        "qs": {
+          "version": "6.4.0",
+          "from": "qs@>=6.4.0 <6.5.0",
+          "resolved": "http://registry.npmjs.org/qs/-/qs-6.4.0.tgz"
+        },
+        "uuid": {
+          "version": "3.2.1",
+          "from": "uuid@>=3.0.0 <4.0.0",
+          "resolved": "http://registry.npmjs.org/uuid/-/uuid-3.2.1.tgz"
+        }
+      }
+    },
+    "require_optional": {
+      "version": "1.0.1",
+      "from": "require_optional@>=1.0.0 <1.1.0",
+      "resolved": "https://registry.npmjs.org/require_optional/-/require_optional-1.0.1.tgz"
+    },
+    "resolve-from": {
+      "version": "2.0.0",
+      "from": "resolve-from@>=2.0.0 <3.0.0",
+      "resolved": "https://registry.npmjs.org/resolve-from/-/resolve-from-2.0.0.tgz"
+    },
+    "revalidator": {
+      "version": "0.3.1",
+      "from": "revalidator@>=0.3.1 <0.4.0",
+      "resolved": "https://registry.npmjs.org/revalidator/-/revalidator-0.3.1.tgz"
+    },
+    "safe-buffer": {
+      "version": "5.1.1",
+      "from": "safe-buffer@>=5.0.1 <6.0.0",
+      "resolved": "http://registry.npmjs.org/safe-buffer/-/safe-buffer-5.1.1.tgz"
+    },
+    "sax": {
+      "version": "0.6.1",
+      "from": "sax@>=0.6.0 <0.7.0",
+      "resolved": "https://registry.npmjs.org/sax/-/sax-0.6.1.tgz"
+    },
+    "semver": {
+      "version": "5.5.0",
+      "from": "semver@>=2.0.0 <3.0.0||>=3.0.0 <4.0.0||>=4.0.0 <5.0.0||>=5.0.0 <6.0.0",
+      "resolved": "http://registry.npmjs.org/semver/-/semver-5.5.0.tgz"
+    },
+    "send": {
+      "version": "0.16.2",
+      "from": "send@0.16.2",
+      "resolved": "https://registry.npmjs.org/send/-/send-0.16.2.tgz",
+      "dependencies": {
+        "debug": {
+          "version": "2.6.9",
+          "from": "debug@2.6.9",
+          "resolved": "https://registry.npmjs.org/debug/-/debug-2.6.9.tgz"
+        },
+        "http-errors": {
+          "version": "1.6.2",
+          "from": "http-errors@>=1.6.2 <1.7.0",
+          "resolved": "https://registry.npmjs.org/http-errors/-/http-errors-1.6.2.tgz",
+          "dependencies": {
+            "depd": {
+              "version": "1.1.1",
+              "from": "depd@1.1.1",
+              "resolved": "https://registry.npmjs.org/depd/-/depd-1.1.1.tgz"
+            }
+          }
+        },
+        "ms": {
+          "version": "2.0.0",
+          "from": "ms@2.0.0",
+          "resolved": "https://registry.npmjs.org/ms/-/ms-2.0.0.tgz"
+        },
+        "setprototypeof": {
+          "version": "1.0.3",
+          "from": "setprototypeof@1.0.3",
+          "resolved": "https://registry.npmjs.org/setprototypeof/-/setprototypeof-1.0.3.tgz"
+        }
+      }
+    },
+    "serr": {
+      "version": "0.3.0",
+      "from": "serr@>=0.3.0 <0.4.0",
+      "resolved": "https://registry.npmjs.org/serr/-/serr-0.3.0.tgz"
+    },
+    "serve-static": {
+      "version": "1.13.2",
+      "from": "serve-static@1.13.2",
+      "resolved": "https://registry.npmjs.org/serve-static/-/serve-static-1.13.2.tgz"
+    },
+    "setprototypeof": {
+      "version": "1.1.0",
+      "from": "setprototypeof@1.1.0",
+      "resolved": "http://registry.npmjs.org/setprototypeof/-/setprototypeof-1.1.0.tgz"
+    },
+    "signal-exit": {
+      "version": "3.0.2",
+      "from": "signal-exit@>=3.0.0 <4.0.0",
+      "resolved": "https://registry.npmjs.org/signal-exit/-/signal-exit-3.0.2.tgz"
+    },
+    "sliced": {
+      "version": "1.0.1",
+      "from": "sliced@1.0.1",
+      "resolved": "http://registry.npmjs.org/sliced/-/sliced-1.0.1.tgz"
+    },
+    "sntp": {
+      "version": "1.0.9",
+      "from": "sntp@>=1.0.0 <2.0.0",
+      "resolved": "http://registry.npmjs.org/sntp/-/sntp-1.0.9.tgz"
+    },
+    "source-map": {
+      "version": "0.1.43",
+      "from": "source-map@>=0.1.33 <0.2.0",
+      "resolved": "https://registry.npmjs.org/source-map/-/source-map-0.1.43.tgz"
+    },
+    "spdx-correct": {
+      "version": "3.0.0",
+      "from": "spdx-correct@>=3.0.0 <4.0.0",
+      "resolved": "https://registry.npmjs.org/spdx-correct/-/spdx-correct-3.0.0.tgz"
+    },
+    "spdx-exceptions": {
+      "version": "2.1.0",
+      "from": "spdx-exceptions@>=2.1.0 <3.0.0",
+      "resolved": "https://registry.npmjs.org/spdx-exceptions/-/spdx-exceptions-2.1.0.tgz"
+    },
+    "spdx-expression-parse": {
+      "version": "3.0.0",
+      "from": "spdx-expression-parse@>=3.0.0 <4.0.0",
+      "resolved": "https://registry.npmjs.org/spdx-expression-parse/-/spdx-expression-parse-3.0.0.tgz"
+    },
+    "spdx-license-ids": {
+      "version": "3.0.0",
+      "from": "spdx-license-ids@>=3.0.0 <4.0.0",
+      "resolved": "https://registry.npmjs.org/spdx-license-ids/-/spdx-license-ids-3.0.0.tgz"
+    },
+    "sshpk": {
+      "version": "1.14.1",
+      "from": "sshpk@>=1.7.0 <2.0.0",
+      "resolved": "https://registry.npmjs.org/sshpk/-/sshpk-1.14.1.tgz",
       "dependencies": {
         "assert-plus": {
           "version": "1.0.0",
-          "resolved": "https://registry.npmjs.org/assert-plus/-/assert-plus-1.0.0.tgz",
-          "integrity": "sha1-8S4PPF13sLHN2RRpQuTpbB5N1SU="
-        }
-      }
-    },
-    "glob": {
-      "version": "3.1.21",
-      "resolved": "https://registry.npmjs.org/glob/-/glob-3.1.21.tgz",
-      "integrity": "sha1-0p4KBV3qUTj00H7UDomC6DwgZs0=",
-      "dev": true,
-      "requires": {
-        "graceful-fs": "1.2.3",
-        "inherits": "1.0.2",
-        "minimatch": "0.2.14"
-      },
-      "dependencies": {
-        "graceful-fs": {
-          "version": "1.2.3",
-          "resolved": "https://registry.npmjs.org/graceful-fs/-/graceful-fs-1.2.3.tgz",
-          "integrity": "sha1-FaSAaldUfLLS2/J/QuiajDRRs2Q=",
-          "dev": true
-        },
-<<<<<<< HEAD
-        "inherits": {
-          "version": "1.0.2",
-          "resolved": "https://registry.npmjs.org/inherits/-/inherits-1.0.2.tgz",
-          "integrity": "sha1-ykMJ2t7mtUzAuNJH6NfHoJdb3Js=",
-          "dev": true
-        }
-      }
-    },
-    "globals": {
-      "version": "9.18.0",
-      "resolved": "https://registry.npmjs.org/globals/-/globals-9.18.0.tgz",
-      "integrity": "sha512-S0nG3CLEQiY/ILxqtztTWH/3iRRdyBLw6KMDxnKMchrtbj2OFmehVh0WUCfW3DUrIgx/qFrJPICrq4Z4sTR9UQ==",
-      "dev": true
-    },
-    "globby": {
-      "version": "5.0.0",
-      "resolved": "https://registry.npmjs.org/globby/-/globby-5.0.0.tgz",
-      "integrity": "sha1-69hGZ8oNuzMLmbz8aOrCvFQ3Dg0=",
-      "dev": true,
-      "requires": {
-        "array-union": "1.0.2",
-        "arrify": "1.0.1",
-        "glob": "7.1.2",
-        "object-assign": "4.1.1",
-        "pify": "2.3.0",
-        "pinkie-promise": "2.0.1"
-      },
-      "dependencies": {
-        "glob": {
-          "version": "7.1.2",
-          "resolved": "https://registry.npmjs.org/glob/-/glob-7.1.2.tgz",
-          "integrity": "sha512-MJTUg1kjuLeQCJ+ccE4Vpa6kKVXkPYJ2mOCQyUuKLcLQsdrMCpBPUi8qVE6+YuaJkozeA9NusTAw3hLr8Xe5EQ==",
-          "dev": true,
-          "requires": {
-            "fs.realpath": "1.0.0",
-            "inflight": "1.0.6",
-            "inherits": "2.0.3",
-            "minimatch": "3.0.4",
-            "once": "1.4.0",
-            "path-is-absolute": "1.0.1"
-          }
-        },
-        "minimatch": {
-          "version": "3.0.4",
-          "resolved": "https://registry.npmjs.org/minimatch/-/minimatch-3.0.4.tgz",
-          "integrity": "sha512-yJHVQEhyqPLUTgt9B83PXu6W3rx4MvvHvSUvToogpwoGDOUQ+yDrR0HRot+yOCdCO7u4hX3pWft6kWBBcqh0UA==",
-          "dev": true,
-          "requires": {
-            "brace-expansion": "1.1.8"
-=======
-        "concat-stream": {
-          "version": "1.6.0",
-          "from": "concat-stream@>=1.4.7 <2.0.0",
-          "resolved": "https://registry.npmjs.org/concat-stream/-/concat-stream-1.6.0.tgz",
-          "dependencies": {
-            "typedarray": {
-              "version": "0.0.6",
-              "from": "typedarray@>=0.0.6 <0.0.7",
-              "resolved": "https://registry.npmjs.org/typedarray/-/typedarray-0.0.6.tgz"
-            },
-            "readable-stream": {
-              "version": "2.3.4",
-              "from": "readable-stream@>=2.2.2 <3.0.0",
-              "resolved": "http://registry.npmjs.org/readable-stream/-/readable-stream-2.3.4.tgz",
-              "dependencies": {
-                "core-util-is": {
-                  "version": "1.0.2",
-                  "from": "core-util-is@>=1.0.0 <1.1.0",
-                  "resolved": "https://registry.npmjs.org/core-util-is/-/core-util-is-1.0.2.tgz"
-                },
-                "isarray": {
-                  "version": "1.0.0",
-                  "from": "isarray@>=1.0.0 <1.1.0",
-                  "resolved": "https://registry.npmjs.org/isarray/-/isarray-1.0.0.tgz"
-                },
-                "process-nextick-args": {
-                  "version": "2.0.0",
-                  "from": "process-nextick-args@>=2.0.0 <2.1.0",
-                  "resolved": "http://registry.npmjs.org/process-nextick-args/-/process-nextick-args-2.0.0.tgz"
-                },
-                "safe-buffer": {
-                  "version": "5.1.1",
-                  "from": "safe-buffer@>=5.1.1 <5.2.0",
-                  "resolved": "http://registry.npmjs.org/safe-buffer/-/safe-buffer-5.1.1.tgz"
-                },
-                "string_decoder": {
-                  "version": "1.0.3",
-                  "from": "string_decoder@>=1.0.3 <1.1.0",
-                  "resolved": "https://registry.npmjs.org/string_decoder/-/string_decoder-1.0.3.tgz"
-                },
-                "util-deprecate": {
-                  "version": "1.0.2",
-                  "from": "util-deprecate@>=1.0.1 <1.1.0",
-                  "resolved": "https://registry.npmjs.org/util-deprecate/-/util-deprecate-1.0.2.tgz"
-                }
-              }
-            }
-          }
-        },
-        "end-of-stream": {
-          "version": "1.4.1",
-          "from": "end-of-stream@>=1.1.0 <2.0.0",
-          "resolved": "http://registry.npmjs.org/end-of-stream/-/end-of-stream-1.4.1.tgz",
-          "dependencies": {
-            "once": {
-              "version": "1.4.0",
-              "from": "once@>=1.4.0 <2.0.0",
-              "resolved": "https://registry.npmjs.org/once/-/once-1.4.0.tgz",
-              "dependencies": {
-                "wrappy": {
-                  "version": "1.0.2",
-                  "from": "wrappy@>=1.0.0 <2.0.0",
-                  "resolved": "https://registry.npmjs.org/wrappy/-/wrappy-1.0.2.tgz"
-                }
-              }
-            }
->>>>>>> 0eba886e
-          }
-        }
-      }
-    },
-    "globule": {
-      "version": "0.1.0",
-      "resolved": "https://registry.npmjs.org/globule/-/globule-0.1.0.tgz",
-      "integrity": "sha1-2cjt3h2nnRJaFRt5UzuXhnY0auU=",
-      "dev": true,
-      "requires": {
-        "glob": "3.1.21",
-        "lodash": "1.0.2",
-        "minimatch": "0.2.14"
-      },
-      "dependencies": {
-        "lodash": {
-          "version": "1.0.2",
-          "resolved": "https://registry.npmjs.org/lodash/-/lodash-1.0.2.tgz",
-          "integrity": "sha1-j1dWDIO1n8JwvT1WG2kAQ0MOJVE=",
-          "dev": true
-        }
-      }
-    },
-    "graceful-fs": {
-      "version": "4.1.11",
-      "resolved": "https://registry.npmjs.org/graceful-fs/-/graceful-fs-4.1.11.tgz",
-      "integrity": "sha1-Dovf5NHduIVNZOBOp8AOKgJuVlg="
-    },
-    "graceful-readlink": {
+          "from": "assert-plus@>=1.0.0 <2.0.0",
+          "resolved": "https://registry.npmjs.org/assert-plus/-/assert-plus-1.0.0.tgz"
+        }
+      }
+    },
+    "statuses": {
+      "version": "1.4.0",
+      "from": "statuses@>=1.2.1 <2.0.0",
+      "resolved": "http://registry.npmjs.org/statuses/-/statuses-1.4.0.tgz"
+    },
+    "stream-shift": {
+      "version": "1.0.0",
+      "from": "stream-shift@>=1.0.0 <2.0.0",
+      "resolved": "https://registry.npmjs.org/stream-shift/-/stream-shift-1.0.0.tgz"
+    },
+    "string_decoder": {
+      "version": "0.10.31",
+      "from": "string_decoder@>=0.10.0 <0.11.0",
+      "resolved": "https://registry.npmjs.org/string_decoder/-/string_decoder-0.10.31.tgz"
+    },
+    "stringstream": {
+      "version": "0.0.5",
+      "from": "stringstream@>=0.0.4 <0.1.0",
+      "resolved": "https://registry.npmjs.org/stringstream/-/stringstream-0.0.5.tgz"
+    },
+    "strip-bom": {
+      "version": "2.0.0",
+      "from": "strip-bom@>=2.0.0 <3.0.0",
+      "resolved": "https://registry.npmjs.org/strip-bom/-/strip-bom-2.0.0.tgz"
+    },
+    "strip-indent": {
       "version": "1.0.1",
-      "resolved": "https://registry.npmjs.org/graceful-readlink/-/graceful-readlink-1.0.1.tgz",
-      "integrity": "sha1-TK+tdrxi8C+gObL5Tpo906ORpyU=",
-      "dev": true
-    },
-    "growl": {
-      "version": "1.8.1",
-      "resolved": "https://registry.npmjs.org/growl/-/growl-1.8.1.tgz",
-      "integrity": "sha1-Sy3sjZB+k9szZiTc7AGDUC+MlCg=",
-      "dev": true
-    },
-    "grunt": {
-      "version": "0.4.5",
-      "resolved": "https://registry.npmjs.org/grunt/-/grunt-0.4.5.tgz",
-      "integrity": "sha1-VpN81RlDJK3/bSB2MYMqnWuk5/A=",
-      "dev": true,
-      "requires": {
-        "async": "0.1.22",
-        "coffee-script": "1.3.3",
-        "colors": "0.6.2",
-        "dateformat": "1.0.2-1.2.3",
-        "eventemitter2": "0.4.14",
-        "exit": "0.1.2",
-        "findup-sync": "0.1.3",
-        "getobject": "0.1.0",
-        "glob": "3.1.21",
-        "grunt-legacy-log": "0.1.3",
-        "grunt-legacy-util": "0.2.0",
-        "hooker": "0.2.3",
-        "iconv-lite": "0.2.11",
-        "js-yaml": "2.0.5",
-        "lodash": "0.9.2",
-        "minimatch": "0.2.14",
-        "nopt": "1.0.10",
-        "rimraf": "2.2.8",
-        "underscore.string": "2.2.1",
-        "which": "1.0.9"
-      },
-      "dependencies": {
-        "async": {
-          "version": "0.1.22",
-          "resolved": "https://registry.npmjs.org/async/-/async-0.1.22.tgz",
-          "integrity": "sha1-D8GqoIig4+8Ovi2IMbqw3PiEUGE=",
-          "dev": true
-        },
-<<<<<<< HEAD
-        "colors": {
-          "version": "0.6.2",
-          "resolved": "https://registry.npmjs.org/colors/-/colors-0.6.2.tgz",
-          "integrity": "sha1-JCP+ZnisDF2uiFLl0OW+CMmXq8w=",
-          "dev": true
-=======
-        "help-me": {
-          "version": "0.1.0",
-          "from": "help-me@>=0.1.0 <0.2.0",
-          "resolved": "https://registry.npmjs.org/help-me/-/help-me-0.1.0.tgz",
-          "dependencies": {
-            "pump": {
-              "version": "1.0.3",
-              "from": "pump@>=1.0.0 <2.0.0",
-              "resolved": "http://registry.npmjs.org/pump/-/pump-1.0.3.tgz",
-              "dependencies": {
-                "once": {
-                  "version": "1.4.0",
-                  "from": "once@>=1.3.1 <2.0.0",
-                  "resolved": "https://registry.npmjs.org/once/-/once-1.4.0.tgz",
-                  "dependencies": {
-                    "wrappy": {
-                      "version": "1.0.2",
-                      "from": "wrappy@>=1.0.0 <2.0.0",
-                      "resolved": "https://registry.npmjs.org/wrappy/-/wrappy-1.0.2.tgz"
-                    }
-                  }
-                }
-              }
-            }
-          }
->>>>>>> 0eba886e
-        },
-        "dateformat": {
-          "version": "1.0.2-1.2.3",
-          "resolved": "https://registry.npmjs.org/dateformat/-/dateformat-1.0.2-1.2.3.tgz",
-          "integrity": "sha1-sCIMAt6YYXQztyhRz0fePfLNvuk=",
-          "dev": true
-        },
-        "iconv-lite": {
-          "version": "0.2.11",
-          "resolved": "https://registry.npmjs.org/iconv-lite/-/iconv-lite-0.2.11.tgz",
-          "integrity": "sha1-HOYKOleGSiktEyH/RgnKS7llrcg=",
-          "dev": true
-        },
-        "lodash": {
-          "version": "0.9.2",
-          "resolved": "https://registry.npmjs.org/lodash/-/lodash-0.9.2.tgz",
-          "integrity": "sha1-jzSZxSRdNG1oLlsNO0B2fgnxqSw=",
-          "dev": true
-        }
-      }
-    },
-    "grunt-contrib-clean": {
-      "version": "0.7.0",
-      "resolved": "https://registry.npmjs.org/grunt-contrib-clean/-/grunt-contrib-clean-0.7.0.tgz",
-      "integrity": "sha1-EvynC79SW5GLc+XMsUUPQ762Kc0=",
-      "dev": true,
-      "requires": {
-        "rimraf": "2.2.8"
-      }
-    },
-    "grunt-contrib-jshint": {
-      "version": "0.12.0",
-      "resolved": "https://registry.npmjs.org/grunt-contrib-jshint/-/grunt-contrib-jshint-0.12.0.tgz",
-      "integrity": "sha1-9rLwb8cVJkg3p6tsaaHOGmicLCk=",
-      "dev": true,
-      "requires": {
-        "hooker": "0.2.3",
-        "jshint": "2.9.5"
-      }
-    },
-    "grunt-contrib-watch": {
-      "version": "0.6.1",
-      "resolved": "https://registry.npmjs.org/grunt-contrib-watch/-/grunt-contrib-watch-0.6.1.tgz",
-      "integrity": "sha1-ZP3LolpjX1tNobbOb5DaCutuPxU=",
-      "dev": true,
-      "requires": {
-        "async": "0.2.10",
-        "gaze": "0.5.2",
-        "lodash": "2.4.2",
-        "tiny-lr-fork": "0.0.5"
-      },
-      "dependencies": {
-        "async": {
-          "version": "0.2.10",
-          "resolved": "https://registry.npmjs.org/async/-/async-0.2.10.tgz",
-          "integrity": "sha1-trvgsGdLnXGXCMo43owjfLUmw9E=",
-          "dev": true
-        },
-        "lodash": {
-          "version": "2.4.2",
-          "resolved": "https://registry.npmjs.org/lodash/-/lodash-2.4.2.tgz",
-          "integrity": "sha1-+t2DS5aDBz2hebPq5tnA0VBT9z4=",
-          "dev": true
-        }
-      }
-    },
-    "grunt-dox": {
-      "version": "0.5.0",
-      "resolved": "https://registry.npmjs.org/grunt-dox/-/grunt-dox-0.5.0.tgz",
-      "integrity": "sha1-utBxS+OEOwLHZlALohZKL0IZf7c=",
-      "dev": true,
-      "requires": {
-        "dox": "0.9.0",
-        "dox-foundation": "0.5.6",
-        "rimraf": "2.2.8"
-      }
-    },
-    "grunt-exec": {
-      "version": "0.4.6",
-      "resolved": "https://registry.npmjs.org/grunt-exec/-/grunt-exec-0.4.6.tgz",
-      "integrity": "sha1-KJBKXVvS+gq2XGuU0jxbGAq5nSM=",
-      "dev": true
-    },
-    "grunt-githooks": {
-      "version": "0.5.0",
-      "resolved": "https://registry.npmjs.org/grunt-githooks/-/grunt-githooks-0.5.0.tgz",
-      "integrity": "sha1-XN3/IO6eLW1qo4+cnxv2xTLCy/A=",
-      "dev": true,
-      "requires": {
-        "handlebars": "1.0.12"
-      }
-    },
-    "grunt-github-pages": {
-      "version": "0.0.4",
-      "resolved": "https://registry.npmjs.org/grunt-github-pages/-/grunt-github-pages-0.0.4.tgz",
-      "integrity": "sha1-boVQE7HAJ0IuYHPb1BBC2n4dQSM=",
-      "dev": true,
-      "requires": {
-        "async": "0.2.10",
-        "grunt": "0.4.5"
-      },
-      "dependencies": {
-        "async": {
-          "version": "0.2.10",
-          "resolved": "https://registry.npmjs.org/async/-/async-0.2.10.tgz",
-          "integrity": "sha1-trvgsGdLnXGXCMo43owjfLUmw9E=",
-          "dev": true
-        }
-      }
-    },
-    "grunt-gjslint": {
-      "version": "0.2.1",
-      "resolved": "https://registry.npmjs.org/grunt-gjslint/-/grunt-gjslint-0.2.1.tgz",
-      "integrity": "sha1-e7BLC8rfWoLrrQ9RmZ1owyvgYD8=",
-      "dev": true
-    },
-    "grunt-legacy-log": {
-      "version": "0.1.3",
-      "resolved": "https://registry.npmjs.org/grunt-legacy-log/-/grunt-legacy-log-0.1.3.tgz",
-      "integrity": "sha1-7ClCboAwIa9ZAp+H0vnNczWgVTE=",
-      "dev": true,
-      "requires": {
-        "colors": "0.6.2",
-        "grunt-legacy-log-utils": "0.1.1",
-        "hooker": "0.2.3",
-        "lodash": "2.4.2",
-        "underscore.string": "2.3.3"
-      },
-      "dependencies": {
-        "colors": {
-          "version": "0.6.2",
-          "resolved": "https://registry.npmjs.org/colors/-/colors-0.6.2.tgz",
-          "integrity": "sha1-JCP+ZnisDF2uiFLl0OW+CMmXq8w=",
-          "dev": true
-        },
-        "lodash": {
-          "version": "2.4.2",
-          "resolved": "https://registry.npmjs.org/lodash/-/lodash-2.4.2.tgz",
-          "integrity": "sha1-+t2DS5aDBz2hebPq5tnA0VBT9z4=",
-          "dev": true
-        },
-        "underscore.string": {
-          "version": "2.3.3",
-          "resolved": "https://registry.npmjs.org/underscore.string/-/underscore.string-2.3.3.tgz",
-          "integrity": "sha1-ccCL9rQosRM/N+ePo6Icgvcymw0=",
-          "dev": true
-        }
-      }
-    },
-    "grunt-legacy-log-utils": {
-      "version": "0.1.1",
-      "resolved": "https://registry.npmjs.org/grunt-legacy-log-utils/-/grunt-legacy-log-utils-0.1.1.tgz",
-      "integrity": "sha1-wHBrndkGThFvNvI/5OawSGcsD34=",
-      "dev": true,
-      "requires": {
-        "colors": "0.6.2",
-        "lodash": "2.4.2",
-        "underscore.string": "2.3.3"
-      },
-      "dependencies": {
-        "colors": {
-          "version": "0.6.2",
-          "resolved": "https://registry.npmjs.org/colors/-/colors-0.6.2.tgz",
-          "integrity": "sha1-JCP+ZnisDF2uiFLl0OW+CMmXq8w=",
-          "dev": true
-        },
-        "lodash": {
-          "version": "2.4.2",
-          "resolved": "https://registry.npmjs.org/lodash/-/lodash-2.4.2.tgz",
-          "integrity": "sha1-+t2DS5aDBz2hebPq5tnA0VBT9z4=",
-          "dev": true
-        },
-        "underscore.string": {
-          "version": "2.3.3",
-          "resolved": "https://registry.npmjs.org/underscore.string/-/underscore.string-2.3.3.tgz",
-          "integrity": "sha1-ccCL9rQosRM/N+ePo6Icgvcymw0=",
-          "dev": true
-        }
-      }
-    },
-    "grunt-legacy-util": {
-      "version": "0.2.0",
-      "resolved": "https://registry.npmjs.org/grunt-legacy-util/-/grunt-legacy-util-0.2.0.tgz",
-      "integrity": "sha1-kzJIhNv343qf98Am3/RR2UqeVUs=",
-      "dev": true,
-      "requires": {
-        "async": "0.1.22",
-        "exit": "0.1.2",
-        "getobject": "0.1.0",
-        "hooker": "0.2.3",
-        "lodash": "0.9.2",
-        "underscore.string": "2.2.1",
-        "which": "1.0.9"
-      },
-      "dependencies": {
-        "async": {
-          "version": "0.1.22",
-          "resolved": "https://registry.npmjs.org/async/-/async-0.1.22.tgz",
-          "integrity": "sha1-D8GqoIig4+8Ovi2IMbqw3PiEUGE=",
-          "dev": true
-        },
-        "lodash": {
-          "version": "0.9.2",
-          "resolved": "https://registry.npmjs.org/lodash/-/lodash-0.9.2.tgz",
-          "integrity": "sha1-jzSZxSRdNG1oLlsNO0B2fgnxqSw=",
-          "dev": true
-        }
-      }
-    },
-    "grunt-mkdir": {
-      "version": "0.1.2",
-      "resolved": "https://registry.npmjs.org/grunt-mkdir/-/grunt-mkdir-0.1.2.tgz",
-      "integrity": "sha1-Bz3CyUQLc8m9vM6spzzfTQjgckE=",
-      "dev": true
-    },
-    "grunt-mocha-test": {
-      "version": "0.12.7",
-      "resolved": "https://registry.npmjs.org/grunt-mocha-test/-/grunt-mocha-test-0.12.7.tgz",
-      "integrity": "sha1-xhzfMqZ2KVQRX+cSuYPj3Y4MlVQ=",
-      "dev": true,
-      "requires": {
-        "hooker": "0.2.3",
-        "mkdirp": "0.5.1"
-      }
-    },
-    "grunt-plato": {
-      "version": "1.4.0",
-      "resolved": "https://registry.npmjs.org/grunt-plato/-/grunt-plato-1.4.0.tgz",
-      "integrity": "sha1-wKGzJK46FjG8DTu6zK/dCfgcVqY=",
-      "dev": true,
-      "requires": {
-        "plato": "1.7.0"
-      }
-    },
-    "handlebars": {
-      "version": "1.0.12",
-      "resolved": "https://registry.npmjs.org/handlebars/-/handlebars-1.0.12.tgz",
-      "integrity": "sha1-GMbTRAw16RsZs/9YK5FRq0mF1Pw=",
-      "dev": true,
-      "requires": {
-        "optimist": "0.3.7",
-        "uglify-js": "2.3.6"
-      },
-      "dependencies": {
-        "async": {
-          "version": "0.2.10",
-          "resolved": "https://registry.npmjs.org/async/-/async-0.2.10.tgz",
-          "integrity": "sha1-trvgsGdLnXGXCMo43owjfLUmw9E=",
-          "dev": true
-        },
-        "uglify-js": {
-          "version": "2.3.6",
-          "resolved": "https://registry.npmjs.org/uglify-js/-/uglify-js-2.3.6.tgz",
-          "integrity": "sha1-+gmEdwtCi3qbKoBY9GNV0U/vIRo=",
-          "dev": true,
-          "requires": {
-            "async": "0.2.10",
-            "optimist": "0.3.7",
-            "source-map": "0.1.43"
-          }
-        }
-      }
-    },
-    "har-schema": {
-      "version": "1.0.5",
-      "resolved": "https://registry.npmjs.org/har-schema/-/har-schema-1.0.5.tgz",
-      "integrity": "sha1-0mMTX0MwfALGAq/I/pWXDAFRNp4="
-    },
-    "har-validator": {
-      "version": "4.2.1",
-      "resolved": "https://registry.npmjs.org/har-validator/-/har-validator-4.2.1.tgz",
-      "integrity": "sha1-M0gdDxu/9gDdID11gSpqX7oALio=",
-      "requires": {
-        "ajv": "4.11.8",
-        "har-schema": "1.0.5"
-      }
-    },
-    "has-ansi": {
-      "version": "2.0.0",
-      "resolved": "https://registry.npmjs.org/has-ansi/-/has-ansi-2.0.0.tgz",
-      "integrity": "sha1-NPUEnOHs3ysGSa8+8k5F7TVBbZE=",
-      "dev": true,
-      "requires": {
-        "ansi-regex": "2.1.1"
-      }
-    },
-    "hawk": {
-      "version": "3.1.3",
-      "resolved": "https://registry.npmjs.org/hawk/-/hawk-3.1.3.tgz",
-      "integrity": "sha1-B4REvXwWQLD+VA0sm3PVlnjo4cQ=",
-      "requires": {
-        "boom": "2.10.1",
-        "cryptiles": "2.0.5",
-        "hoek": "2.16.3",
-        "sntp": "1.0.9"
-      }
-    },
-    "help-me": {
-      "version": "0.1.0",
-      "resolved": "https://registry.npmjs.org/help-me/-/help-me-0.1.0.tgz",
-      "integrity": "sha1-D7OkBTetUmW2tJQTAixg01tJU5o=",
-      "requires": {
-        "concat-stream": "1.6.0",
-        "pump": "1.0.3",
-        "readable-stream": "1.1.14",
-        "xtend": "4.0.1"
-      }
-    },
-    "hoek": {
-      "version": "2.16.3",
-      "resolved": "https://registry.npmjs.org/hoek/-/hoek-2.16.3.tgz",
-      "integrity": "sha1-ILt0A9POo5jpHcRxCo/xuCdKJe0="
-    },
-    "hooker": {
-      "version": "0.2.3",
-      "resolved": "https://registry.npmjs.org/hooker/-/hooker-0.2.3.tgz",
-      "integrity": "sha1-uDT3I8xKJCqmWWNFnfbZhMXT2Vk=",
-      "dev": true
-    },
-    "hooks-fixed": {
-      "version": "2.0.2",
-      "resolved": "https://registry.npmjs.org/hooks-fixed/-/hooks-fixed-2.0.2.tgz",
-      "integrity": "sha512-YurCM4gQSetcrhwEtpQHhQ4M7Zo7poNGqY4kQGeBS6eZtOcT3tnNs01ThFa0jYBByAiYt1MjMjP/YApG0EnAvQ=="
-    },
-    "hosted-git-info": {
-      "version": "2.5.0",
-      "resolved": "https://registry.npmjs.org/hosted-git-info/-/hosted-git-info-2.5.0.tgz",
-      "integrity": "sha512-pNgbURSuab90KbTqvRPsseaTxOJCZBD0a7t+haSN33piP9cCM4l0CqdzAif2hUqm716UovKB2ROmiabGAKVXyg=="
-    },
-    "htmlparser2": {
-      "version": "3.8.3",
-      "resolved": "https://registry.npmjs.org/htmlparser2/-/htmlparser2-3.8.3.tgz",
-      "integrity": "sha1-mWwosZFRaovoZQGn15dX5ccMEGg=",
-      "dev": true,
-      "requires": {
-        "domelementtype": "1.3.0",
-        "domhandler": "2.3.0",
-        "domutils": "1.5.1",
-        "entities": "1.0.0",
-        "readable-stream": "1.1.14"
-      }
-    },
-    "http-errors": {
-      "version": "1.4.0",
-      "resolved": "https://registry.npmjs.org/http-errors/-/http-errors-1.4.0.tgz",
-      "integrity": "sha1-bAJC3qaz33r9oVPHEImzHG6Cqr8=",
-      "requires": {
-        "inherits": "2.0.1",
-        "statuses": "1.4.0"
-      },
-      "dependencies": {
-        "inherits": {
-          "version": "2.0.1",
-          "resolved": "https://registry.npmjs.org/inherits/-/inherits-2.0.1.tgz",
-          "integrity": "sha1-sX0I0ya0Qj5Wjv9xn5GwscvfafE="
-        }
-      }
-    },
-    "http-signature": {
-      "version": "1.1.1",
-      "resolved": "https://registry.npmjs.org/http-signature/-/http-signature-1.1.1.tgz",
-      "integrity": "sha1-33LiZwZs0Kxn+3at+OE0qPvPkb8=",
-      "requires": {
-        "assert-plus": "0.2.0",
-        "jsprim": "1.4.1",
-        "sshpk": "1.13.1"
-      }
-    },
-    "iconv-lite": {
-      "version": "0.4.13",
-      "resolved": "https://registry.npmjs.org/iconv-lite/-/iconv-lite-0.4.13.tgz",
-      "integrity": "sha1-H4irpKsLFQjoMSrMOTRfNumS4vI="
-    },
-    "ignore": {
-      "version": "3.3.7",
-      "resolved": "https://registry.npmjs.org/ignore/-/ignore-3.3.7.tgz",
-      "integrity": "sha512-YGG3ejvBNHRqu0559EOxxNFihD0AjpvHlC/pdGKd3X3ofe+CoJkYazwNJYTNebqpPKN+VVQbh4ZFn1DivMNuHA==",
-      "dev": true
-    },
-    "imurmurhash": {
-      "version": "0.1.4",
-      "resolved": "https://registry.npmjs.org/imurmurhash/-/imurmurhash-0.1.4.tgz",
-      "integrity": "sha1-khi5srkoojixPcT7a21XbyMUU+o=",
-      "dev": true
-    },
-    "indent-string": {
-      "version": "2.1.0",
-      "resolved": "https://registry.npmjs.org/indent-string/-/indent-string-2.1.0.tgz",
-      "integrity": "sha1-ji1INIdCEhtKghi3oTfppSBJ3IA=",
-      "requires": {
-        "repeating": "2.0.1"
-      }
-    },
-    "inflight": {
-      "version": "1.0.6",
-      "resolved": "https://registry.npmjs.org/inflight/-/inflight-1.0.6.tgz",
-      "integrity": "sha1-Sb1jMdfQLQwJvJEKEHW6gWW1bfk=",
-      "dev": true,
-      "requires": {
-        "once": "1.4.0",
-        "wrappy": "1.0.2"
-      }
-    },
-    "inherits": {
-      "version": "2.0.3",
-      "resolved": "https://registry.npmjs.org/inherits/-/inherits-2.0.3.tgz",
-      "integrity": "sha1-Yzwsg+PaQqUC9SRmAiSA9CCCYd4="
-    },
-    "inquirer": {
-      "version": "0.12.0",
-      "resolved": "https://registry.npmjs.org/inquirer/-/inquirer-0.12.0.tgz",
-      "integrity": "sha1-HvK/1jUE3wvHV4X/+MLEHfEvB34=",
-      "dev": true,
-      "requires": {
-        "ansi-escapes": "1.4.0",
-        "ansi-regex": "2.1.1",
-        "chalk": "1.1.3",
-        "cli-cursor": "1.0.2",
-        "cli-width": "2.2.0",
-        "figures": "1.7.0",
-        "lodash": "4.17.4",
-        "readline2": "1.0.1",
-        "run-async": "0.1.0",
-        "rx-lite": "3.1.2",
-        "string-width": "1.0.2",
-        "strip-ansi": "3.0.1",
-        "through": "2.3.8"
-      }
-    },
-    "iotagent-node-lib": {
-      "version": "git+https://github.com/dcalvoalonso/iotagent-node-lib.git#a60cb4d89404d8a06891be6b7f5970daec773558",
-      "requires": {
-        "async": "1.5.2",
-        "body-parser": "1.15.0",
-        "command-shell-lib": "1.0.0",
-        "express": "4.16.2",
-        "jison": "0.4.17",
-        "logops": "1.0.0",
-        "moment": "2.20.1",
-        "mongodb": "2.2.10",
-        "mongoose": "4.13.3",
-        "mu2": "0.5.21",
-        "mustache": "2.2.1",
-        "node-uuid": "1.4.8",
-        "request": "2.81.0",
-        "revalidator": "0.3.1",
-        "sax": "0.6.1",
-        "underscore": "1.8.3",
-        "xmldom": "0.1.19"
-      },
-      "dependencies": {
-        "colors": {
-          "version": "1.1.2",
-          "resolved": "https://registry.npmjs.org/colors/-/colors-1.1.2.tgz",
-          "integrity": "sha1-FopHAXVran9RoSzgyXv6KMCE7WM="
-        },
-        "logops": {
-          "version": "1.0.0",
-          "resolved": "https://registry.npmjs.org/logops/-/logops-1.0.0.tgz",
-          "integrity": "sha1-RTdh2vumwKa/PJMZeJt4gs5Nqrw=",
-          "requires": {
-            "colors": "1.1.2",
-            "json-stringify-safe": "5.0.1",
-            "lodash": "4.17.4",
-            "serr": "0.3.0"
-          }
-        }
-      }
-    },
-    "ipaddr.js": {
-      "version": "1.5.2",
-      "resolved": "https://registry.npmjs.org/ipaddr.js/-/ipaddr.js-1.5.2.tgz",
-      "integrity": "sha1-1LUFvemUaYfM8PxY2QEP+WB+P6A="
-    },
-    "is-arrayish": {
-      "version": "0.2.1",
-      "resolved": "https://registry.npmjs.org/is-arrayish/-/is-arrayish-0.2.1.tgz",
-      "integrity": "sha1-d8mYQFJ6qOyxqLppe4BkWnqSap0="
-    },
-    "is-builtin-module": {
-      "version": "1.0.0",
-      "resolved": "https://registry.npmjs.org/is-builtin-module/-/is-builtin-module-1.0.0.tgz",
-      "integrity": "sha1-VAVy0096wxGfj3bDDLwbHgN6/74=",
-      "requires": {
-        "builtin-modules": "1.1.1"
-      }
-    },
-    "is-finite": {
-      "version": "1.0.2",
-      "resolved": "https://registry.npmjs.org/is-finite/-/is-finite-1.0.2.tgz",
-      "integrity": "sha1-zGZ3aVYCvlUO8R6LSqYwU0K20Ko=",
-      "requires": {
-        "number-is-nan": "1.0.1"
-      }
-    },
-    "is-fullwidth-code-point": {
-      "version": "1.0.0",
-      "resolved": "https://registry.npmjs.org/is-fullwidth-code-point/-/is-fullwidth-code-point-1.0.0.tgz",
-      "integrity": "sha1-754xOG8DGn8NZDr4L95QxFfvAMs=",
-      "dev": true,
-      "requires": {
-        "number-is-nan": "1.0.1"
-      }
-    },
-    "is-my-json-valid": {
-      "version": "2.17.1",
-      "resolved": "https://registry.npmjs.org/is-my-json-valid/-/is-my-json-valid-2.17.1.tgz",
-      "integrity": "sha512-Q2khNw+oBlWuaYvEEHtKSw/pCxD2L5Rc1C+UQme9X6JdRDh7m5D7HkozA0qa3DUkQ6VzCnEm8mVIQPyIRkI5sQ==",
-      "dev": true,
-      "requires": {
-        "generate-function": "2.0.0",
-        "generate-object-property": "1.2.0",
-        "jsonpointer": "4.0.1",
-        "xtend": "4.0.1"
-      }
-    },
-    "is-object": {
-      "version": "1.0.1",
-      "resolved": "https://registry.npmjs.org/is-object/-/is-object-1.0.1.tgz",
-      "integrity": "sha1-iVJojF7C/9awPsyF52ngKQMINHA=",
-      "dev": true
-    },
-    "is-path-cwd": {
-      "version": "1.0.0",
-      "resolved": "https://registry.npmjs.org/is-path-cwd/-/is-path-cwd-1.0.0.tgz",
-      "integrity": "sha1-0iXsIxMuie3Tj9p2dHLmLmXxEG0=",
-      "dev": true
-    },
-    "is-path-in-cwd": {
-      "version": "1.0.0",
-      "resolved": "https://registry.npmjs.org/is-path-in-cwd/-/is-path-in-cwd-1.0.0.tgz",
-      "integrity": "sha1-ZHdYK4IU1gI0YJRWcAO+ip6sBNw=",
-      "dev": true,
-      "requires": {
-        "is-path-inside": "1.0.1"
-      }
-    },
-    "is-path-inside": {
-      "version": "1.0.1",
-      "resolved": "https://registry.npmjs.org/is-path-inside/-/is-path-inside-1.0.1.tgz",
-      "integrity": "sha1-jvW33lBDej/cprToZe96pVy0gDY=",
-      "dev": true,
-      "requires": {
-        "path-is-inside": "1.0.2"
-      }
-    },
-    "is-promise": {
-      "version": "1.0.1",
-      "resolved": "https://registry.npmjs.org/is-promise/-/is-promise-1.0.1.tgz",
-      "integrity": "sha1-MVc3YcBX4zwukaq56W2gjO++duU=",
-      "dev": true
-    },
-    "is-property": {
-      "version": "1.0.2",
-      "resolved": "https://registry.npmjs.org/is-property/-/is-property-1.0.2.tgz",
-      "integrity": "sha1-V/4cTkhHTt1lsJkR8msc1Ald2oQ=",
-      "dev": true
-    },
-    "is-resolvable": {
-      "version": "1.1.0",
-      "resolved": "https://registry.npmjs.org/is-resolvable/-/is-resolvable-1.1.0.tgz",
-      "integrity": "sha512-qgDYXFSR5WvEfuS5dMj6oTMEbrrSaM0CrFk2Yiq/gXnBvD9pMa2jGXxyhGLfvhZpuMZe18CJpFxAt3CRs42NMg==",
-      "dev": true
-    },
-    "is-typedarray": {
-      "version": "1.0.0",
-      "resolved": "https://registry.npmjs.org/is-typedarray/-/is-typedarray-1.0.0.tgz",
-      "integrity": "sha1-5HnICFjfDBsR3dppQPlgEfzaSpo="
-    },
-    "is-utf8": {
-      "version": "0.2.1",
-      "resolved": "https://registry.npmjs.org/is-utf8/-/is-utf8-0.2.1.tgz",
-      "integrity": "sha1-Sw2hRCEE0bM2NA6AeX6GXPOffXI="
-    },
-    "isarray": {
-      "version": "0.0.1",
-      "resolved": "https://registry.npmjs.org/isarray/-/isarray-0.0.1.tgz",
-      "integrity": "sha1-ihis/Kmo9Bd+Cav8YDiTmwXR7t8="
-    },
-    "isstream": {
-      "version": "0.1.2",
-      "resolved": "https://registry.npmjs.org/isstream/-/isstream-0.1.2.tgz",
-      "integrity": "sha1-R+Y/evVa+m+S4VAOaQ64uFKcCZo="
-    },
-    "istanbul": {
-      "version": "0.1.46",
-      "resolved": "https://registry.npmjs.org/istanbul/-/istanbul-0.1.46.tgz",
-      "integrity": "sha1-zv6xx4fRJabbI70PY7Drk5CwtA0=",
-      "dev": true,
-      "requires": {
-        "abbrev": "1.0.9",
-        "async": "0.2.10",
-        "escodegen": "0.0.23",
-        "esprima": "1.0.4",
-        "fileset": "0.1.8",
-        "handlebars": "1.0.12",
-        "mkdirp": "0.3.5",
-        "nopt": "2.1.2",
-        "resolve": "0.5.1",
-        "which": "1.0.9",
-        "wordwrap": "0.0.2"
-      },
-      "dependencies": {
-        "abbrev": {
-          "version": "1.0.9",
-          "resolved": "https://registry.npmjs.org/abbrev/-/abbrev-1.0.9.tgz",
-          "integrity": "sha1-kbR5JYinc4wl813W9jdSovh3YTU=",
-          "dev": true
-        },
-        "async": {
-          "version": "0.2.10",
-          "resolved": "https://registry.npmjs.org/async/-/async-0.2.10.tgz",
-          "integrity": "sha1-trvgsGdLnXGXCMo43owjfLUmw9E=",
-          "dev": true
-        },
-        "escodegen": {
-          "version": "0.0.23",
-          "resolved": "https://registry.npmjs.org/escodegen/-/escodegen-0.0.23.tgz",
-          "integrity": "sha1-ms+XgWQ2jkInZXHxiDnII7OoRN8=",
-          "dev": true,
-          "requires": {
-            "esprima": "1.0.4",
-            "estraverse": "0.0.4",
-            "source-map": "0.1.43"
-          }
-        },
-        "esprima": {
-          "version": "1.0.4",
-          "resolved": "https://registry.npmjs.org/esprima/-/esprima-1.0.4.tgz",
-          "integrity": "sha1-n1V+CPw7TSbs6d00+Pv0drYlha0=",
-          "dev": true
-        },
-        "estraverse": {
-          "version": "0.0.4",
-          "resolved": "https://registry.npmjs.org/estraverse/-/estraverse-0.0.4.tgz",
-          "integrity": "sha1-AaCTLf7ldGhKWYr1pnw7+bZCjbI=",
-          "dev": true
-        },
-        "mkdirp": {
-          "version": "0.3.5",
-          "resolved": "https://registry.npmjs.org/mkdirp/-/mkdirp-0.3.5.tgz",
-          "integrity": "sha1-3j5fiWHIjHh+4TaN+EmsRBPsqNc=",
-          "dev": true
-        },
-        "nopt": {
-          "version": "2.1.2",
-          "resolved": "https://registry.npmjs.org/nopt/-/nopt-2.1.2.tgz",
-          "integrity": "sha1-bMzZd7gBMqB3MdbozljCyDA8+a8=",
-          "dev": true,
-          "requires": {
-            "abbrev": "1.0.9"
-          }
-        }
-      }
-    },
-    "jade": {
-      "version": "1.0.2",
-      "resolved": "https://registry.npmjs.org/jade/-/jade-1.0.2.tgz",
-      "integrity": "sha1-hv7V0C1wPwMJ8G3e+gSmn+4AorE=",
-      "dev": true,
-      "requires": {
-        "character-parser": "1.2.0",
-        "commander": "2.0.0",
-        "constantinople": "1.0.2",
-        "mkdirp": "0.3.5",
-        "monocle": "1.1.50",
-        "transformers": "2.1.0",
-        "with": "2.0.0"
-      },
-      "dependencies": {
-        "commander": {
-          "version": "2.0.0",
-          "resolved": "https://registry.npmjs.org/commander/-/commander-2.0.0.tgz",
-          "integrity": "sha1-0bhvkB+LZL2UG96tr5JFMDk76Sg=",
-          "dev": true
-        },
-        "mkdirp": {
-          "version": "0.3.5",
-          "resolved": "https://registry.npmjs.org/mkdirp/-/mkdirp-0.3.5.tgz",
-          "integrity": "sha1-3j5fiWHIjHh+4TaN+EmsRBPsqNc=",
-          "dev": true
-        }
-      }
-    },
-    "jison": {
-      "version": "0.4.17",
-      "resolved": "https://registry.npmjs.org/jison/-/jison-0.4.17.tgz",
-      "integrity": "sha1-vBLUbFhF5v7onM81vSqMxz66F/M=",
-      "requires": {
-        "JSONSelect": "0.4.0",
-        "cjson": "0.3.0",
-        "ebnf-parser": "0.1.10",
-        "escodegen": "1.3.3",
-        "esprima": "1.1.1",
-        "jison-lex": "0.3.4",
-        "lex-parser": "0.1.4",
-        "nomnom": "1.5.2"
-      }
-    },
-    "jison-lex": {
-      "version": "0.3.4",
-      "resolved": "https://registry.npmjs.org/jison-lex/-/jison-lex-0.3.4.tgz",
-      "integrity": "sha1-gcoo2E+ESZ36jFlNzePYo/Jux6U=",
-      "requires": {
-        "lex-parser": "0.1.4",
-        "nomnom": "1.5.2"
-      }
-    },
-    "js-yaml": {
-      "version": "2.0.5",
-      "resolved": "https://registry.npmjs.org/js-yaml/-/js-yaml-2.0.5.tgz",
-      "integrity": "sha1-olrmUJmZ6X3yeMZxnaEb0Gh3Q6g=",
-      "dev": true,
-      "requires": {
-        "argparse": "0.1.16",
-        "esprima": "1.0.4"
-      },
-      "dependencies": {
-        "esprima": {
-          "version": "1.0.4",
-          "resolved": "https://registry.npmjs.org/esprima/-/esprima-1.0.4.tgz",
-          "integrity": "sha1-n1V+CPw7TSbs6d00+Pv0drYlha0=",
-          "dev": true
-        }
-      }
-    },
-    "jsbn": {
-      "version": "0.1.1",
-      "resolved": "https://registry.npmjs.org/jsbn/-/jsbn-0.1.1.tgz",
-      "integrity": "sha1-peZUwuWi3rXyAdls77yoDA7y9RM=",
-      "optional": true
-    },
-    "jsdoctypeparser": {
-      "version": "1.2.0",
-      "resolved": "https://registry.npmjs.org/jsdoctypeparser/-/jsdoctypeparser-1.2.0.tgz",
-      "integrity": "sha1-597cFToRhJ/8UUEUSuhqfvDCU5I=",
-      "dev": true,
-      "requires": {
-        "lodash": "3.10.1"
-      },
-      "dependencies": {
-        "lodash": {
-          "version": "3.10.1",
-          "resolved": "https://registry.npmjs.org/lodash/-/lodash-3.10.1.tgz",
-          "integrity": "sha1-W/Rejkm6QYnhfUgnid/RW9FAt7Y=",
-          "dev": true
-        }
-      }
-    },
-    "jshint": {
-      "version": "2.9.5",
-      "resolved": "https://registry.npmjs.org/jshint/-/jshint-2.9.5.tgz",
-      "integrity": "sha1-HnJSkVzmgbQIJ+4UJIxG006apiw=",
-      "dev": true,
-      "requires": {
-        "cli": "1.0.1",
-        "console-browserify": "1.1.0",
-        "exit": "0.1.2",
-        "htmlparser2": "3.8.3",
-        "lodash": "3.7.0",
-        "minimatch": "3.0.4",
-        "shelljs": "0.3.0",
-        "strip-json-comments": "1.0.4"
-      },
-      "dependencies": {
-        "lodash": {
-          "version": "3.7.0",
-          "resolved": "https://registry.npmjs.org/lodash/-/lodash-3.7.0.tgz",
-          "integrity": "sha1-Nni9irmVBXwHreg27S7wh9qBHUU=",
-          "dev": true
-        },
-        "minimatch": {
-          "version": "3.0.4",
-          "resolved": "https://registry.npmjs.org/minimatch/-/minimatch-3.0.4.tgz",
-          "integrity": "sha512-yJHVQEhyqPLUTgt9B83PXu6W3rx4MvvHvSUvToogpwoGDOUQ+yDrR0HRot+yOCdCO7u4hX3pWft6kWBBcqh0UA==",
-          "dev": true,
-          "requires": {
-            "brace-expansion": "1.1.8"
-          }
-        }
-      }
-    },
-    "json-schema": {
-      "version": "0.2.3",
-      "resolved": "https://registry.npmjs.org/json-schema/-/json-schema-0.2.3.tgz",
-      "integrity": "sha1-tIDIkuWaLwWVTOcnvT8qTogvnhM="
-    },
-    "json-stable-stringify": {
-      "version": "1.0.1",
-      "resolved": "https://registry.npmjs.org/json-stable-stringify/-/json-stable-stringify-1.0.1.tgz",
-      "integrity": "sha1-mnWdOcXy/1A/1TAGRu1EX4jE+a8=",
-      "requires": {
-        "jsonify": "0.0.0"
-      }
-    },
-    "json-stringify-safe": {
-      "version": "5.0.1",
-      "resolved": "https://registry.npmjs.org/json-stringify-safe/-/json-stringify-safe-5.0.1.tgz",
-      "integrity": "sha1-Epai1Y/UXxmg9s4B1lcB4sc1tus="
-    },
-    "jsonfile": {
-      "version": "2.4.0",
-      "resolved": "https://registry.npmjs.org/jsonfile/-/jsonfile-2.4.0.tgz",
-      "integrity": "sha1-NzaitCi4e72gzIO1P6PWM6NcKug=",
-      "dev": true,
-      "requires": {
-        "graceful-fs": "4.1.11"
-      }
-    },
-    "jsonify": {
-      "version": "0.0.0",
-      "resolved": "https://registry.npmjs.org/jsonify/-/jsonify-0.0.0.tgz",
-      "integrity": "sha1-LHS27kHZPKUbe1qu6PUDYx0lKnM="
-    },
-    "jsonlint": {
-      "version": "1.6.0",
-      "resolved": "https://registry.npmjs.org/jsonlint/-/jsonlint-1.6.0.tgz",
-      "integrity": "sha1-iKpGvCiaesk7tGyuLVihh6m7SUo=",
-      "requires": {
-        "JSV": "4.0.2",
-        "nomnom": "1.5.2"
-      }
-    },
-    "jsonpointer": {
-      "version": "4.0.1",
-      "resolved": "https://registry.npmjs.org/jsonpointer/-/jsonpointer-4.0.1.tgz",
-      "integrity": "sha1-T9kss04OnbPInIYi7PUfm5eMbLk=",
-      "dev": true
-    },
-    "jsprim": {
-      "version": "1.4.1",
-      "resolved": "https://registry.npmjs.org/jsprim/-/jsprim-1.4.1.tgz",
-      "integrity": "sha1-MT5mvB5cwG5Di8G3SZwuXFastqI=",
-      "requires": {
-        "assert-plus": "1.0.0",
-        "extsprintf": "1.3.0",
-        "json-schema": "0.2.3",
-        "verror": "1.10.0"
-      },
-      "dependencies": {
-        "assert-plus": {
-          "version": "1.0.0",
-          "resolved": "https://registry.npmjs.org/assert-plus/-/assert-plus-1.0.0.tgz",
-          "integrity": "sha1-8S4PPF13sLHN2RRpQuTpbB5N1SU="
-        }
-      }
-    },
-    "kareem": {
-      "version": "1.5.0",
-      "resolved": "https://registry.npmjs.org/kareem/-/kareem-1.5.0.tgz",
-      "integrity": "sha1-4+QQHZ3P3imXadr0tNtk2JXRdEg="
-    },
-    "keypress": {
-      "version": "0.1.0",
-      "resolved": "https://registry.npmjs.org/keypress/-/keypress-0.1.0.tgz",
-      "integrity": "sha1-SjGI1CkbZrT2XtuZ+AaqmuKTWSo=",
-      "dev": true
-    },
-    "klaw": {
-      "version": "1.3.1",
-      "resolved": "https://registry.npmjs.org/klaw/-/klaw-1.3.1.tgz",
-      "integrity": "sha1-QIhDO0azsbolnXh4XY6W9zugJDk=",
-      "dev": true,
-      "requires": {
-        "graceful-fs": "4.1.11"
-      }
-    },
-    "leven": {
-      "version": "1.0.2",
-      "resolved": "https://registry.npmjs.org/leven/-/leven-1.0.2.tgz",
-      "integrity": "sha1-kUS27ryl8dBoAWnxpncNzqYLdcM="
-    },
-    "levn": {
-      "version": "0.3.0",
-      "resolved": "https://registry.npmjs.org/levn/-/levn-0.3.0.tgz",
-      "integrity": "sha1-OwmSTt+fCDwEkP3UwLxEIeBHZO4=",
-      "dev": true,
-      "requires": {
-        "prelude-ls": "1.1.2",
-        "type-check": "0.3.2"
-      }
-    },
-    "lex-parser": {
-      "version": "0.1.4",
-      "resolved": "https://registry.npmjs.org/lex-parser/-/lex-parser-0.1.4.tgz",
-      "integrity": "sha1-ZMTwJfF/1Tv7RXY/rrFvAVp0dVA="
-    },
-    "linkify-it": {
-      "version": "2.0.3",
-      "resolved": "https://registry.npmjs.org/linkify-it/-/linkify-it-2.0.3.tgz",
-      "integrity": "sha1-2UpGSPmxwXnWT6lykSaL22zpQ08=",
-      "dev": true,
-      "requires": {
-        "uc.micro": "1.0.3"
-      }
-    },
-    "load-json-file": {
-      "version": "1.1.0",
-      "resolved": "https://registry.npmjs.org/load-json-file/-/load-json-file-1.1.0.tgz",
-      "integrity": "sha1-lWkFcI1YtLq0wiYbBPWfMcmTdMA=",
-      "requires": {
-        "graceful-fs": "4.1.11",
-        "parse-json": "2.2.0",
-        "pify": "2.3.0",
-        "pinkie-promise": "2.0.1",
-        "strip-bom": "2.0.0"
-      }
-    },
-    "lodash": {
-      "version": "4.17.4",
-      "resolved": "https://registry.npmjs.org/lodash/-/lodash-4.17.4.tgz",
-      "integrity": "sha1-eCA6TRwyiuHYbcpkYONptX9AVa4="
-    },
-    "lodash.get": {
-      "version": "4.4.2",
-      "resolved": "https://registry.npmjs.org/lodash.get/-/lodash.get-4.4.2.tgz",
-      "integrity": "sha1-LRd/ZS+jHpObRDjVNBSZ36OCXpk="
-    },
-    "lodash.isfunction": {
-      "version": "3.0.8",
-      "resolved": "https://registry.npmjs.org/lodash.isfunction/-/lodash.isfunction-3.0.8.tgz",
-      "integrity": "sha1-TbcJ/IG8So/XEnpFilNGxc3OLGs="
-    },
-    "lodash.isobject": {
-      "version": "3.0.2",
-      "resolved": "https://registry.npmjs.org/lodash.isobject/-/lodash.isobject-3.0.2.tgz",
-      "integrity": "sha1-PI+41bW/S/kK4G4U8qUwpO2TXh0="
-    },
-    "lodash.omit": {
-      "version": "4.5.0",
-      "resolved": "https://registry.npmjs.org/lodash.omit/-/lodash.omit-4.5.0.tgz",
-      "integrity": "sha1-brGa5aHuHdnfC5aeZs4Lf6MLXmA="
-    },
-    "logops": {
-      "version": "1.0.0-alpha.7",
-      "resolved": "https://registry.npmjs.org/logops/-/logops-1.0.0-alpha.7.tgz",
-      "integrity": "sha1-XeHmXUtgENXnt2HPOq79uPDGHg8=",
-      "requires": {
-        "colors": "1.1.2",
-        "json-stringify-safe": "5.0.1",
-        "lodash.omit": "4.5.0",
-        "serr": "0.2.0"
-      },
-      "dependencies": {
-        "colors": {
-          "version": "1.1.2",
-          "resolved": "https://registry.npmjs.org/colors/-/colors-1.1.2.tgz",
-          "integrity": "sha1-FopHAXVran9RoSzgyXv6KMCE7WM="
-        },
-        "serr": {
-          "version": "0.2.0",
-          "resolved": "https://registry.npmjs.org/serr/-/serr-0.2.0.tgz",
-          "integrity": "sha1-ey0UCLGAfnzot4vNYJMVy1u3Jt4=",
-          "requires": {
-            "lodash.isfunction": "3.0.8",
-            "lodash.isobject": "3.0.2"
-          }
-        }
-      }
-    },
-    "lolex": {
-      "version": "1.3.2",
-      "resolved": "https://registry.npmjs.org/lolex/-/lolex-1.3.2.tgz",
-      "integrity": "sha1-fD2mL/yzDw9agKJWbKJORdigHzE=",
-      "dev": true
-    },
-    "loud-rejection": {
-      "version": "1.6.0",
-      "resolved": "https://registry.npmjs.org/loud-rejection/-/loud-rejection-1.6.0.tgz",
-      "integrity": "sha1-W0b4AUft7leIcPCG0Eghz5mOVR8=",
-      "requires": {
-        "currently-unhandled": "0.4.1",
-        "signal-exit": "3.0.2"
-      }
-    },
-    "lru-cache": {
-      "version": "2.7.3",
-      "resolved": "https://registry.npmjs.org/lru-cache/-/lru-cache-2.7.3.tgz",
-      "integrity": "sha1-bUUk6LlV+V1PW1iFHOId1y+06VI=",
-      "dev": true
-    },
-    "map-obj": {
-      "version": "1.0.1",
-      "resolved": "https://registry.npmjs.org/map-obj/-/map-obj-1.0.1.tgz",
-      "integrity": "sha1-2TPOuSBdgr3PSIb2dCvcK03qFG0="
-    },
-    "markdown-it": {
-      "version": "7.0.1",
-      "resolved": "https://registry.npmjs.org/markdown-it/-/markdown-it-7.0.1.tgz",
-      "integrity": "sha1-8S2LiKk+ZCVDSN/Rg71wv2BWekI=",
-      "dev": true,
-      "requires": {
-        "argparse": "1.0.9",
-        "entities": "1.1.1",
-        "linkify-it": "2.0.3",
-        "mdurl": "1.0.1",
-        "uc.micro": "1.0.3"
-      },
-      "dependencies": {
-        "argparse": {
-          "version": "1.0.9",
-          "resolved": "https://registry.npmjs.org/argparse/-/argparse-1.0.9.tgz",
-          "integrity": "sha1-c9g7wmP4bpf4zE9rrhsOkKfSLIY=",
-          "dev": true,
-          "requires": {
-            "sprintf-js": "1.0.3"
-          }
-        },
-        "entities": {
-          "version": "1.1.1",
-          "resolved": "https://registry.npmjs.org/entities/-/entities-1.1.1.tgz",
-          "integrity": "sha1-blwtClYhtdra7O+AuQ7ftc13cvA=",
-          "dev": true
-        }
-      }
-    },
-    "marked": {
-      "version": "0.3.12",
-      "resolved": "https://registry.npmjs.org/marked/-/marked-0.3.12.tgz",
-      "integrity": "sha512-k4NaW+vS7ytQn6MgJn3fYpQt20/mOgYM5Ft9BYMfQJDz2QT6yEeS9XJ8k2Nw8JTeWK/znPPW2n3UJGzyYEiMoA==",
-      "dev": true
-    },
-    "mdurl": {
-      "version": "1.0.1",
-      "resolved": "https://registry.npmjs.org/mdurl/-/mdurl-1.0.1.tgz",
-      "integrity": "sha1-/oWy7HWlkDfyrf7BAP1sYBdhFS4=",
-      "dev": true
-    },
-    "media-typer": {
-      "version": "0.3.0",
-      "resolved": "https://registry.npmjs.org/media-typer/-/media-typer-0.3.0.tgz",
-      "integrity": "sha1-hxDXrwqmJvj/+hzgAWhUUmMlV0g="
-    },
-    "meow": {
-      "version": "3.7.0",
-      "resolved": "https://registry.npmjs.org/meow/-/meow-3.7.0.tgz",
-      "integrity": "sha1-cstmi0JSKCkKu/qFaJJYcwioAfs=",
-      "requires": {
-        "camelcase-keys": "2.1.0",
-        "decamelize": "1.2.0",
-        "loud-rejection": "1.6.0",
-        "map-obj": "1.0.1",
-        "minimist": "1.2.0",
-        "normalize-package-data": "2.4.0",
-        "object-assign": "4.1.1",
-        "read-pkg-up": "1.0.1",
-        "redent": "1.0.0",
-        "trim-newlines": "1.0.0"
-      }
-    },
-    "merge-descriptors": {
-      "version": "1.0.1",
-      "resolved": "https://registry.npmjs.org/merge-descriptors/-/merge-descriptors-1.0.1.tgz",
-      "integrity": "sha1-sAqqVW3YtEVoFQ7J0blT8/kMu2E="
-    },
-    "methods": {
-      "version": "1.1.2",
-      "resolved": "https://registry.npmjs.org/methods/-/methods-1.1.2.tgz",
-      "integrity": "sha1-VSmk1nZUE07cxSZmVoNbD4Ua/O4="
-    },
-    "mime": {
-      "version": "1.4.1",
-      "resolved": "https://registry.npmjs.org/mime/-/mime-1.4.1.tgz",
-      "integrity": "sha512-KI1+qOZu5DcW6wayYHSzR/tXKCDC5Om4s1z2QJjDULzLcmf3DvzS7oluY4HCTrc+9FiKmWUgeNLg7W3uIQvxtQ=="
-    },
-    "mime-db": {
-      "version": "1.30.0",
-      "resolved": "https://registry.npmjs.org/mime-db/-/mime-db-1.30.0.tgz",
-      "integrity": "sha1-dMZD2i3Z1qRTmZY0ZbJtXKfXHwE="
-    },
-    "mime-types": {
-      "version": "2.1.17",
-      "resolved": "https://registry.npmjs.org/mime-types/-/mime-types-2.1.17.tgz",
-      "integrity": "sha1-Cdejk/A+mVp5+K+Fe3Cp4KsWVXo=",
-      "requires": {
-        "mime-db": "1.30.0"
-      }
-    },
-    "minimatch": {
-      "version": "0.2.14",
-      "resolved": "https://registry.npmjs.org/minimatch/-/minimatch-0.2.14.tgz",
-      "integrity": "sha1-x054BXT2PG+aCQ6Q775u9TpqdWo=",
-      "dev": true,
-      "requires": {
-        "lru-cache": "2.7.3",
-        "sigmund": "1.0.1"
-      }
-    },
-    "minimist": {
-      "version": "1.2.0",
-      "resolved": "https://registry.npmjs.org/minimist/-/minimist-1.2.0.tgz",
-      "integrity": "sha1-o1AIsg9BOD7sH7kU9M1d95omQoQ="
-    },
-    "mkdirp": {
-      "version": "0.5.1",
-      "resolved": "https://registry.npmjs.org/mkdirp/-/mkdirp-0.5.1.tgz",
-      "integrity": "sha1-MAV0OOrGz3+MR2fzhkjWaX11yQM=",
-      "dev": true,
-      "requires": {
-        "minimist": "0.0.8"
-      },
-      "dependencies": {
-        "minimist": {
-          "version": "0.0.8",
-          "resolved": "https://registry.npmjs.org/minimist/-/minimist-0.0.8.tgz",
-          "integrity": "sha1-hX/Kv8M5fSYluCKCYuhqp6ARsF0=",
-          "dev": true
-        }
-      }
-    },
-    "mocha": {
-      "version": "2.4.5",
-      "resolved": "https://registry.npmjs.org/mocha/-/mocha-2.4.5.tgz",
-      "integrity": "sha1-FRdo3Sh161G8gpXpgAAm6fK7OY8=",
-      "dev": true,
-      "requires": {
-        "commander": "2.3.0",
-        "debug": "2.2.0",
-        "diff": "1.4.0",
-        "escape-string-regexp": "1.0.2",
-        "glob": "3.2.3",
-        "growl": "1.8.1",
-        "jade": "0.26.3",
-        "mkdirp": "0.5.1",
-        "supports-color": "1.2.0"
-      },
-      "dependencies": {
-        "commander": {
-          "version": "2.3.0",
-          "resolved": "https://registry.npmjs.org/commander/-/commander-2.3.0.tgz",
-          "integrity": "sha1-/UMOiJgy7DU7ms0d4hfBHLPu+HM=",
-          "dev": true
-        },
-        "escape-string-regexp": {
-          "version": "1.0.2",
-          "resolved": "https://registry.npmjs.org/escape-string-regexp/-/escape-string-regexp-1.0.2.tgz",
-          "integrity": "sha1-Tbwv5nTnGUnK8/smlc5/LcHZqNE=",
-          "dev": true
-        },
-        "glob": {
-          "version": "3.2.3",
-          "resolved": "https://registry.npmjs.org/glob/-/glob-3.2.3.tgz",
-          "integrity": "sha1-4xPusknHr/qlxHUoaw4RW1mDlGc=",
-          "dev": true,
-          "requires": {
-            "graceful-fs": "2.0.3",
-            "inherits": "2.0.3",
-            "minimatch": "0.2.14"
-          }
-        },
-        "graceful-fs": {
-          "version": "2.0.3",
-          "resolved": "https://registry.npmjs.org/graceful-fs/-/graceful-fs-2.0.3.tgz",
-          "integrity": "sha1-fNLNsiiko/Nule+mzBQt59GhNtA=",
-          "dev": true
-        },
-        "jade": {
-          "version": "0.26.3",
-          "resolved": "https://registry.npmjs.org/jade/-/jade-0.26.3.tgz",
-          "integrity": "sha1-jxDXl32NefL2/4YqgbBRPMslaGw=",
-          "dev": true,
-          "requires": {
-            "commander": "0.6.1",
-            "mkdirp": "0.3.0"
-          },
-          "dependencies": {
-            "commander": {
-              "version": "0.6.1",
-              "resolved": "https://registry.npmjs.org/commander/-/commander-0.6.1.tgz",
-              "integrity": "sha1-+mihT2qUXVTbvlDYzbMyDp47GgY=",
-              "dev": true
-            },
-            "mkdirp": {
-              "version": "0.3.0",
-              "resolved": "https://registry.npmjs.org/mkdirp/-/mkdirp-0.3.0.tgz",
-              "integrity": "sha1-G79asbqCevI1dRQ0kEJkVfSB/h4=",
-              "dev": true
-            }
-          }
-        },
-        "supports-color": {
-          "version": "1.2.0",
-          "resolved": "https://registry.npmjs.org/supports-color/-/supports-color-1.2.0.tgz",
-          "integrity": "sha1-/x7R5hFp0Gs88tWI4YixjYhH4X4=",
-          "dev": true
-        }
-      }
-    },
-    "module-not-found-error": {
-      "version": "1.0.1",
-      "resolved": "https://registry.npmjs.org/module-not-found-error/-/module-not-found-error-1.0.1.tgz",
-      "integrity": "sha1-z4tP9PKWQGdNbN0CsOO8UjwrvcA=",
-      "dev": true
-    },
-    "moment": {
-      "version": "2.20.1",
-      "resolved": "https://registry.npmjs.org/moment/-/moment-2.20.1.tgz",
-      "integrity": "sha512-Yh9y73JRljxW5QxN08Fner68eFLxM5ynNOAw2LbIB1YAGeQzZT8QFSUvkAz609Zf+IHhhaUxqZK8dG3W/+HEvg=="
-    },
-    "mongodb": {
-      "version": "2.2.10",
-      "resolved": "https://registry.npmjs.org/mongodb/-/mongodb-2.2.10.tgz",
-      "integrity": "sha1-0RJzpaU7COF7zEyKKV3tDxUcyuY=",
-      "requires": {
-        "es6-promise": "3.2.1",
-        "mongodb-core": "2.0.12",
-        "readable-stream": "2.1.5"
-      },
-      "dependencies": {
-        "isarray": {
-          "version": "1.0.0",
-          "resolved": "https://registry.npmjs.org/isarray/-/isarray-1.0.0.tgz",
-          "integrity": "sha1-u5NdSFgsuhaMBoNJV6VKPgcSTxE="
-        },
-        "readable-stream": {
-          "version": "2.1.5",
-          "resolved": "https://registry.npmjs.org/readable-stream/-/readable-stream-2.1.5.tgz",
-          "integrity": "sha1-ZvqLcg4UOLNkaB8q0aY8YYRIydA=",
-          "requires": {
-            "buffer-shims": "1.0.0",
-            "core-util-is": "1.0.2",
-            "inherits": "2.0.3",
-            "isarray": "1.0.0",
-            "process-nextick-args": "1.0.7",
-            "string_decoder": "0.10.31",
-            "util-deprecate": "1.0.2"
-          }
-        }
-      }
-    },
-    "mongodb-core": {
-      "version": "2.0.12",
-      "resolved": "https://registry.npmjs.org/mongodb-core/-/mongodb-core-2.0.12.tgz",
-      "integrity": "sha1-u2aq1VDiUnMfitSSdoFSZKkcM3w=",
-      "requires": {
-        "bson": "0.5.7",
-        "require_optional": "1.0.1"
-      }
-    },
-    "mongoose": {
-      "version": "4.13.3",
-      "resolved": "https://registry.npmjs.org/mongoose/-/mongoose-4.13.3.tgz",
-      "integrity": "sha512-adWB5LgjCeM986UqjID2R3JtQW7ihq/C+KpFQB+ysfBili6HGUapYqEBhBh4pRFVCwyq1KDLtKMUwBxtLp6UGQ==",
-      "requires": {
-        "async": "2.1.4",
-        "bson": "1.0.4",
-        "hooks-fixed": "2.0.2",
-        "kareem": "1.5.0",
-        "lodash.get": "4.4.2",
-        "mongodb": "2.2.33",
-        "mpath": "0.3.0",
-        "mpromise": "0.5.5",
-        "mquery": "2.3.2",
-        "ms": "2.0.0",
-        "muri": "1.3.0",
-        "regexp-clone": "0.0.1",
-        "sliced": "1.0.1"
-      },
-      "dependencies": {
-        "async": {
-          "version": "2.1.4",
-          "resolved": "https://registry.npmjs.org/async/-/async-2.1.4.tgz",
-          "integrity": "sha1-LSFgx3iAMuTdbL4lAvH5osj2zeQ=",
-          "requires": {
-            "lodash": "4.17.4"
-          }
-        },
-        "bson": {
-          "version": "1.0.4",
-          "resolved": "https://registry.npmjs.org/bson/-/bson-1.0.4.tgz",
-          "integrity": "sha1-k8ENOeqltYQVy8QFLz5T5WKwtyw="
-        },
-        "isarray": {
-          "version": "1.0.0",
-          "resolved": "https://registry.npmjs.org/isarray/-/isarray-1.0.0.tgz",
-          "integrity": "sha1-u5NdSFgsuhaMBoNJV6VKPgcSTxE="
-        },
-        "mongodb": {
-          "version": "2.2.33",
-          "resolved": "https://registry.npmjs.org/mongodb/-/mongodb-2.2.33.tgz",
-          "integrity": "sha1-tTfEcdNKZlG0jzb9vyl1A0Dgi1A=",
-          "requires": {
-            "es6-promise": "3.2.1",
-            "mongodb-core": "2.1.17",
-            "readable-stream": "2.2.7"
-          }
-        },
-        "mongodb-core": {
-          "version": "2.1.17",
-          "resolved": "https://registry.npmjs.org/mongodb-core/-/mongodb-core-2.1.17.tgz",
-          "integrity": "sha1-pBizN6FKFJkPtRC5I97mqBMXPfg=",
-          "requires": {
-            "bson": "1.0.4",
-            "require_optional": "1.0.1"
-          }
-        },
-        "ms": {
-          "version": "2.0.0",
-          "resolved": "https://registry.npmjs.org/ms/-/ms-2.0.0.tgz",
-          "integrity": "sha1-VgiurfwAvmwpAd9fmGF4jeDVl8g="
-        },
-        "readable-stream": {
-          "version": "2.2.7",
-          "resolved": "https://registry.npmjs.org/readable-stream/-/readable-stream-2.2.7.tgz",
-          "integrity": "sha1-BwV6y+JGeyIELTb5jFrVBwVOlbE=",
-          "requires": {
-            "buffer-shims": "1.0.0",
-            "core-util-is": "1.0.2",
-            "inherits": "2.0.3",
-            "isarray": "1.0.0",
-            "process-nextick-args": "1.0.7",
-            "string_decoder": "1.0.3",
-            "util-deprecate": "1.0.2"
-          }
-        },
-        "string_decoder": {
-          "version": "1.0.3",
-          "resolved": "https://registry.npmjs.org/string_decoder/-/string_decoder-1.0.3.tgz",
-          "integrity": "sha512-4AH6Z5fzNNBcH+6XDMfA/BTt87skxqJlO0lAh3Dker5zThcAxG6mKz+iGu308UKoPPQ8Dcqx/4JhujzltRa+hQ==",
-          "requires": {
-            "safe-buffer": "5.1.1"
-          }
-        }
-      }
-    },
-    "monocle": {
-      "version": "1.1.50",
-      "resolved": "https://registry.npmjs.org/monocle/-/monocle-1.1.50.tgz",
-      "integrity": "sha1-4hsFnZlybZWDcfNiQMEGuKBn+n0=",
-      "dev": true,
-      "requires": {
-        "readdirp": "0.2.5"
-      }
-    },
-    "mpath": {
-      "version": "0.3.0",
-      "resolved": "https://registry.npmjs.org/mpath/-/mpath-0.3.0.tgz",
-      "integrity": "sha1-elj3iem1/TyUUgY0FXlg8mvV70Q="
-    },
-    "mpromise": {
-      "version": "0.5.5",
-      "resolved": "https://registry.npmjs.org/mpromise/-/mpromise-0.5.5.tgz",
-      "integrity": "sha1-9bJCWddjrMIlewoMjG2Gb9UXMuY="
-    },
-    "mqtt": {
-      "version": "1.7.0",
-      "resolved": "https://registry.npmjs.org/mqtt/-/mqtt-1.7.0.tgz",
-      "integrity": "sha1-Lmr//cZ1pBfwsOxiJ+n/ynKKdSc=",
-      "requires": {
-        "commist": "1.0.0",
-        "concat-stream": "1.6.0",
-        "end-of-stream": "1.4.1",
-        "help-me": "0.1.0",
-        "inherits": "2.0.3",
-        "minimist": "1.2.0",
-        "mqtt-connection": "2.1.1",
-        "mqtt-packet": "3.4.8",
-        "readable-stream": "1.0.34",
-        "reinterval": "1.1.0",
-        "websocket-stream": "3.3.3",
-        "xtend": "4.0.1"
-      },
+      "from": "strip-indent@>=1.0.1 <2.0.0",
+      "resolved": "https://registry.npmjs.org/strip-indent/-/strip-indent-1.0.1.tgz"
+    },
+    "through2": {
+      "version": "0.6.5",
+      "from": "through2@>=0.6.3 <0.7.0",
+      "resolved": "https://registry.npmjs.org/through2/-/through2-0.6.5.tgz",
       "dependencies": {
         "readable-stream": {
           "version": "1.0.34",
-          "resolved": "https://registry.npmjs.org/readable-stream/-/readable-stream-1.0.34.tgz",
-          "integrity": "sha1-Elgg40vIQtLyqq+v5MKRbuMsFXw=",
-          "requires": {
-            "core-util-is": "1.0.2",
-            "inherits": "2.0.3",
-            "isarray": "0.0.1",
-            "string_decoder": "0.10.31"
-          }
-        }
-      }
-    },
-    "mqtt-connection": {
-      "version": "2.1.1",
-      "resolved": "https://registry.npmjs.org/mqtt-connection/-/mqtt-connection-2.1.1.tgz",
-      "integrity": "sha1-ey6YWnThlmGUML69NdoWLDTE5Wo=",
-      "requires": {
-        "inherits": "2.0.3",
-        "mqtt-packet": "3.4.8",
-        "reduplexer": "1.1.0",
-        "through2": "0.6.5"
-      }
-    },
-    "mqtt-packet": {
-      "version": "3.4.8",
-      "resolved": "https://registry.npmjs.org/mqtt-packet/-/mqtt-packet-3.4.8.tgz",
-      "integrity": "sha1-lld0qkWVLxY5L5rMqsXQv1EfoaU=",
-      "requires": {
-        "bl": "0.9.5",
-        "inherits": "2.0.3"
-      }
-    },
-    "mquery": {
-      "version": "2.3.2",
-      "resolved": "https://registry.npmjs.org/mquery/-/mquery-2.3.2.tgz",
-      "integrity": "sha512-KXWMypZSvhCuqRtza+HMQZdYw7PfFBjBTFvP31NNAq0OX0/NTIgpcDpkWQ2uTxk6vGQtwQ2elhwhs+ZvCA8OaA==",
-      "requires": {
-        "bluebird": "3.5.1",
-        "debug": "2.6.9",
-        "regexp-clone": "0.0.1",
-        "sliced": "0.0.5"
-      },
-      "dependencies": {
-        "debug": {
-          "version": "2.6.9",
-          "resolved": "https://registry.npmjs.org/debug/-/debug-2.6.9.tgz",
-          "integrity": "sha512-bC7ElrdJaJnPbAP+1EotYvqZsb3ecl5wi6Bfi6BJTUcNowp6cvspg0jXznRTKDjm/E7AdgFBVeAPVMNcKGsHMA==",
-          "requires": {
-            "ms": "2.0.0"
-          }
-        },
-        "ms": {
-          "version": "2.0.0",
-          "resolved": "https://registry.npmjs.org/ms/-/ms-2.0.0.tgz",
-          "integrity": "sha1-VgiurfwAvmwpAd9fmGF4jeDVl8g="
-        },
-        "sliced": {
-          "version": "0.0.5",
-          "resolved": "https://registry.npmjs.org/sliced/-/sliced-0.0.5.tgz",
-          "integrity": "sha1-XtwETKTrb3gW1Qui/GPiXY/kcH8="
-        }
-      }
-    },
-    "ms": {
-      "version": "0.7.1",
-      "resolved": "https://registry.npmjs.org/ms/-/ms-0.7.1.tgz",
-      "integrity": "sha1-nNE8A62/8ltl7/3nzoZO6VIBcJg="
-    },
-    "mu2": {
-      "version": "0.5.21",
-      "resolved": "https://registry.npmjs.org/mu2/-/mu2-0.5.21.tgz",
-      "integrity": "sha1-iIqPD9kOsc/anbgUdvbhmcyeWNM="
-    },
-    "muri": {
-      "version": "1.3.0",
-      "resolved": "https://registry.npmjs.org/muri/-/muri-1.3.0.tgz",
-      "integrity": "sha512-FiaFwKl864onHFFUV/a2szAl7X0fxVlSKNdhTf+BM8i8goEgYut8u5P9MqQqIYwvaMxjzVESsoEm/2kfkFH1rg=="
-    },
-    "mustache": {
-      "version": "2.2.1",
-      "resolved": "https://registry.npmjs.org/mustache/-/mustache-2.2.1.tgz",
-      "integrity": "sha1-LEDKIcJ49TFQaCvPkJDkGjM5uHY="
-    },
-    "mute-stream": {
-      "version": "0.0.5",
-      "resolved": "https://registry.npmjs.org/mute-stream/-/mute-stream-0.0.5.tgz",
-      "integrity": "sha1-j7+rsKmKJT0xhDMfno3rc3L6xsA=",
-      "dev": true
-    },
-    "negotiator": {
-      "version": "0.6.1",
-      "resolved": "https://registry.npmjs.org/negotiator/-/negotiator-0.6.1.tgz",
-      "integrity": "sha1-KzJxhOiZIQEXeyhWP7XnECrNDKk="
-    },
-    "nock": {
-      "version": "9.0.14",
-      "resolved": "https://registry.npmjs.org/nock/-/nock-9.0.14.tgz",
-      "integrity": "sha1-IhFVAlMXPOKYvNifyoJeg4E8pys=",
-      "dev": true,
-      "requires": {
-        "chai": "3.5.0",
-        "debug": "2.2.0",
-        "deep-equal": "1.0.1",
-        "json-stringify-safe": "5.0.1",
-        "lodash": "4.17.4",
-        "mkdirp": "0.5.1",
-        "propagate": "0.4.0",
-        "qs": "6.1.0",
-        "semver": "5.5.0"
-      }
-    },
-    "node-uuid": {
-      "version": "1.4.8",
-      "resolved": "https://registry.npmjs.org/node-uuid/-/node-uuid-1.4.8.tgz",
-      "integrity": "sha1-sEDrCSOWivq/jTL7HxfxFn/auQc="
-    },
-    "nomnom": {
-      "version": "1.5.2",
-      "resolved": "https://registry.npmjs.org/nomnom/-/nomnom-1.5.2.tgz",
-      "integrity": "sha1-9DRUSKhTz71cDSYyDyR3qwUm/i8=",
-      "requires": {
-        "colors": "0.5.1",
-        "underscore": "1.1.7"
-      },
-      "dependencies": {
-        "underscore": {
-          "version": "1.1.7",
-          "resolved": "https://registry.npmjs.org/underscore/-/underscore-1.1.7.tgz",
-          "integrity": "sha1-QLq4S60Z0jAJbo1u9ii/8FXYPbA="
-        }
-      }
-    },
-    "nopt": {
-      "version": "1.0.10",
-      "resolved": "https://registry.npmjs.org/nopt/-/nopt-1.0.10.tgz",
-      "integrity": "sha1-bd0hvSoxQXuScn3Vhfim83YI6+4=",
-      "dev": true,
-      "requires": {
-        "abbrev": "1.1.1"
-      }
-    },
-    "noptify": {
-      "version": "0.0.3",
-      "resolved": "https://registry.npmjs.org/noptify/-/noptify-0.0.3.tgz",
-      "integrity": "sha1-WPZUpz2XU98MUdlobckhBKZ/S7s=",
-      "dev": true,
-      "requires": {
-        "nopt": "2.0.0"
-      },
-      "dependencies": {
-        "nopt": {
-          "version": "2.0.0",
-          "resolved": "https://registry.npmjs.org/nopt/-/nopt-2.0.0.tgz",
-          "integrity": "sha1-ynQW8gpeP5w7hhgPlilfo9C1Lg0=",
-          "dev": true,
-          "requires": {
-            "abbrev": "1.1.1"
-          }
-        }
-      }
-    },
-    "normalize-package-data": {
-      "version": "2.4.0",
-      "resolved": "https://registry.npmjs.org/normalize-package-data/-/normalize-package-data-2.4.0.tgz",
-      "integrity": "sha512-9jjUFbTPfEy3R/ad/2oNbKtW9Hgovl5O1FvFWKkKblNXoN/Oou6+9+KKohPK13Yc3/TyunyWhJp6gvRNR/PPAw==",
-      "requires": {
-        "hosted-git-info": "2.5.0",
-        "is-builtin-module": "1.0.0",
-        "semver": "5.5.0",
-        "validate-npm-package-license": "3.0.1"
-      }
-    },
-    "number-is-nan": {
-      "version": "1.0.1",
-      "resolved": "https://registry.npmjs.org/number-is-nan/-/number-is-nan-1.0.1.tgz",
-      "integrity": "sha1-CXtgK1NCKlIsGvuHkDGDNpQaAR0="
-    },
-    "oauth-sign": {
-      "version": "0.8.2",
-      "resolved": "https://registry.npmjs.org/oauth-sign/-/oauth-sign-0.8.2.tgz",
-      "integrity": "sha1-Rqarfwrq2N6unsBWV4C31O/rnUM="
-    },
-    "object-assign": {
-      "version": "4.1.1",
-      "resolved": "https://registry.npmjs.org/object-assign/-/object-assign-4.1.1.tgz",
-      "integrity": "sha1-IQmtx5ZYh8/AXLvUQsrIv7s2CGM="
-    },
-    "on-finished": {
-      "version": "2.3.0",
-      "resolved": "https://registry.npmjs.org/on-finished/-/on-finished-2.3.0.tgz",
-      "integrity": "sha1-IPEzZIGwg811M3mSoWlxqi2QaUc=",
-      "requires": {
-        "ee-first": "1.1.1"
-      }
-    },
-    "once": {
-      "version": "1.4.0",
-      "resolved": "https://registry.npmjs.org/once/-/once-1.4.0.tgz",
-      "integrity": "sha1-WDsap3WWHUsROsF9nFC6753Xa9E=",
-      "requires": {
-        "wrappy": "1.0.2"
-      }
-    },
-    "onetime": {
-      "version": "1.1.0",
-      "resolved": "https://registry.npmjs.org/onetime/-/onetime-1.1.0.tgz",
-      "integrity": "sha1-ofeDj4MUxRbwXs78vEzP4EtO14k=",
-      "dev": true
-    },
-    "optimist": {
-      "version": "0.3.7",
-      "resolved": "https://registry.npmjs.org/optimist/-/optimist-0.3.7.tgz",
-      "integrity": "sha1-yQlBrVnkJzMokjB00s8ufLxuwNk=",
-      "dev": true,
-      "requires": {
-        "wordwrap": "0.0.2"
-      }
-    },
-    "optionator": {
-      "version": "0.8.2",
-      "resolved": "https://registry.npmjs.org/optionator/-/optionator-0.8.2.tgz",
-      "integrity": "sha1-NkxeQJ0/TWMB1sC0wFu6UBgK62Q=",
-      "dev": true,
-      "requires": {
-        "deep-is": "0.1.3",
-        "fast-levenshtein": "2.0.6",
-        "levn": "0.3.0",
-        "prelude-ls": "1.1.2",
-        "type-check": "0.3.2",
-        "wordwrap": "1.0.0"
-      },
-      "dependencies": {
-        "wordwrap": {
-          "version": "1.0.0",
-          "resolved": "https://registry.npmjs.org/wordwrap/-/wordwrap-1.0.0.tgz",
-          "integrity": "sha1-J1hIEIkUVqQXHI0CJkQa3pDLyus=",
-          "dev": true
-        }
-      }
-    },
-    "options": {
-      "version": "0.0.6",
-      "resolved": "https://registry.npmjs.org/options/-/options-0.0.6.tgz",
-      "integrity": "sha1-7CLTEoBrtT5zF3Pnza788cZDEo8="
-    },
-    "os-homedir": {
-      "version": "1.0.2",
-      "resolved": "https://registry.npmjs.org/os-homedir/-/os-homedir-1.0.2.tgz",
-      "integrity": "sha1-/7xJiDNuDoM94MFox+8VISGqf7M=",
-      "dev": true
-    },
-    "parse-json": {
-      "version": "2.2.0",
-      "resolved": "https://registry.npmjs.org/parse-json/-/parse-json-2.2.0.tgz",
-      "integrity": "sha1-9ID0BDTvgHQfhGkJn43qGPVaTck=",
-      "requires": {
-        "error-ex": "1.3.1"
-      }
-    },
-    "parseurl": {
-      "version": "1.3.2",
-      "resolved": "https://registry.npmjs.org/parseurl/-/parseurl-1.3.2.tgz",
-      "integrity": "sha1-/CidTtiZMRlGDBViUyYs3I3mW/M="
-    },
-    "path-exists": {
-      "version": "2.1.0",
-      "resolved": "https://registry.npmjs.org/path-exists/-/path-exists-2.1.0.tgz",
-      "integrity": "sha1-D+tsZPD8UY2adU3V77YscCJ2H0s=",
-      "requires": {
-        "pinkie-promise": "2.0.1"
-      }
-    },
-    "path-is-absolute": {
-      "version": "1.0.1",
-      "resolved": "https://registry.npmjs.org/path-is-absolute/-/path-is-absolute-1.0.1.tgz",
-      "integrity": "sha1-F0uSaHNVNP+8es5r9TpanhtcX18=",
-      "dev": true
-    },
-    "path-is-inside": {
-      "version": "1.0.2",
-      "resolved": "https://registry.npmjs.org/path-is-inside/-/path-is-inside-1.0.2.tgz",
-      "integrity": "sha1-NlQX3t5EQw0cEa9hAn+s8HS9/FM=",
-      "dev": true
-    },
-    "path-to-regexp": {
-      "version": "0.1.7",
-      "resolved": "https://registry.npmjs.org/path-to-regexp/-/path-to-regexp-0.1.7.tgz",
-      "integrity": "sha1-32BBeABfUi8V60SQ5yR6G/qmf4w="
-    },
-    "path-type": {
-      "version": "1.1.0",
-      "resolved": "https://registry.npmjs.org/path-type/-/path-type-1.1.0.tgz",
-      "integrity": "sha1-WcRPfuSR2nBNpBXaWkBwuk+P5EE=",
-      "requires": {
-        "graceful-fs": "4.1.11",
-        "pify": "2.3.0",
-        "pinkie-promise": "2.0.1"
-      }
-    },
-    "performance-now": {
-      "version": "0.2.0",
-      "resolved": "https://registry.npmjs.org/performance-now/-/performance-now-0.2.0.tgz",
-      "integrity": "sha1-M+8wxcd9TqIcWlOGnZG1bY8lVeU="
-    },
-    "pify": {
-      "version": "2.3.0",
-      "resolved": "https://registry.npmjs.org/pify/-/pify-2.3.0.tgz",
-      "integrity": "sha1-7RQaasBDqEnqWISY59yosVMw6Qw="
-    },
-    "pinkie": {
-      "version": "2.0.4",
-      "resolved": "https://registry.npmjs.org/pinkie/-/pinkie-2.0.4.tgz",
-      "integrity": "sha1-clVrgM+g1IqXToDnckjoDtT3+HA="
-    },
-    "pinkie-promise": {
-      "version": "2.0.1",
-      "resolved": "https://registry.npmjs.org/pinkie-promise/-/pinkie-promise-2.0.1.tgz",
-      "integrity": "sha1-ITXW36ejWMBprJsXh3YogihFD/o=",
-      "requires": {
-        "pinkie": "2.0.4"
-      }
-    },
-    "plato": {
-      "version": "1.7.0",
-      "resolved": "https://registry.npmjs.org/plato/-/plato-1.7.0.tgz",
-      "integrity": "sha1-mQCltJEKoZDeCKRbrmF1M0/WRqc=",
-      "dev": true,
-      "requires": {
-        "eslint": "3.0.1",
-        "fs-extra": "0.30.0",
-        "glob": "7.0.6",
-        "jshint": "2.9.5",
-        "lodash": "4.13.1",
-        "posix-getopt": "1.2.0",
-        "typhonjs-escomplex": "0.0.9"
-      },
-      "dependencies": {
-        "glob": {
-          "version": "7.0.6",
-          "resolved": "https://registry.npmjs.org/glob/-/glob-7.0.6.tgz",
-          "integrity": "sha1-IRuvr0nlJbjNkyYNFKsTYVKz9Xo=",
-          "dev": true,
-          "requires": {
-            "fs.realpath": "1.0.0",
-            "inflight": "1.0.6",
-            "inherits": "2.0.3",
-            "minimatch": "3.0.4",
-            "once": "1.4.0",
-            "path-is-absolute": "1.0.1"
-          }
-        },
-        "lodash": {
-          "version": "4.13.1",
-          "resolved": "https://registry.npmjs.org/lodash/-/lodash-4.13.1.tgz",
-          "integrity": "sha1-g+SxCRP0hJbU0W/sSlYK8u50S2g=",
-          "dev": true
-        },
-        "minimatch": {
-          "version": "3.0.4",
-          "resolved": "https://registry.npmjs.org/minimatch/-/minimatch-3.0.4.tgz",
-          "integrity": "sha512-yJHVQEhyqPLUTgt9B83PXu6W3rx4MvvHvSUvToogpwoGDOUQ+yDrR0HRot+yOCdCO7u4hX3pWft6kWBBcqh0UA==",
-          "dev": true,
-          "requires": {
-            "brace-expansion": "1.1.8"
-          }
-        }
-      }
-    },
-    "pluralize": {
-      "version": "1.2.1",
-      "resolved": "https://registry.npmjs.org/pluralize/-/pluralize-1.2.1.tgz",
-      "integrity": "sha1-0aIUg/0iu0HlihL6NCGCMUCJfEU=",
-      "dev": true
-    },
-    "posix-getopt": {
-      "version": "1.2.0",
-      "resolved": "https://registry.npmjs.org/posix-getopt/-/posix-getopt-1.2.0.tgz",
-      "integrity": "sha1-Su7rfa3mb8qKk2XdqfawBXQctiE=",
-      "dev": true
-    },
-    "prelude-ls": {
-      "version": "1.1.2",
-      "resolved": "https://registry.npmjs.org/prelude-ls/-/prelude-ls-1.1.2.tgz",
-      "integrity": "sha1-IZMqVJ9eUv/ZqCf1cOBL5iqX2lQ=",
-      "dev": true
-    },
-    "process-nextick-args": {
-      "version": "1.0.7",
-      "resolved": "https://registry.npmjs.org/process-nextick-args/-/process-nextick-args-1.0.7.tgz",
-      "integrity": "sha1-FQ4gt1ZZCtP5EJPyWk8q2L/zC6M="
-    },
-    "progress": {
-      "version": "1.1.8",
-      "resolved": "https://registry.npmjs.org/progress/-/progress-1.1.8.tgz",
-      "integrity": "sha1-4mDHj2Fhzdmw5WzD4Khd4Xx6V74=",
-      "dev": true
-    },
-    "promise": {
-      "version": "2.0.0",
-      "resolved": "https://registry.npmjs.org/promise/-/promise-2.0.0.tgz",
-      "integrity": "sha1-RmSKqdYFr10ucMMCS/WUNtoCuA4=",
-      "dev": true,
-      "requires": {
-        "is-promise": "1.0.1"
-      }
-    },
-    "propagate": {
-      "version": "0.4.0",
-      "resolved": "https://registry.npmjs.org/propagate/-/propagate-0.4.0.tgz",
-      "integrity": "sha1-8/zKCm/gZzanulcpZgaWF8EwtIE=",
-      "dev": true
-    },
-    "proxy-addr": {
-      "version": "2.0.2",
-      "resolved": "https://registry.npmjs.org/proxy-addr/-/proxy-addr-2.0.2.tgz",
-      "integrity": "sha1-ZXFQT0e7mI7IGAJT+F3X4UlSvew=",
-      "requires": {
-        "forwarded": "0.1.2",
-        "ipaddr.js": "1.5.2"
-      }
-    },
-    "proxyquire": {
-      "version": "1.7.9",
-      "resolved": "https://registry.npmjs.org/proxyquire/-/proxyquire-1.7.9.tgz",
-      "integrity": "sha1-LA1XE/Ycn3Hb9eUJXfuqOVJIE9o=",
-      "dev": true,
-      "requires": {
-        "fill-keys": "1.0.2",
-        "module-not-found-error": "1.0.1",
-        "resolve": "1.1.7"
-      },
-      "dependencies": {
-        "resolve": {
-          "version": "1.1.7",
-          "resolved": "https://registry.npmjs.org/resolve/-/resolve-1.1.7.tgz",
-          "integrity": "sha1-IDEU2CrSxe2ejgQRs5ModeiJ6Xs=",
-          "dev": true
-        }
-      }
-    },
-    "pump": {
-      "version": "1.0.3",
-      "resolved": "https://registry.npmjs.org/pump/-/pump-1.0.3.tgz",
-      "integrity": "sha512-8k0JupWme55+9tCVE+FS5ULT3K6AbgqrGa58lTT49RpyfwwcGedHqaC5LlQNdEAumn/wFsu6aPwkuPMioy8kqw==",
-      "requires": {
-        "end-of-stream": "1.4.1",
-        "once": "1.4.0"
-      }
-    },
-    "punycode": {
-      "version": "1.4.1",
-      "resolved": "https://registry.npmjs.org/punycode/-/punycode-1.4.1.tgz",
-      "integrity": "sha1-wNWmOycYgArY4esPpSachN1BhF4="
-    },
-    "qs": {
-      "version": "6.1.0",
-      "resolved": "https://registry.npmjs.org/qs/-/qs-6.1.0.tgz",
-      "integrity": "sha1-7B0WJrJCeNmfD99FSeUk4k7O6yY="
-    },
-    "range-parser": {
-      "version": "1.2.0",
-      "resolved": "https://registry.npmjs.org/range-parser/-/range-parser-1.2.0.tgz",
-      "integrity": "sha1-9JvmtIeJTdxA3MlKMi9hEJLgDV4="
-    },
-    "raw-body": {
-      "version": "2.1.7",
-      "resolved": "https://registry.npmjs.org/raw-body/-/raw-body-2.1.7.tgz",
-      "integrity": "sha1-rf6s4uT7MJgFgBTQjActzFl1h3Q=",
-      "requires": {
-        "bytes": "2.4.0",
-        "iconv-lite": "0.4.13",
-        "unpipe": "1.0.0"
-      },
-      "dependencies": {
-        "bytes": {
-          "version": "2.4.0",
-          "resolved": "https://registry.npmjs.org/bytes/-/bytes-2.4.0.tgz",
-          "integrity": "sha1-fZcZb51br39pNeJZhVSe3SpsIzk="
-        }
-      }
-    },
-    "read-pkg": {
-      "version": "1.1.0",
-      "resolved": "https://registry.npmjs.org/read-pkg/-/read-pkg-1.1.0.tgz",
-      "integrity": "sha1-9f+qXs0pyzHAR0vKfXVra7KePyg=",
-      "requires": {
-        "load-json-file": "1.1.0",
-        "normalize-package-data": "2.4.0",
-        "path-type": "1.1.0"
-      }
-    },
-    "read-pkg-up": {
-      "version": "1.0.1",
-      "resolved": "https://registry.npmjs.org/read-pkg-up/-/read-pkg-up-1.0.1.tgz",
-      "integrity": "sha1-nWPBMnbAZZGNV/ACpX9AobZD+wI=",
-      "requires": {
-        "find-up": "1.1.2",
-        "read-pkg": "1.1.0"
-      }
-    },
-    "readable-stream": {
-      "version": "1.1.14",
-      "resolved": "https://registry.npmjs.org/readable-stream/-/readable-stream-1.1.14.tgz",
-      "integrity": "sha1-fPTFTvZI44EwhMY23SB54WbAgdk=",
-      "requires": {
-        "core-util-is": "1.0.2",
-        "inherits": "2.0.3",
-        "isarray": "0.0.1",
-        "string_decoder": "0.10.31"
-      }
-    },
-    "readdirp": {
-      "version": "0.2.5",
-      "resolved": "https://registry.npmjs.org/readdirp/-/readdirp-0.2.5.tgz",
-      "integrity": "sha1-xMJ25Sl3riXbUZH+UdAIVQ8V2bs=",
-      "dev": true,
-      "requires": {
-        "minimatch": "0.2.14"
-      }
-    },
-    "readline2": {
-      "version": "1.0.1",
-      "resolved": "https://registry.npmjs.org/readline2/-/readline2-1.0.1.tgz",
-      "integrity": "sha1-QQWWCP/BVHV7cV2ZidGZ/783LjU=",
-      "dev": true,
-      "requires": {
-        "code-point-at": "1.1.0",
-        "is-fullwidth-code-point": "1.0.0",
-        "mute-stream": "0.0.5"
-      }
-    },
-    "redent": {
-      "version": "1.0.0",
-      "resolved": "https://registry.npmjs.org/redent/-/redent-1.0.0.tgz",
-      "integrity": "sha1-z5Fqsf1fHxbfsggi3W7H9zDCr94=",
-      "requires": {
-        "indent-string": "2.1.0",
-        "strip-indent": "1.0.1"
-      }
-    },
-    "reduplexer": {
-      "version": "1.1.0",
-      "resolved": "https://registry.npmjs.org/reduplexer/-/reduplexer-1.1.0.tgz",
-      "integrity": "sha1-ff7RimeedJwdetNt4BrLUV8I4UA=",
-      "requires": {
-        "inherits": "2.0.3",
-        "readable-stream": "1.0.34"
-      },
-      "dependencies": {
-        "readable-stream": {
-          "version": "1.0.34",
-          "resolved": "https://registry.npmjs.org/readable-stream/-/readable-stream-1.0.34.tgz",
-<<<<<<< HEAD
-          "integrity": "sha1-Elgg40vIQtLyqq+v5MKRbuMsFXw=",
-          "requires": {
-            "core-util-is": "1.0.2",
-            "inherits": "2.0.3",
-            "isarray": "0.0.1",
-            "string_decoder": "0.10.31"
-=======
-          "dependencies": {
-            "core-util-is": {
-              "version": "1.0.2",
-              "from": "core-util-is@>=1.0.0 <1.1.0",
-              "resolved": "https://registry.npmjs.org/core-util-is/-/core-util-is-1.0.2.tgz"
-            },
-            "isarray": {
-              "version": "0.0.1",
-              "from": "isarray@0.0.1",
-              "resolved": "https://registry.npmjs.org/isarray/-/isarray-0.0.1.tgz"
-            },
-            "string_decoder": {
-              "version": "0.10.31",
-              "from": "string_decoder@>=0.10.0 <0.11.0",
-              "resolved": "https://registry.npmjs.org/string_decoder/-/string_decoder-0.10.31.tgz"
-            }
-          }
-        },
-        "reinterval": {
-          "version": "1.1.0",
-          "from": "reinterval@>=1.0.1 <2.0.0",
-          "resolved": "https://registry.npmjs.org/reinterval/-/reinterval-1.1.0.tgz"
-        },
-        "websocket-stream": {
-          "version": "3.3.3",
-          "from": "websocket-stream@>=3.0.1 <4.0.0",
-          "resolved": "https://registry.npmjs.org/websocket-stream/-/websocket-stream-3.3.3.tgz",
-          "dependencies": {
-            "duplexify": {
-              "version": "3.5.3",
-              "from": "duplexify@>=3.2.0 <4.0.0",
-              "resolved": "http://registry.npmjs.org/duplexify/-/duplexify-3.5.3.tgz",
-              "dependencies": {
-                "readable-stream": {
-                  "version": "2.3.4",
-                  "from": "readable-stream@>=2.0.0 <3.0.0",
-                  "resolved": "http://registry.npmjs.org/readable-stream/-/readable-stream-2.3.4.tgz",
-                  "dependencies": {
-                    "core-util-is": {
-                      "version": "1.0.2",
-                      "from": "core-util-is@>=1.0.0 <1.1.0",
-                      "resolved": "https://registry.npmjs.org/core-util-is/-/core-util-is-1.0.2.tgz"
-                    },
-                    "isarray": {
-                      "version": "1.0.0",
-                      "from": "isarray@>=1.0.0 <1.1.0",
-                      "resolved": "https://registry.npmjs.org/isarray/-/isarray-1.0.0.tgz"
-                    },
-                    "process-nextick-args": {
-                      "version": "2.0.0",
-                      "from": "process-nextick-args@>=2.0.0 <2.1.0",
-                      "resolved": "http://registry.npmjs.org/process-nextick-args/-/process-nextick-args-2.0.0.tgz"
-                    },
-                    "safe-buffer": {
-                      "version": "5.1.1",
-                      "from": "safe-buffer@>=5.1.1 <5.2.0",
-                      "resolved": "http://registry.npmjs.org/safe-buffer/-/safe-buffer-5.1.1.tgz"
-                    },
-                    "string_decoder": {
-                      "version": "1.0.3",
-                      "from": "string_decoder@>=1.0.3 <1.1.0",
-                      "resolved": "https://registry.npmjs.org/string_decoder/-/string_decoder-1.0.3.tgz"
-                    },
-                    "util-deprecate": {
-                      "version": "1.0.2",
-                      "from": "util-deprecate@>=1.0.1 <1.1.0",
-                      "resolved": "https://registry.npmjs.org/util-deprecate/-/util-deprecate-1.0.2.tgz"
-                    }
-                  }
-                },
-                "stream-shift": {
-                  "version": "1.0.0",
-                  "from": "stream-shift@>=1.0.0 <2.0.0",
-                  "resolved": "https://registry.npmjs.org/stream-shift/-/stream-shift-1.0.0.tgz"
-                }
-              }
-            },
-            "through2": {
-              "version": "2.0.3",
-              "from": "through2@>=2.0.0 <3.0.0",
-              "resolved": "https://registry.npmjs.org/through2/-/through2-2.0.3.tgz",
-              "dependencies": {
-                "readable-stream": {
-                  "version": "2.3.4",
-                  "from": "readable-stream@>=2.1.5 <3.0.0",
-                  "resolved": "http://registry.npmjs.org/readable-stream/-/readable-stream-2.3.4.tgz",
-                  "dependencies": {
-                    "core-util-is": {
-                      "version": "1.0.2",
-                      "from": "core-util-is@>=1.0.0 <1.1.0",
-                      "resolved": "https://registry.npmjs.org/core-util-is/-/core-util-is-1.0.2.tgz"
-                    },
-                    "isarray": {
-                      "version": "1.0.0",
-                      "from": "isarray@>=1.0.0 <1.1.0",
-                      "resolved": "https://registry.npmjs.org/isarray/-/isarray-1.0.0.tgz"
-                    },
-                    "process-nextick-args": {
-                      "version": "2.0.0",
-                      "from": "process-nextick-args@>=2.0.0 <2.1.0",
-                      "resolved": "http://registry.npmjs.org/process-nextick-args/-/process-nextick-args-2.0.0.tgz"
-                    },
-                    "safe-buffer": {
-                      "version": "5.1.1",
-                      "from": "safe-buffer@>=5.1.1 <5.2.0",
-                      "resolved": "http://registry.npmjs.org/safe-buffer/-/safe-buffer-5.1.1.tgz"
-                    },
-                    "string_decoder": {
-                      "version": "1.0.3",
-                      "from": "string_decoder@>=1.0.3 <1.1.0",
-                      "resolved": "https://registry.npmjs.org/string_decoder/-/string_decoder-1.0.3.tgz"
-                    },
-                    "util-deprecate": {
-                      "version": "1.0.2",
-                      "from": "util-deprecate@>=1.0.1 <1.1.0",
-                      "resolved": "https://registry.npmjs.org/util-deprecate/-/util-deprecate-1.0.2.tgz"
-                    }
-                  }
-                }
-              }
-            },
-            "ws": {
-              "version": "1.1.5",
-              "from": "ws@>=1.0.1 <2.0.0",
-              "resolved": "http://registry.npmjs.org/ws/-/ws-1.1.5.tgz",
-              "dependencies": {
-                "options": {
-                  "version": "0.0.6",
-                  "from": "options@>=0.0.5",
-                  "resolved": "https://registry.npmjs.org/options/-/options-0.0.6.tgz"
-                },
-                "ultron": {
-                  "version": "1.0.2",
-                  "from": "ultron@>=1.0.0 <1.1.0",
-                  "resolved": "https://registry.npmjs.org/ultron/-/ultron-1.0.2.tgz"
-                }
-              }
-            }
->>>>>>> 0eba886e
-          }
-        }
-      }
-    },
-    "regexp-clone": {
-      "version": "0.0.1",
-      "resolved": "https://registry.npmjs.org/regexp-clone/-/regexp-clone-0.0.1.tgz",
-      "integrity": "sha1-p8LgmJH9vzj7sQ03b7cwA+aKxYk="
-    },
-    "reinterval": {
-      "version": "1.1.0",
-      "resolved": "https://registry.npmjs.org/reinterval/-/reinterval-1.1.0.tgz",
-      "integrity": "sha1-M2Hs+jymwYKDOA3Qu5VG85D17Oc="
-    },
-    "repeating": {
-      "version": "2.0.1",
-      "resolved": "https://registry.npmjs.org/repeating/-/repeating-2.0.1.tgz",
-      "integrity": "sha1-UhTFOpJtNVJwdSf7q0FdvAjQbdo=",
-      "requires": {
-        "is-finite": "1.0.2"
-      }
-    },
-    "request": {
-<<<<<<< HEAD
-      "version": "2.81.0",
-      "resolved": "https://registry.npmjs.org/request/-/request-2.81.0.tgz",
-      "integrity": "sha1-xpKJRqDgbF+Nb4qTM0af/aRimKA=",
-      "requires": {
-        "aws-sign2": "0.6.0",
-        "aws4": "1.6.0",
-        "caseless": "0.12.0",
-        "combined-stream": "1.0.5",
-        "extend": "3.0.1",
-        "forever-agent": "0.6.1",
-        "form-data": "2.1.4",
-        "har-validator": "4.2.1",
-        "hawk": "3.1.3",
-        "http-signature": "1.1.1",
-        "is-typedarray": "1.0.0",
-        "isstream": "0.1.2",
-        "json-stringify-safe": "5.0.1",
-        "mime-types": "2.1.17",
-        "oauth-sign": "0.8.2",
-        "performance-now": "0.2.0",
-        "qs": "6.4.0",
-        "safe-buffer": "5.1.1",
-        "stringstream": "0.0.5",
-        "tough-cookie": "2.3.3",
-        "tunnel-agent": "0.6.0",
-        "uuid": "3.2.1"
-      },
-      "dependencies": {
-        "qs": {
-          "version": "6.4.0",
-          "resolved": "https://registry.npmjs.org/qs/-/qs-6.4.0.tgz",
-          "integrity": "sha1-E+JtKK1rD/qpExLNO/cI7TUecjM="
-        },
-        "uuid": {
-          "version": "3.2.1",
-          "resolved": "https://registry.npmjs.org/uuid/-/uuid-3.2.1.tgz",
-          "integrity": "sha512-jZnMwlb9Iku/O3smGWvZhauCf6cvvpKi4BKRiliS3cxnI+Gz9j5MEpTz2UFuXiKPJocb7gnsLHwiS05ige5BEA=="
-        }
-      }
-    },
-    "require-uncached": {
-      "version": "1.0.3",
-      "resolved": "https://registry.npmjs.org/require-uncached/-/require-uncached-1.0.3.tgz",
-      "integrity": "sha1-Tg1W1slmL9MeQwEcS5WqSZVUIdM=",
-      "dev": true,
-      "requires": {
-        "caller-path": "0.1.0",
-        "resolve-from": "1.0.1"
-      },
-      "dependencies": {
-        "resolve-from": {
-          "version": "1.0.1",
-          "resolved": "https://registry.npmjs.org/resolve-from/-/resolve-from-1.0.1.tgz",
-          "integrity": "sha1-Jsv+k10a7uq7Kbw/5a6wHpPUQiY=",
-          "dev": true
-        }
-      }
-    },
-    "require_optional": {
-      "version": "1.0.1",
-      "resolved": "https://registry.npmjs.org/require_optional/-/require_optional-1.0.1.tgz",
-      "integrity": "sha512-qhM/y57enGWHAe3v/NcwML6a3/vfESLe/sGM2dII+gEO0BpKRUkWZow/tyloNqJyN6kXSl3RyyM8Ll5D/sJP8g==",
-      "requires": {
-        "resolve-from": "2.0.0",
-        "semver": "5.5.0"
-      }
-    },
-    "resolve": {
-      "version": "0.5.1",
-      "resolved": "https://registry.npmjs.org/resolve/-/resolve-0.5.1.tgz",
-      "integrity": "sha1-FeSiIsQja81M+FRUQSwtD7ZSRXY=",
-      "dev": true
-    },
-    "resolve-from": {
-      "version": "2.0.0",
-      "resolved": "https://registry.npmjs.org/resolve-from/-/resolve-from-2.0.0.tgz",
-      "integrity": "sha1-lICrIOlP+h2egKgEx+oUdhGWa1c="
-    },
-    "restore-cursor": {
-      "version": "1.0.1",
-      "resolved": "https://registry.npmjs.org/restore-cursor/-/restore-cursor-1.0.1.tgz",
-      "integrity": "sha1-NGYfRohjJ/7SmRR5FSJS35LapUE=",
-      "dev": true,
-      "requires": {
-        "exit-hook": "1.1.1",
-        "onetime": "1.1.0"
-      }
-    },
-    "revalidator": {
-      "version": "0.3.1",
-      "resolved": "https://registry.npmjs.org/revalidator/-/revalidator-0.3.1.tgz",
-      "integrity": "sha1-/yzEz3zHxjhaxxAXgnbm280Ddi8="
-    },
-    "rimraf": {
-      "version": "2.2.8",
-      "resolved": "https://registry.npmjs.org/rimraf/-/rimraf-2.2.8.tgz",
-      "integrity": "sha1-5Dm+Kq7jJzIZUnMPmaiSnk/FBYI=",
-      "dev": true
-    },
-    "run-async": {
-      "version": "0.1.0",
-      "resolved": "https://registry.npmjs.org/run-async/-/run-async-0.1.0.tgz",
-      "integrity": "sha1-yK1KXhEGYeQCp9IbUw4AnyX444k=",
-      "dev": true,
-      "requires": {
-        "once": "1.4.0"
-      }
-    },
-    "rx-lite": {
-      "version": "3.1.2",
-      "resolved": "https://registry.npmjs.org/rx-lite/-/rx-lite-3.1.2.tgz",
-      "integrity": "sha1-Gc5QLKVyZl87ZHsQk5+X/RYV8QI=",
-      "dev": true
-    },
-    "safe-buffer": {
-      "version": "5.1.1",
-      "resolved": "https://registry.npmjs.org/safe-buffer/-/safe-buffer-5.1.1.tgz",
-      "integrity": "sha512-kKvNJn6Mm93gAczWVJg7wH+wGYWNrDHdWvpUmHyEsgCtIwwo3bqPtV4tR5tuPaUhTOo/kvhVwd8XwwOllGYkbg=="
-    },
-    "samsam": {
-      "version": "1.1.2",
-      "resolved": "https://registry.npmjs.org/samsam/-/samsam-1.1.2.tgz",
-      "integrity": "sha1-vsEf3IOp/aBjQBIQ5AF2wwJNFWc=",
-      "dev": true
-    },
-    "sax": {
-      "version": "0.6.1",
-      "resolved": "https://registry.npmjs.org/sax/-/sax-0.6.1.tgz",
-      "integrity": "sha1-VjsZx8HeiS4Jv8Ty/DDjwn8JUrk="
-    },
-    "semver": {
-      "version": "5.5.0",
-      "resolved": "https://registry.npmjs.org/semver/-/semver-5.5.0.tgz",
-      "integrity": "sha512-4SJ3dm0WAwWy/NVeioZh5AntkdJoWKxHxcmyP622fOkgHa4z3R0TdBJICINyaSDE6uNwVc8gZr+ZinwZAH4xIA=="
-    },
-    "send": {
-      "version": "0.16.1",
-      "resolved": "https://registry.npmjs.org/send/-/send-0.16.1.tgz",
-      "integrity": "sha512-ElCLJdJIKPk6ux/Hocwhk7NFHpI3pVm/IZOYWqUmoxcgeyM+MpxHHKhb8QmlJDX1pU6WrgaHBkVNm73Sv7uc2A==",
-      "requires": {
-        "debug": "2.6.9",
-        "depd": "1.1.2",
-        "destroy": "1.0.4",
-        "encodeurl": "1.0.2",
-        "escape-html": "1.0.3",
-        "etag": "1.8.1",
-        "fresh": "0.5.2",
-        "http-errors": "1.6.2",
-        "mime": "1.4.1",
-        "ms": "2.0.0",
-        "on-finished": "2.3.0",
-        "range-parser": "1.2.0",
-        "statuses": "1.3.1"
-      },
-      "dependencies": {
-        "debug": {
-          "version": "2.6.9",
-          "resolved": "https://registry.npmjs.org/debug/-/debug-2.6.9.tgz",
-          "integrity": "sha512-bC7ElrdJaJnPbAP+1EotYvqZsb3ecl5wi6Bfi6BJTUcNowp6cvspg0jXznRTKDjm/E7AdgFBVeAPVMNcKGsHMA==",
-          "requires": {
-            "ms": "2.0.0"
-=======
-      "version": "2.83.0",
-      "from": "request@>=2.69.0 <3.0.0",
-      "resolved": "https://registry.npmjs.org/request/-/request-2.83.0.tgz",
-      "dependencies": {
-        "aws-sign2": {
-          "version": "0.7.0",
-          "from": "aws-sign2@>=0.7.0 <0.8.0",
-          "resolved": "https://registry.npmjs.org/aws-sign2/-/aws-sign2-0.7.0.tgz"
-        },
-        "aws4": {
-          "version": "1.6.0",
-          "from": "aws4@>=1.6.0 <2.0.0",
-          "resolved": "https://registry.npmjs.org/aws4/-/aws4-1.6.0.tgz"
-        },
-        "caseless": {
-          "version": "0.12.0",
-          "from": "caseless@>=0.12.0 <0.13.0",
-          "resolved": "https://registry.npmjs.org/caseless/-/caseless-0.12.0.tgz"
-        },
-        "combined-stream": {
-          "version": "1.0.6",
-          "from": "combined-stream@>=1.0.5 <1.1.0",
-          "resolved": "http://registry.npmjs.org/combined-stream/-/combined-stream-1.0.6.tgz",
-          "dependencies": {
-            "delayed-stream": {
-              "version": "1.0.0",
-              "from": "delayed-stream@>=1.0.0 <1.1.0",
-              "resolved": "https://registry.npmjs.org/delayed-stream/-/delayed-stream-1.0.0.tgz"
-            }
-          }
-        },
-        "extend": {
-          "version": "3.0.1",
-          "from": "extend@>=3.0.1 <3.1.0",
-          "resolved": "https://registry.npmjs.org/extend/-/extend-3.0.1.tgz"
-        },
-        "forever-agent": {
-          "version": "0.6.1",
-          "from": "forever-agent@>=0.6.1 <0.7.0",
-          "resolved": "https://registry.npmjs.org/forever-agent/-/forever-agent-0.6.1.tgz"
-        },
-        "form-data": {
-          "version": "2.3.2",
-          "from": "form-data@>=2.3.1 <2.4.0",
-          "resolved": "http://registry.npmjs.org/form-data/-/form-data-2.3.2.tgz",
-          "dependencies": {
-            "asynckit": {
-              "version": "0.4.0",
-              "from": "asynckit@>=0.4.0 <0.5.0",
-              "resolved": "https://registry.npmjs.org/asynckit/-/asynckit-0.4.0.tgz"
-            }
->>>>>>> 0eba886e
-          }
-        },
-        "http-errors": {
-          "version": "1.6.2",
-          "resolved": "https://registry.npmjs.org/http-errors/-/http-errors-1.6.2.tgz",
-          "integrity": "sha1-CgAsyFcHGSp+eUbO7cERVfYOxzY=",
-          "requires": {
-            "depd": "1.1.1",
-            "inherits": "2.0.3",
-            "setprototypeof": "1.0.3",
-            "statuses": "1.3.1"
-          },
-          "dependencies": {
-<<<<<<< HEAD
-            "depd": {
-              "version": "1.1.1",
-              "resolved": "https://registry.npmjs.org/depd/-/depd-1.1.1.tgz",
-              "integrity": "sha1-V4O04cRZ8G+lyif5kfPQbnoxA1k="
-            }
-          }
-        },
-        "ms": {
-          "version": "2.0.0",
-          "resolved": "https://registry.npmjs.org/ms/-/ms-2.0.0.tgz",
-          "integrity": "sha1-VgiurfwAvmwpAd9fmGF4jeDVl8g="
-        },
-        "setprototypeof": {
-          "version": "1.0.3",
-          "resolved": "https://registry.npmjs.org/setprototypeof/-/setprototypeof-1.0.3.tgz",
-          "integrity": "sha1-ZlZ+NwQ+608E2RvWWMDL77VbjgQ="
-=======
-            "ajv": {
-              "version": "5.5.2",
-              "from": "ajv@>=5.1.0 <6.0.0",
-              "resolved": "http://registry.npmjs.org/ajv/-/ajv-5.5.2.tgz",
-              "dependencies": {
-                "co": {
-                  "version": "4.6.0",
-                  "from": "co@>=4.6.0 <5.0.0",
-                  "resolved": "https://registry.npmjs.org/co/-/co-4.6.0.tgz"
-                },
-                "fast-deep-equal": {
-                  "version": "1.1.0",
-                  "from": "fast-deep-equal@>=1.0.0 <2.0.0",
-                  "resolved": "http://registry.npmjs.org/fast-deep-equal/-/fast-deep-equal-1.1.0.tgz"
-                },
-                "fast-json-stable-stringify": {
-                  "version": "2.0.0",
-                  "from": "fast-json-stable-stringify@>=2.0.0 <3.0.0",
-                  "resolved": "http://registry.npmjs.org/fast-json-stable-stringify/-/fast-json-stable-stringify-2.0.0.tgz"
-                },
-                "json-schema-traverse": {
-                  "version": "0.3.1",
-                  "from": "json-schema-traverse@>=0.3.0 <0.4.0",
-                  "resolved": "https://registry.npmjs.org/json-schema-traverse/-/json-schema-traverse-0.3.1.tgz"
-                }
-              }
-            },
-            "har-schema": {
-              "version": "2.0.0",
-              "from": "har-schema@>=2.0.0 <3.0.0",
-              "resolved": "https://registry.npmjs.org/har-schema/-/har-schema-2.0.0.tgz"
-            }
-          }
-        },
-        "hawk": {
-          "version": "6.0.2",
-          "from": "hawk@>=6.0.2 <6.1.0",
-          "resolved": "https://registry.npmjs.org/hawk/-/hawk-6.0.2.tgz",
-          "dependencies": {
-            "hoek": {
-              "version": "4.2.1",
-              "from": "hoek@>=4.0.0 <5.0.0",
-              "resolved": "http://registry.npmjs.org/hoek/-/hoek-4.2.1.tgz"
-            },
-            "boom": {
-              "version": "4.3.1",
-              "from": "boom@>=4.0.0 <5.0.0",
-              "resolved": "https://registry.npmjs.org/boom/-/boom-4.3.1.tgz"
-            },
-            "cryptiles": {
-              "version": "3.1.2",
-              "from": "cryptiles@>=3.0.0 <4.0.0",
-              "resolved": "https://registry.npmjs.org/cryptiles/-/cryptiles-3.1.2.tgz",
-              "dependencies": {
-                "boom": {
-                  "version": "5.2.0",
-                  "from": "boom@>=5.0.0 <6.0.0",
-                  "resolved": "https://registry.npmjs.org/boom/-/boom-5.2.0.tgz"
-                }
-              }
-            },
-            "sntp": {
-              "version": "2.1.0",
-              "from": "sntp@>=2.0.0 <3.0.0",
-              "resolved": "http://registry.npmjs.org/sntp/-/sntp-2.1.0.tgz"
-            }
-          }
-        },
-        "http-signature": {
-          "version": "1.2.0",
-          "from": "http-signature@>=1.2.0 <1.3.0",
-          "resolved": "https://registry.npmjs.org/http-signature/-/http-signature-1.2.0.tgz",
-          "dependencies": {
-            "assert-plus": {
-              "version": "1.0.0",
-              "from": "assert-plus@>=1.0.0 <2.0.0",
-              "resolved": "https://registry.npmjs.org/assert-plus/-/assert-plus-1.0.0.tgz"
-            },
-            "jsprim": {
-              "version": "1.4.1",
-              "from": "jsprim@>=1.2.2 <2.0.0",
-              "resolved": "https://registry.npmjs.org/jsprim/-/jsprim-1.4.1.tgz",
-              "dependencies": {
-                "extsprintf": {
-                  "version": "1.3.0",
-                  "from": "extsprintf@1.3.0",
-                  "resolved": "http://registry.npmjs.org/extsprintf/-/extsprintf-1.3.0.tgz"
-                },
-                "json-schema": {
-                  "version": "0.2.3",
-                  "from": "json-schema@0.2.3",
-                  "resolved": "http://registry.npmjs.org/json-schema/-/json-schema-0.2.3.tgz"
-                },
-                "verror": {
-                  "version": "1.10.0",
-                  "from": "verror@1.10.0",
-                  "resolved": "http://registry.npmjs.org/verror/-/verror-1.10.0.tgz",
-                  "dependencies": {
-                    "core-util-is": {
-                      "version": "1.0.2",
-                      "from": "core-util-is@1.0.2",
-                      "resolved": "https://registry.npmjs.org/core-util-is/-/core-util-is-1.0.2.tgz"
-                    }
-                  }
-                }
-              }
-            },
-            "sshpk": {
-              "version": "1.13.1",
-              "from": "sshpk@>=1.7.0 <2.0.0",
-              "resolved": "https://registry.npmjs.org/sshpk/-/sshpk-1.13.1.tgz",
-              "dependencies": {
-                "asn1": {
-                  "version": "0.2.3",
-                  "from": "asn1@>=0.2.3 <0.3.0",
-                  "resolved": "https://registry.npmjs.org/asn1/-/asn1-0.2.3.tgz"
-                },
-                "dashdash": {
-                  "version": "1.14.1",
-                  "from": "dashdash@>=1.12.0 <2.0.0",
-                  "resolved": "https://registry.npmjs.org/dashdash/-/dashdash-1.14.1.tgz"
-                },
-                "getpass": {
-                  "version": "0.1.7",
-                  "from": "getpass@>=0.1.1 <0.2.0",
-                  "resolved": "https://registry.npmjs.org/getpass/-/getpass-0.1.7.tgz"
-                },
-                "jsbn": {
-                  "version": "0.1.1",
-                  "from": "jsbn@>=0.1.0 <0.2.0",
-                  "resolved": "https://registry.npmjs.org/jsbn/-/jsbn-0.1.1.tgz"
-                },
-                "tweetnacl": {
-                  "version": "0.14.5",
-                  "from": "tweetnacl@>=0.14.0 <0.15.0",
-                  "resolved": "https://registry.npmjs.org/tweetnacl/-/tweetnacl-0.14.5.tgz"
-                },
-                "ecc-jsbn": {
-                  "version": "0.1.1",
-                  "from": "ecc-jsbn@>=0.1.1 <0.2.0",
-                  "resolved": "https://registry.npmjs.org/ecc-jsbn/-/ecc-jsbn-0.1.1.tgz"
-                },
-                "bcrypt-pbkdf": {
-                  "version": "1.0.1",
-                  "from": "bcrypt-pbkdf@>=1.0.0 <2.0.0",
-                  "resolved": "https://registry.npmjs.org/bcrypt-pbkdf/-/bcrypt-pbkdf-1.0.1.tgz"
-                }
-              }
-            }
-          }
->>>>>>> 0eba886e
-        },
-        "statuses": {
-          "version": "1.3.1",
-          "resolved": "https://registry.npmjs.org/statuses/-/statuses-1.3.1.tgz",
-          "integrity": "sha1-+vUbnrdKrvOzrPStX2Gr8ky3uT4="
-        }
-      }
-    },
-    "serr": {
-      "version": "0.3.0",
-      "resolved": "https://registry.npmjs.org/serr/-/serr-0.3.0.tgz",
-      "integrity": "sha1-tA0y1h+WBioHb2rqnBu4IU6YB3Q=",
-      "requires": {
-        "lodash": "4.17.4"
-      }
-    },
-    "serve-static": {
-      "version": "1.13.1",
-      "resolved": "https://registry.npmjs.org/serve-static/-/serve-static-1.13.1.tgz",
-      "integrity": "sha512-hSMUZrsPa/I09VYFJwa627JJkNs0NrfL1Uzuup+GqHfToR2KcsXFymXSV90hoyw3M+msjFuQly+YzIH/q0MGlQ==",
-      "requires": {
-        "encodeurl": "1.0.2",
-        "escape-html": "1.0.3",
-        "parseurl": "1.3.2",
-        "send": "0.16.1"
-      }
-    },
-    "setprototypeof": {
-      "version": "1.1.0",
-      "resolved": "https://registry.npmjs.org/setprototypeof/-/setprototypeof-1.1.0.tgz",
-      "integrity": "sha512-BvE/TwpZX4FXExxOxZyRGQQv651MSwmWKZGqvmPcRIjDqWub67kTKuIMx43cZZrS/cBBzwBcNDWoFxt2XEFIpQ=="
-    },
-    "shelljs": {
-      "version": "0.3.0",
-      "resolved": "https://registry.npmjs.org/shelljs/-/shelljs-0.3.0.tgz",
-      "integrity": "sha1-NZbmMHp4FUT1kfN9phg2DzHbV7E=",
-      "dev": true
-    },
-    "should": {
-      "version": "8.4.0",
-      "resolved": "https://registry.npmjs.org/should/-/should-8.4.0.tgz",
-      "integrity": "sha1-XmCInT5kS73Tl6MM00+tKPz5C8A=",
-      "dev": true,
-      "requires": {
-        "should-equal": "0.8.0",
-        "should-format": "0.3.2",
-        "should-type": "0.2.0"
-      }
-    },
-    "should-equal": {
-      "version": "0.8.0",
-      "resolved": "https://registry.npmjs.org/should-equal/-/should-equal-0.8.0.tgz",
-      "integrity": "sha1-o/BXMv9FusG3ukEvhAiFaBlkEpk=",
-      "dev": true,
-      "requires": {
-        "should-type": "0.2.0"
-      }
-    },
-    "should-format": {
-      "version": "0.3.2",
-      "resolved": "https://registry.npmjs.org/should-format/-/should-format-0.3.2.tgz",
-      "integrity": "sha1-pZgx4Bot3uFJkRvHFIvlyAMZ4f8=",
-      "dev": true,
-      "requires": {
-        "should-type": "0.2.0"
-      }
-    },
-    "should-type": {
-      "version": "0.2.0",
-      "resolved": "https://registry.npmjs.org/should-type/-/should-type-0.2.0.tgz",
-      "integrity": "sha1-ZwfvlVKdmJ3MCY/gdTqx+RNrt/Y=",
-      "dev": true
-    },
-    "sigmund": {
-      "version": "1.0.1",
-      "resolved": "https://registry.npmjs.org/sigmund/-/sigmund-1.0.1.tgz",
-      "integrity": "sha1-P/IfGYytIXX587eBhT/ZTQ0ZtZA=",
-      "dev": true
-    },
-    "signal-exit": {
-      "version": "3.0.2",
-      "resolved": "https://registry.npmjs.org/signal-exit/-/signal-exit-3.0.2.tgz",
-      "integrity": "sha1-tf3AjxKH6hF4Yo5BXiUTK3NkbG0="
-    },
-    "sinon": {
-      "version": "1.17.4",
-      "resolved": "https://registry.npmjs.org/sinon/-/sinon-1.17.4.tgz",
-      "integrity": "sha1-Tk/02Esgre4TE482rLEyyhzXLIM=",
-      "dev": true,
-      "requires": {
-        "formatio": "1.1.1",
-        "lolex": "1.3.2",
-        "samsam": "1.1.2",
-        "util": "0.10.3"
-      }
-    },
-    "sinon-chai": {
-      "version": "2.8.0",
-      "resolved": "https://registry.npmjs.org/sinon-chai/-/sinon-chai-2.8.0.tgz",
-      "integrity": "sha1-Qyqbv9Uab8AHmPTSUmqCnAYGh6w=",
-      "dev": true
-    },
-    "slice-ansi": {
-      "version": "0.0.4",
-      "resolved": "https://registry.npmjs.org/slice-ansi/-/slice-ansi-0.0.4.tgz",
-      "integrity": "sha1-7b+JA/ZvfOL46v1s7tZeJkyDGzU=",
-      "dev": true
-    },
-    "sliced": {
-      "version": "1.0.1",
-      "resolved": "https://registry.npmjs.org/sliced/-/sliced-1.0.1.tgz",
-      "integrity": "sha1-CzpmK10Ewxd7GSa+qCsD+Dei70E="
-    },
-    "sntp": {
-      "version": "1.0.9",
-      "resolved": "https://registry.npmjs.org/sntp/-/sntp-1.0.9.tgz",
-      "integrity": "sha1-ZUEYTMkK7qbG57NeJlkIJEPGYZg=",
-      "requires": {
-        "hoek": "2.16.3"
-      }
-    },
-    "source-map": {
-      "version": "0.1.43",
-      "resolved": "https://registry.npmjs.org/source-map/-/source-map-0.1.43.tgz",
-      "integrity": "sha1-wkvBRspRfBRx9drL4lcbK3+eM0Y=",
-      "requires": {
-        "amdefine": "1.0.1"
-      }
-    },
-    "spdx-correct": {
-      "version": "1.0.2",
-      "resolved": "https://registry.npmjs.org/spdx-correct/-/spdx-correct-1.0.2.tgz",
-      "integrity": "sha1-SzBz2TP/UfORLwOsVRlJikFQ20A=",
-      "requires": {
-        "spdx-license-ids": "1.2.2"
-      }
-    },
-    "spdx-expression-parse": {
-      "version": "1.0.4",
-      "resolved": "https://registry.npmjs.org/spdx-expression-parse/-/spdx-expression-parse-1.0.4.tgz",
-      "integrity": "sha1-m98vIOH0DtRH++JzJmGR/O1RYmw="
-    },
-    "spdx-license-ids": {
-      "version": "1.2.2",
-      "resolved": "https://registry.npmjs.org/spdx-license-ids/-/spdx-license-ids-1.2.2.tgz",
-      "integrity": "sha1-yd96NCRZSt5r0RkA1ZZpbcBrrFc="
-    },
-    "sprintf-js": {
-      "version": "1.0.3",
-      "resolved": "https://registry.npmjs.org/sprintf-js/-/sprintf-js-1.0.3.tgz",
-      "integrity": "sha1-BOaSb2YolTVPPdAVIDYzuFcpfiw=",
-      "dev": true
-    },
-    "sshpk": {
-      "version": "1.13.1",
-      "resolved": "https://registry.npmjs.org/sshpk/-/sshpk-1.13.1.tgz",
-      "integrity": "sha1-US322mKHFEMW3EwY/hzx2UBzm+M=",
-      "requires": {
-        "asn1": "0.2.3",
-        "assert-plus": "1.0.0",
-        "bcrypt-pbkdf": "1.0.1",
-        "dashdash": "1.14.1",
-        "ecc-jsbn": "0.1.1",
-        "getpass": "0.1.7",
-        "jsbn": "0.1.1",
-        "tweetnacl": "0.14.5"
-      },
-      "dependencies": {
-        "assert-plus": {
-          "version": "1.0.0",
-          "resolved": "https://registry.npmjs.org/assert-plus/-/assert-plus-1.0.0.tgz",
-          "integrity": "sha1-8S4PPF13sLHN2RRpQuTpbB5N1SU="
-        }
-      }
-    },
-    "statuses": {
-      "version": "1.4.0",
-      "resolved": "https://registry.npmjs.org/statuses/-/statuses-1.4.0.tgz",
-      "integrity": "sha512-zhSCtt8v2NDrRlPQpCNtw/heZLtfUDqxBM1udqikb/Hbk52LK4nQSwr10u77iopCW5LsyHpuXS0GnEc48mLeew=="
-    },
-    "stream-shift": {
-      "version": "1.0.0",
-      "resolved": "https://registry.npmjs.org/stream-shift/-/stream-shift-1.0.0.tgz",
-      "integrity": "sha1-1cdSgl5TZ+eG944Y5EXqIjoVWVI="
-    },
-    "string-width": {
-      "version": "1.0.2",
-      "resolved": "https://registry.npmjs.org/string-width/-/string-width-1.0.2.tgz",
-      "integrity": "sha1-EYvfW4zcUaKn5w0hHgfisLmxB9M=",
-      "dev": true,
-      "requires": {
-        "code-point-at": "1.1.0",
-        "is-fullwidth-code-point": "1.0.0",
-        "strip-ansi": "3.0.1"
-      }
-    },
-    "string_decoder": {
-      "version": "0.10.31",
-      "resolved": "https://registry.npmjs.org/string_decoder/-/string_decoder-0.10.31.tgz",
-      "integrity": "sha1-YuIDvEF2bGwoyfyEMB2rHFMQ+pQ="
-    },
-    "stringstream": {
-      "version": "0.0.5",
-      "resolved": "https://registry.npmjs.org/stringstream/-/stringstream-0.0.5.tgz",
-      "integrity": "sha1-TkhM1N5aC7vuGORjB3EKioFiGHg="
-    },
-    "strip-ansi": {
-      "version": "3.0.1",
-      "resolved": "https://registry.npmjs.org/strip-ansi/-/strip-ansi-3.0.1.tgz",
-      "integrity": "sha1-ajhfuIU9lS1f8F0Oiq+UJ43GPc8=",
-      "dev": true,
-      "requires": {
-        "ansi-regex": "2.1.1"
-      }
-    },
-    "strip-bom": {
-      "version": "2.0.0",
-      "resolved": "https://registry.npmjs.org/strip-bom/-/strip-bom-2.0.0.tgz",
-      "integrity": "sha1-YhmoVhZSBJHzV4i9vxRHqZx+aw4=",
-      "requires": {
-        "is-utf8": "0.2.1"
-      }
-    },
-    "strip-indent": {
-      "version": "1.0.1",
-      "resolved": "https://registry.npmjs.org/strip-indent/-/strip-indent-1.0.1.tgz",
-      "integrity": "sha1-DHlipq3vp7vUrDZkYKY4VSrhoKI=",
-      "requires": {
-        "get-stdin": "4.0.1"
-      }
-    },
-    "strip-json-comments": {
-      "version": "1.0.4",
-      "resolved": "https://registry.npmjs.org/strip-json-comments/-/strip-json-comments-1.0.4.tgz",
-      "integrity": "sha1-HhX7ysl9Pumb8tc7TGVrCCu6+5E=",
-      "dev": true
-    },
-    "stylus": {
-      "version": "0.33.1",
-      "resolved": "https://registry.npmjs.org/stylus/-/stylus-0.33.1.tgz",
-      "integrity": "sha1-EKrWd2tmlSME+yfhYvdN4ppA/6Q=",
-      "dev": true,
-      "requires": {
-        "cssom": "0.2.5",
-        "debug": "2.2.0",
-        "mkdirp": "0.3.5"
-      },
-      "dependencies": {
-        "mkdirp": {
-          "version": "0.3.5",
-          "resolved": "https://registry.npmjs.org/mkdirp/-/mkdirp-0.3.5.tgz",
-          "integrity": "sha1-3j5fiWHIjHh+4TaN+EmsRBPsqNc=",
-          "dev": true
-        }
-      }
-    },
-    "supports-color": {
-      "version": "2.0.0",
-      "resolved": "https://registry.npmjs.org/supports-color/-/supports-color-2.0.0.tgz",
-      "integrity": "sha1-U10EXOa2Nj+kARcIRimZXp3zJMc=",
-      "dev": true
-    },
-    "table": {
-      "version": "3.8.3",
-      "resolved": "https://registry.npmjs.org/table/-/table-3.8.3.tgz",
-      "integrity": "sha1-K7xULw/amGGnVdOUf+/Ys/UThV8=",
-      "dev": true,
-      "requires": {
-        "ajv": "4.11.8",
-        "ajv-keywords": "1.5.1",
-        "chalk": "1.1.3",
-        "lodash": "4.17.4",
-        "slice-ansi": "0.0.4",
-        "string-width": "2.1.1"
-      },
-      "dependencies": {
-        "ansi-regex": {
-          "version": "3.0.0",
-          "resolved": "https://registry.npmjs.org/ansi-regex/-/ansi-regex-3.0.0.tgz",
-          "integrity": "sha1-7QMXwyIGT3lGbAKWa922Bas32Zg=",
-          "dev": true
-        },
-        "is-fullwidth-code-point": {
-          "version": "2.0.0",
-          "resolved": "https://registry.npmjs.org/is-fullwidth-code-point/-/is-fullwidth-code-point-2.0.0.tgz",
-          "integrity": "sha1-o7MKXE8ZkYMWeqq5O+764937ZU8=",
-          "dev": true
-        },
-<<<<<<< HEAD
-        "string-width": {
-          "version": "2.1.1",
-          "resolved": "https://registry.npmjs.org/string-width/-/string-width-2.1.1.tgz",
-          "integrity": "sha512-nOqH59deCq9SRHlxq1Aw85Jnt4w6KvLKqWVik6oA9ZklXLNIOlqg4F2yrT1MVaTjAqvVwdfeZ7w7aCvJD7ugkw==",
-          "dev": true,
-          "requires": {
-            "is-fullwidth-code-point": "2.0.0",
-            "strip-ansi": "4.0.0"
-=======
-        "mime-types": {
-          "version": "2.1.18",
-          "from": "mime-types@>=2.1.17 <2.2.0",
-          "resolved": "http://registry.npmjs.org/mime-types/-/mime-types-2.1.18.tgz",
-          "dependencies": {
-            "mime-db": {
-              "version": "1.33.0",
-              "from": "mime-db@>=1.33.0 <1.34.0",
-              "resolved": "http://registry.npmjs.org/mime-db/-/mime-db-1.33.0.tgz"
-            }
->>>>>>> 0eba886e
-          }
-        },
-        "strip-ansi": {
-          "version": "4.0.0",
-          "resolved": "https://registry.npmjs.org/strip-ansi/-/strip-ansi-4.0.0.tgz",
-          "integrity": "sha1-qEeQIusaw2iocTibY1JixQXuNo8=",
-          "dev": true,
-          "requires": {
-            "ansi-regex": "3.0.0"
-          }
-        }
-      }
-    },
-    "text-table": {
-      "version": "0.2.0",
-      "resolved": "https://registry.npmjs.org/text-table/-/text-table-0.2.0.tgz",
-      "integrity": "sha1-f17oI66AUgfACvLfSoTsP8+lcLQ=",
-      "dev": true
-    },
-    "through": {
-      "version": "2.3.8",
-      "resolved": "https://registry.npmjs.org/through/-/through-2.3.8.tgz",
-      "integrity": "sha1-DdTJ/6q8NXlgsbckEV1+Doai4fU=",
-      "dev": true
-    },
-    "through2": {
-      "version": "0.6.5",
-      "resolved": "https://registry.npmjs.org/through2/-/through2-0.6.5.tgz",
-      "integrity": "sha1-QaucZ7KdVyCQcUEOHXp6lozTrUg=",
-      "requires": {
-        "readable-stream": "1.0.34",
-        "xtend": "4.0.1"
-      },
-      "dependencies": {
-        "readable-stream": {
-          "version": "1.0.34",
-          "resolved": "https://registry.npmjs.org/readable-stream/-/readable-stream-1.0.34.tgz",
-          "integrity": "sha1-Elgg40vIQtLyqq+v5MKRbuMsFXw=",
-          "requires": {
-            "core-util-is": "1.0.2",
-            "inherits": "2.0.3",
-            "isarray": "0.0.1",
-            "string_decoder": "0.10.31"
-          }
-        }
-      }
-    },
-    "tiny-lr-fork": {
-      "version": "0.0.5",
-      "resolved": "https://registry.npmjs.org/tiny-lr-fork/-/tiny-lr-fork-0.0.5.tgz",
-      "integrity": "sha1-Hpnh4qhGm3NquX2X7vqYxx927Qo=",
-      "dev": true,
-      "requires": {
-        "debug": "0.7.4",
-        "faye-websocket": "0.4.4",
-        "noptify": "0.0.3",
-        "qs": "0.5.6"
-      },
-      "dependencies": {
-        "debug": {
-          "version": "0.7.4",
-          "resolved": "https://registry.npmjs.org/debug/-/debug-0.7.4.tgz",
-          "integrity": "sha1-BuHqgILCyxTjmAbiLi9vdX+Srzk=",
-          "dev": true
-        },
-        "qs": {
-<<<<<<< HEAD
-          "version": "0.5.6",
-          "resolved": "https://registry.npmjs.org/qs/-/qs-0.5.6.tgz",
-          "integrity": "sha1-MbGtBYVnZRxSaSFQa5qHk5EaA4Q=",
-          "dev": true
+          "from": "readable-stream@>=1.0.33-1 <1.1.0-0",
+          "resolved": "https://registry.npmjs.org/readable-stream/-/readable-stream-1.0.34.tgz"
         }
       }
     },
     "tough-cookie": {
-      "version": "2.3.3",
-      "resolved": "https://registry.npmjs.org/tough-cookie/-/tough-cookie-2.3.3.tgz",
-      "integrity": "sha1-C2GKVWW23qkL80JdBNVe3EdadWE=",
-      "requires": {
-        "punycode": "1.4.1"
-      }
-    },
-    "transformers": {
-      "version": "2.1.0",
-      "resolved": "https://registry.npmjs.org/transformers/-/transformers-2.1.0.tgz",
-      "integrity": "sha1-XSPLNVYd2F3Gf7hIIwm0fVPM6ac=",
-      "dev": true,
-      "requires": {
-        "css": "1.0.8",
-        "promise": "2.0.0",
-        "uglify-js": "2.2.5"
-      },
-      "dependencies": {
-        "uglify-js": {
-          "version": "2.2.5",
-          "resolved": "https://registry.npmjs.org/uglify-js/-/uglify-js-2.2.5.tgz",
-          "integrity": "sha1-puAqcNg5eSuXgEiLe4sYTAlcmcc=",
-          "dev": true,
-          "requires": {
-            "optimist": "0.3.7",
-            "source-map": "0.1.43"
-          }
-        }
-      }
+      "version": "2.3.4",
+      "from": "tough-cookie@>=2.3.0 <2.4.0",
+      "resolved": "https://registry.npmjs.org/tough-cookie/-/tough-cookie-2.3.4.tgz"
     },
     "trim-newlines": {
       "version": "1.0.0",
-      "resolved": "https://registry.npmjs.org/trim-newlines/-/trim-newlines-1.0.0.tgz",
-      "integrity": "sha1-WIeWa7WCpFA6QetST301ARgVphM="
+      "from": "trim-newlines@>=1.0.0 <2.0.0",
+      "resolved": "https://registry.npmjs.org/trim-newlines/-/trim-newlines-1.0.0.tgz"
     },
     "tunnel-agent": {
       "version": "0.6.0",
-      "resolved": "https://registry.npmjs.org/tunnel-agent/-/tunnel-agent-0.6.0.tgz",
-      "integrity": "sha1-J6XeoGs2sEoKmWZ3SykIaPD8QP0=",
-      "requires": {
-        "safe-buffer": "5.1.1"
-      }
+      "from": "tunnel-agent@>=0.6.0 <0.7.0",
+      "resolved": "https://registry.npmjs.org/tunnel-agent/-/tunnel-agent-0.6.0.tgz"
     },
     "tweetnacl": {
       "version": "0.14.5",
+      "from": "tweetnacl@>=0.14.0 <0.15.0",
       "resolved": "https://registry.npmjs.org/tweetnacl/-/tweetnacl-0.14.5.tgz",
-      "integrity": "sha1-WuaBd/GS1EViadEIr6k/+HQ/T2Q=",
       "optional": true
     },
-    "type-check": {
-      "version": "0.3.2",
-      "resolved": "https://registry.npmjs.org/type-check/-/type-check-0.3.2.tgz",
-      "integrity": "sha1-WITKtRLPHTVeP7eE8wgEsrUg23I=",
-      "dev": true,
-      "requires": {
-        "prelude-ls": "1.1.2"
-      }
-    },
-    "type-detect": {
-      "version": "1.0.0",
-      "resolved": "https://registry.npmjs.org/type-detect/-/type-detect-1.0.0.tgz",
-      "integrity": "sha1-diIXzAbbJY7EiQihKY6LlRIejqI=",
-      "dev": true
-    },
     "type-is": {
-      "version": "1.6.15",
-      "resolved": "https://registry.npmjs.org/type-is/-/type-is-1.6.15.tgz",
-      "integrity": "sha1-yrEPtJCeRByChC6v4a1kbIGARBA=",
-      "requires": {
-        "media-typer": "0.3.0",
-        "mime-types": "2.1.17"
-      }
+      "version": "1.6.16",
+      "from": "type-is@>=1.6.11 <1.7.0",
+      "resolved": "http://registry.npmjs.org/type-is/-/type-is-1.6.16.tgz"
     },
     "typedarray": {
       "version": "0.0.6",
-      "resolved": "https://registry.npmjs.org/typedarray/-/typedarray-0.0.6.tgz",
-      "integrity": "sha1-hnrHTjhkGHsdPUfZlqeOxciDB3c="
-    },
-    "typhonjs-ast-walker": {
-      "version": "0.1.1",
-      "resolved": "https://registry.npmjs.org/typhonjs-ast-walker/-/typhonjs-ast-walker-0.1.1.tgz",
-      "integrity": "sha1-gUVUptrSnhyyy2K8io6GwXTBaOM=",
-      "dev": true
-    },
-    "typhonjs-escomplex": {
-      "version": "0.0.9",
-      "resolved": "https://registry.npmjs.org/typhonjs-escomplex/-/typhonjs-escomplex-0.0.9.tgz",
-      "integrity": "sha1-1Phd0oOOeiioVNnyVhbLxyo/Dg8=",
-      "dev": true,
-      "requires": {
-        "babylon": "6.18.0",
-        "commander": "2.9.0",
-        "typhonjs-escomplex-module": "0.0.9",
-        "typhonjs-escomplex-project": "0.0.9"
-      }
-    },
-    "typhonjs-escomplex-commons": {
-      "version": "0.0.14",
-      "resolved": "https://registry.npmjs.org/typhonjs-escomplex-commons/-/typhonjs-escomplex-commons-0.0.14.tgz",
-      "integrity": "sha1-V643xFegv6LSRHroJj4CKOK6wco=",
-      "dev": true
-    },
-    "typhonjs-escomplex-module": {
-      "version": "0.0.9",
-      "resolved": "https://registry.npmjs.org/typhonjs-escomplex-module/-/typhonjs-escomplex-module-0.0.9.tgz",
-      "integrity": "sha1-31vDYLJg/zbi1pvFu0O3PvPzNlw=",
-      "dev": true,
-      "requires": {
-        "escomplex-plugin-metrics-module": "0.0.10",
-        "escomplex-plugin-syntax-babylon": "0.0.10",
-        "typhonjs-ast-walker": "0.1.1",
-        "typhonjs-escomplex-commons": "0.0.14",
-        "typhonjs-plugin-manager": "0.0.3"
-      }
-    },
-    "typhonjs-escomplex-project": {
-      "version": "0.0.9",
-      "resolved": "https://registry.npmjs.org/typhonjs-escomplex-project/-/typhonjs-escomplex-project-0.0.9.tgz",
-      "integrity": "sha1-C6bwzDq6hiwjqXGpCa6rQR6+G/Q=",
-      "dev": true,
-      "requires": {
-        "escomplex-plugin-metrics-project": "0.0.10",
-        "typhonjs-escomplex-commons": "0.0.14",
-        "typhonjs-escomplex-module": "0.0.9",
-        "typhonjs-plugin-manager": "0.0.3"
-      }
-    },
-    "typhonjs-plugin-manager": {
-      "version": "0.0.3",
-      "resolved": "https://registry.npmjs.org/typhonjs-plugin-manager/-/typhonjs-plugin-manager-0.0.3.tgz",
-      "integrity": "sha1-hN1eHQG0QRm95JPqZW3O+JJVq4Q=",
-      "dev": true
-    },
-    "uc.micro": {
-      "version": "1.0.3",
-      "resolved": "https://registry.npmjs.org/uc.micro/-/uc.micro-1.0.3.tgz",
-      "integrity": "sha1-ftUNXg+an7ClczeSWfKndFjVAZI=",
-      "dev": true
-    },
-    "uglify-js": {
-      "version": "2.4.24",
-      "resolved": "https://registry.npmjs.org/uglify-js/-/uglify-js-2.4.24.tgz",
-      "integrity": "sha1-+tV1XB4Vd2WLsG/5q25UjJW+vW4=",
-      "dev": true,
-      "requires": {
-        "async": "0.2.10",
-        "source-map": "0.1.34",
-        "uglify-to-browserify": "1.0.2",
-        "yargs": "3.5.4"
-      },
-      "dependencies": {
-        "async": {
-          "version": "0.2.10",
-          "resolved": "https://registry.npmjs.org/async/-/async-0.2.10.tgz",
-          "integrity": "sha1-trvgsGdLnXGXCMo43owjfLUmw9E=",
-          "dev": true
-=======
-          "version": "6.5.1",
-          "from": "qs@>=6.5.1 <6.6.0",
-          "resolved": "http://registry.npmjs.org/qs/-/qs-6.5.1.tgz"
-        },
-        "safe-buffer": {
-          "version": "5.1.1",
-          "from": "safe-buffer@>=5.1.1 <6.0.0",
-          "resolved": "https://registry.npmjs.org/safe-buffer/-/safe-buffer-5.1.1.tgz"
->>>>>>> 0eba886e
-        },
-        "source-map": {
-          "version": "0.1.34",
-          "resolved": "https://registry.npmjs.org/source-map/-/source-map-0.1.34.tgz",
-          "integrity": "sha1-p8/omux7FoLDsZjQrPtH19CQVms=",
-          "dev": true,
-          "requires": {
-            "amdefine": "1.0.1"
-          }
-        }
-      }
-    },
-    "uglify-to-browserify": {
-      "version": "1.0.2",
-      "resolved": "https://registry.npmjs.org/uglify-to-browserify/-/uglify-to-browserify-1.0.2.tgz",
-      "integrity": "sha1-bgkk1r2mta/jSeOabWMoUKD4grc=",
-      "dev": true
+      "from": "typedarray@>=0.0.6 <0.0.7",
+      "resolved": "https://registry.npmjs.org/typedarray/-/typedarray-0.0.6.tgz"
     },
     "ultron": {
       "version": "1.0.2",
-      "resolved": "https://registry.npmjs.org/ultron/-/ultron-1.0.2.tgz",
-      "integrity": "sha1-rOEWq1V80Zc4ak6I9GhTeMiy5Po="
-    },
-    "underscore": {
-      "version": "1.8.3",
-      "resolved": "https://registry.npmjs.org/underscore/-/underscore-1.8.3.tgz",
-      "integrity": "sha1-Tz+1OxBuYJf8+ctBCfKl6b36UCI="
-    },
-    "underscore.string": {
-      "version": "2.2.1",
-      "resolved": "https://registry.npmjs.org/underscore.string/-/underscore.string-2.2.1.tgz",
-      "integrity": "sha1-18D6KvXVoaZ/QlPa7pgTLnM/Dxk=",
-      "dev": true
-    },
-    "unpipe": {
-      "version": "1.0.0",
-      "resolved": "https://registry.npmjs.org/unpipe/-/unpipe-1.0.0.tgz",
-      "integrity": "sha1-sr9O6FFKrmFltIF4KdIbLvSZBOw="
-    },
-    "user-home": {
-      "version": "2.0.0",
-      "resolved": "https://registry.npmjs.org/user-home/-/user-home-2.0.0.tgz",
-      "integrity": "sha1-nHC/2Babwdy/SGBODwS4tJzenp8=",
-      "dev": true,
-      "requires": {
-        "os-homedir": "1.0.2"
-      }
-    },
-    "util": {
-      "version": "0.10.3",
-      "resolved": "https://registry.npmjs.org/util/-/util-0.10.3.tgz",
-      "integrity": "sha1-evsa/lCAUkZInj23/g7TeTNqwPk=",
-      "dev": true,
-      "requires": {
-        "inherits": "2.0.1"
-      },
-      "dependencies": {
-        "inherits": {
-          "version": "2.0.1",
-          "resolved": "https://registry.npmjs.org/inherits/-/inherits-2.0.1.tgz",
-          "integrity": "sha1-sX0I0ya0Qj5Wjv9xn5GwscvfafE=",
-          "dev": true
-        }
-      }
-    },
-    "util-deprecate": {
-      "version": "1.0.2",
-      "resolved": "https://registry.npmjs.org/util-deprecate/-/util-deprecate-1.0.2.tgz",
-      "integrity": "sha1-RQ1Nyfpw3nMnYvvS1KKJgUGaDM8="
-    },
-    "utils-merge": {
-      "version": "1.0.1",
-      "resolved": "https://registry.npmjs.org/utils-merge/-/utils-merge-1.0.1.tgz",
-      "integrity": "sha1-n5VxD1CiZ5R7LMwSR0HBAoQn5xM="
-    },
-    "validate-npm-package-license": {
-      "version": "3.0.1",
-      "resolved": "https://registry.npmjs.org/validate-npm-package-license/-/validate-npm-package-license-3.0.1.tgz",
-      "integrity": "sha1-KAS6vnEq0zeUWaz74kdGqywwP7w=",
-      "requires": {
-        "spdx-correct": "1.0.2",
-        "spdx-expression-parse": "1.0.4"
-      }
-    },
-    "vary": {
-      "version": "1.1.2",
-      "resolved": "https://registry.npmjs.org/vary/-/vary-1.1.2.tgz",
-      "integrity": "sha1-IpnwLG3tMNSllhsLn3RSShj2NPw="
-    },
-    "verror": {
-      "version": "1.10.0",
-      "resolved": "https://registry.npmjs.org/verror/-/verror-1.10.0.tgz",
-      "integrity": "sha1-OhBcoXBTr1XW4nDB+CiGguGNpAA=",
-      "requires": {
-        "assert-plus": "1.0.0",
-        "core-util-is": "1.0.2",
-        "extsprintf": "1.3.0"
-      },
-      "dependencies": {
-        "assert-plus": {
-          "version": "1.0.0",
-          "resolved": "https://registry.npmjs.org/assert-plus/-/assert-plus-1.0.0.tgz",
-          "integrity": "sha1-8S4PPF13sLHN2RRpQuTpbB5N1SU="
-        }
-      }
-    },
-    "walkdir": {
-      "version": "0.0.12",
-      "resolved": "https://registry.npmjs.org/walkdir/-/walkdir-0.0.12.tgz",
-      "integrity": "sha512-HFhaD4mMWPzFSqhpyDG48KDdrjfn409YQuVW7ckZYhW4sE87mYtWifdB/+73RA7+p4s4K18n5Jfx1kHthE1gBw==",
-      "dev": true
-    },
-    "websocket-stream": {
-      "version": "3.3.3",
-      "resolved": "https://registry.npmjs.org/websocket-stream/-/websocket-stream-3.3.3.tgz",
-      "integrity": "sha1-Nh2lQEozfmDPvCm0pGNodiZ53ws=",
-      "requires": {
-        "duplexify": "3.5.3",
-        "inherits": "2.0.3",
-        "through2": "2.0.3",
-        "ws": "1.1.5",
-        "xtend": "4.0.1"
-      },
-      "dependencies": {
-        "isarray": {
-          "version": "1.0.0",
-          "resolved": "https://registry.npmjs.org/isarray/-/isarray-1.0.0.tgz",
-          "integrity": "sha1-u5NdSFgsuhaMBoNJV6VKPgcSTxE="
-        },
-        "readable-stream": {
-          "version": "2.3.3",
-          "resolved": "https://registry.npmjs.org/readable-stream/-/readable-stream-2.3.3.tgz",
-          "integrity": "sha512-m+qzzcn7KUxEmd1gMbchF+Y2eIUbieUaxkWtptyHywrX0rE8QEYqPC07Vuy4Wm32/xE16NcdBctb8S0Xe/5IeQ==",
-          "requires": {
-            "core-util-is": "1.0.2",
-            "inherits": "2.0.3",
-            "isarray": "1.0.0",
-            "process-nextick-args": "1.0.7",
-            "safe-buffer": "5.1.1",
-            "string_decoder": "1.0.3",
-            "util-deprecate": "1.0.2"
-          }
-        },
-        "string_decoder": {
-          "version": "1.0.3",
-          "resolved": "https://registry.npmjs.org/string_decoder/-/string_decoder-1.0.3.tgz",
-          "integrity": "sha512-4AH6Z5fzNNBcH+6XDMfA/BTt87skxqJlO0lAh3Dker5zThcAxG6mKz+iGu308UKoPPQ8Dcqx/4JhujzltRa+hQ==",
-          "requires": {
-            "safe-buffer": "5.1.1"
-          }
-        },
-<<<<<<< HEAD
-        "through2": {
-          "version": "2.0.3",
-          "resolved": "https://registry.npmjs.org/through2/-/through2-2.0.3.tgz",
-          "integrity": "sha1-AARWmzfHx0ujnEPzzteNGtlBQL4=",
-          "requires": {
-            "readable-stream": "2.3.3",
-            "xtend": "4.0.1"
-          }
-        }
-      }
-    },
-    "which": {
-      "version": "1.0.9",
-      "resolved": "https://registry.npmjs.org/which/-/which-1.0.9.tgz",
-      "integrity": "sha1-RgwdoPgQED0DIam2M6+eV15kSG8=",
-      "dev": true
-    },
-    "window-size": {
-      "version": "0.1.0",
-      "resolved": "https://registry.npmjs.org/window-size/-/window-size-0.1.0.tgz",
-      "integrity": "sha1-VDjNLqk7IC76Ohn+iIeu58lPnJ0=",
-      "dev": true
-    },
-    "with": {
-      "version": "2.0.0",
-      "resolved": "https://registry.npmjs.org/with/-/with-2.0.0.tgz",
-      "integrity": "sha1-7AH/Ah253wVjkEcUft4BL15tCv0=",
-      "dev": true,
-      "requires": {
-        "uglify-js": "2.4.0"
-      },
-      "dependencies": {
-        "async": {
-          "version": "0.2.10",
-          "resolved": "https://registry.npmjs.org/async/-/async-0.2.10.tgz",
-          "integrity": "sha1-trvgsGdLnXGXCMo43owjfLUmw9E=",
-          "dev": true
-        },
-        "uglify-js": {
-          "version": "2.4.0",
-          "resolved": "https://registry.npmjs.org/uglify-js/-/uglify-js-2.4.0.tgz",
-          "integrity": "sha1-pfK2sbgX+zTBagQjQyjIm6HncTc=",
-          "dev": true,
-          "requires": {
-            "async": "0.2.10",
-            "optimist": "0.3.7",
-            "source-map": "0.1.43",
-            "uglify-to-browserify": "1.0.2"
-          }
-        }
-      }
-    },
-    "wordwrap": {
-      "version": "0.0.2",
-      "resolved": "https://registry.npmjs.org/wordwrap/-/wordwrap-0.0.2.tgz",
-      "integrity": "sha1-t5Zpu0LstAn4PVg8rVLKF+qhZD8=",
-      "dev": true
-    },
-    "wrappy": {
-      "version": "1.0.2",
-      "resolved": "https://registry.npmjs.org/wrappy/-/wrappy-1.0.2.tgz",
-      "integrity": "sha1-tSQ9jz7BqjXxNkYFvA0QNuMKtp8="
-    },
-    "write": {
-      "version": "0.2.1",
-      "resolved": "https://registry.npmjs.org/write/-/write-0.2.1.tgz",
-      "integrity": "sha1-X8A4KOJkzqP+kUVUdvejxWbLB1c=",
-      "dev": true,
-      "requires": {
-        "mkdirp": "0.5.1"
-      }
-    },
-    "ws": {
-      "version": "1.1.5",
-      "resolved": "https://registry.npmjs.org/ws/-/ws-1.1.5.tgz",
-      "integrity": "sha512-o3KqipXNUdS7wpQzBHSe180lBGO60SoK0yVo3CYJgb2MkobuWuBX6dhkYP5ORCLd55y+SaflMOV5fqAB53ux4w==",
-      "requires": {
-        "options": "0.0.6",
-        "ultron": "1.0.2"
-      }
-    },
-    "xmldom": {
-      "version": "0.1.19",
-      "resolved": "https://registry.npmjs.org/xmldom/-/xmldom-0.1.19.tgz",
-      "integrity": "sha1-Yx/Ad3bv2EEYvyUXGzftTQdaCrw="
-    },
-    "xtend": {
-      "version": "4.0.1",
-      "resolved": "https://registry.npmjs.org/xtend/-/xtend-4.0.1.tgz",
-      "integrity": "sha1-pcbVMr5lbiPbgg77lDofBJmNY68="
-    },
-    "yargs": {
-      "version": "3.5.4",
-      "resolved": "https://registry.npmjs.org/yargs/-/yargs-3.5.4.tgz",
-      "integrity": "sha1-2K/49mXpTDS9JZvevRv68N3TU2E=",
-      "dev": true,
-      "requires": {
-        "camelcase": "1.2.1",
-        "decamelize": "1.2.0",
-        "window-size": "0.1.0",
-        "wordwrap": "0.0.2"
-      },
-      "dependencies": {
-        "camelcase": {
-          "version": "1.2.1",
-          "resolved": "https://registry.npmjs.org/camelcase/-/camelcase-1.2.1.tgz",
-          "integrity": "sha1-m7UwTS4LVmmLLHWLCKPqqdqlijk=",
-          "dev": true
-        }
-      }
-=======
-        "uuid": {
-          "version": "3.2.1",
-          "from": "uuid@>=3.1.0 <4.0.0",
-          "resolved": "http://registry.npmjs.org/uuid/-/uuid-3.2.1.tgz"
-        }
-      }
+      "from": "ultron@>=1.0.0 <1.1.0",
+      "resolved": "https://registry.npmjs.org/ultron/-/ultron-1.0.2.tgz"
     },
     "underscore": {
       "version": "1.8.3",
       "from": "underscore@1.8.3",
       "resolved": "http://registry.npmjs.org/underscore/-/underscore-1.8.3.tgz"
->>>>>>> 0eba886e
+    },
+    "unpipe": {
+      "version": "1.0.0",
+      "from": "unpipe@1.0.0",
+      "resolved": "http://registry.npmjs.org/unpipe/-/unpipe-1.0.0.tgz"
+    },
+    "util-deprecate": {
+      "version": "1.0.2",
+      "from": "util-deprecate@>=1.0.1 <1.1.0",
+      "resolved": "https://registry.npmjs.org/util-deprecate/-/util-deprecate-1.0.2.tgz"
+    },
+    "utils-merge": {
+      "version": "1.0.1",
+      "from": "utils-merge@1.0.1",
+      "resolved": "http://registry.npmjs.org/utils-merge/-/utils-merge-1.0.1.tgz"
+    },
+    "validate-npm-package-license": {
+      "version": "3.0.3",
+      "from": "validate-npm-package-license@>=3.0.1 <4.0.0",
+      "resolved": "https://registry.npmjs.org/validate-npm-package-license/-/validate-npm-package-license-3.0.3.tgz"
+    },
+    "vary": {
+      "version": "1.1.2",
+      "from": "vary@>=1.1.2 <1.2.0",
+      "resolved": "https://registry.npmjs.org/vary/-/vary-1.1.2.tgz"
+    },
+    "verror": {
+      "version": "1.10.0",
+      "from": "verror@1.10.0",
+      "resolved": "http://registry.npmjs.org/verror/-/verror-1.10.0.tgz",
+      "dependencies": {
+        "assert-plus": {
+          "version": "1.0.0",
+          "from": "assert-plus@>=1.0.0 <2.0.0",
+          "resolved": "https://registry.npmjs.org/assert-plus/-/assert-plus-1.0.0.tgz"
+        }
+      }
+    },
+    "websocket-stream": {
+      "version": "3.3.3",
+      "from": "websocket-stream@>=3.0.1 <4.0.0",
+      "resolved": "https://registry.npmjs.org/websocket-stream/-/websocket-stream-3.3.3.tgz",
+      "dependencies": {
+        "isarray": {
+          "version": "1.0.0",
+          "from": "isarray@>=1.0.0 <1.1.0",
+          "resolved": "https://registry.npmjs.org/isarray/-/isarray-1.0.0.tgz"
+        },
+        "process-nextick-args": {
+          "version": "2.0.0",
+          "from": "process-nextick-args@>=2.0.0 <2.1.0",
+          "resolved": "http://registry.npmjs.org/process-nextick-args/-/process-nextick-args-2.0.0.tgz"
+        },
+        "readable-stream": {
+          "version": "2.3.5",
+          "from": "readable-stream@>=2.1.5 <3.0.0",
+          "resolved": "https://registry.npmjs.org/readable-stream/-/readable-stream-2.3.5.tgz"
+        },
+        "string_decoder": {
+          "version": "1.0.3",
+          "from": "string_decoder@>=1.0.3 <1.1.0",
+          "resolved": "https://registry.npmjs.org/string_decoder/-/string_decoder-1.0.3.tgz"
+        },
+        "through2": {
+          "version": "2.0.3",
+          "from": "through2@>=2.0.0 <3.0.0",
+          "resolved": "https://registry.npmjs.org/through2/-/through2-2.0.3.tgz"
+        }
+      }
+    },
+    "wrappy": {
+      "version": "1.0.2",
+      "from": "wrappy@>=1.0.0 <2.0.0",
+      "resolved": "https://registry.npmjs.org/wrappy/-/wrappy-1.0.2.tgz"
+    },
+    "ws": {
+      "version": "1.1.5",
+      "from": "ws@>=1.0.1 <2.0.0",
+      "resolved": "http://registry.npmjs.org/ws/-/ws-1.1.5.tgz"
+    },
+    "xmldom": {
+      "version": "0.1.19",
+      "from": "xmldom@0.1.19",
+      "resolved": "http://registry.npmjs.org/xmldom/-/xmldom-0.1.19.tgz"
+    },
+    "xtend": {
+      "version": "4.0.1",
+      "from": "xtend@>=4.0.0 <5.0.0",
+      "resolved": "https://registry.npmjs.org/xtend/-/xtend-4.0.1.tgz"
     }
   }
 }