--- conflicted
+++ resolved
@@ -4,7 +4,6 @@
   "lockfileVersion": 1,
   "requires": true,
   "dependencies": {
-<<<<<<< HEAD
     "JSONSelect": {
       "version": "0.4.0",
       "resolved": "https://registry.npmjs.org/JSONSelect/-/JSONSelect-0.4.0.tgz",
@@ -263,109 +262,11 @@
           "requires": {
             "safe-buffer": "5.1.2"
           }
-=======
-    "accepts": {
-      "version": "1.3.5",
-      "from": "accepts@>=1.3.5 <1.4.0",
-      "resolved": "https://registry.npmjs.org/accepts/-/accepts-1.3.5.tgz"
-    },
-    "ajv": {
-      "version": "4.11.8",
-      "from": "ajv@>=4.9.1 <5.0.0",
-      "resolved": "http://registry.npmjs.org/ajv/-/ajv-4.11.8.tgz"
-    },
-    "amdefine": {
-      "version": "1.0.1",
-      "from": "amdefine@>=0.0.4",
-      "resolved": "https://registry.npmjs.org/amdefine/-/amdefine-1.0.1.tgz"
-    },
-    "amqplib": {
-      "version": "0.5.2",
-      "from": "amqplib@>=0.5.1 <0.6.0",
-      "resolved": "http://registry.npmjs.org/amqplib/-/amqplib-0.5.2.tgz"
-    },
-    "array-find-index": {
-      "version": "1.0.2",
-      "from": "array-find-index@>=1.0.1 <2.0.0",
-      "resolved": "https://registry.npmjs.org/array-find-index/-/array-find-index-1.0.2.tgz"
-    },
-    "array-flatten": {
-      "version": "1.1.1",
-      "from": "array-flatten@1.1.1",
-      "resolved": "http://registry.npmjs.org/array-flatten/-/array-flatten-1.1.1.tgz"
-    },
-    "asn1": {
-      "version": "0.2.3",
-      "from": "asn1@>=0.2.3 <0.3.0",
-      "resolved": "https://registry.npmjs.org/asn1/-/asn1-0.2.3.tgz"
-    },
-    "assert-plus": {
-      "version": "0.2.0",
-      "from": "assert-plus@>=0.2.0 <0.3.0",
-      "resolved": "http://registry.npmjs.org/assert-plus/-/assert-plus-0.2.0.tgz"
-    },
-    "async": {
-      "version": "1.5.2",
-      "from": "async@1.5.2",
-      "resolved": "http://registry.npmjs.org/async/-/async-1.5.2.tgz"
-    },
-    "asynckit": {
-      "version": "0.4.0",
-      "from": "asynckit@>=0.4.0 <0.5.0",
-      "resolved": "https://registry.npmjs.org/asynckit/-/asynckit-0.4.0.tgz"
-    },
-    "aws-sign2": {
-      "version": "0.6.0",
-      "from": "aws-sign2@>=0.6.0 <0.7.0",
-      "resolved": "http://registry.npmjs.org/aws-sign2/-/aws-sign2-0.6.0.tgz"
-    },
-    "aws4": {
-      "version": "1.7.0",
-      "from": "aws4@>=1.2.1 <2.0.0",
-      "resolved": "https://registry.npmjs.org/aws4/-/aws4-1.7.0.tgz"
-    },
-    "bcrypt-pbkdf": {
-      "version": "1.0.1",
-      "from": "bcrypt-pbkdf@>=1.0.0 <2.0.0",
-      "resolved": "https://registry.npmjs.org/bcrypt-pbkdf/-/bcrypt-pbkdf-1.0.1.tgz",
-      "optional": true
-    },
-    "bitsyntax": {
-      "version": "0.0.4",
-      "from": "bitsyntax@>=0.0.4 <0.1.0",
-      "resolved": "https://registry.npmjs.org/bitsyntax/-/bitsyntax-0.0.4.tgz"
-    },
-    "bl": {
-      "version": "1.2.2",
-      "from": "bl@>=1.0.0 <2.0.0",
-      "resolved": "https://registry.npmjs.org/bl/-/bl-1.2.2.tgz",
-      "dependencies": {
-        "isarray": {
-          "version": "1.0.0",
-          "from": "isarray@>=1.0.0 <1.1.0",
-          "resolved": "https://registry.npmjs.org/isarray/-/isarray-1.0.0.tgz"
-        },
-        "process-nextick-args": {
-          "version": "2.0.0",
-          "from": "process-nextick-args@>=2.0.0 <2.1.0",
-          "resolved": "http://registry.npmjs.org/process-nextick-args/-/process-nextick-args-2.0.0.tgz"
-        },
-        "readable-stream": {
-          "version": "2.3.6",
-          "from": "readable-stream@>=2.3.5 <3.0.0",
-          "resolved": "https://registry.npmjs.org/readable-stream/-/readable-stream-2.3.6.tgz"
-        },
-        "string_decoder": {
-          "version": "1.1.1",
-          "from": "string_decoder@>=1.1.1 <1.2.0",
-          "resolved": "https://registry.npmjs.org/string_decoder/-/string_decoder-1.1.1.tgz"
->>>>>>> 0a5b1a49
         }
       }
     },
     "bluebird": {
       "version": "3.5.1",
-<<<<<<< HEAD
       "resolved": "https://registry.npmjs.org/bluebird/-/bluebird-3.5.1.tgz",
       "integrity": "sha512-MKiLiV+I1AA596t9w1sQJ8jkiSr5+ZKi0WKrYGUn6d1Fx+Ij4tIj+m2WMQSGczs5jZVxV339chE8iwk6F64wjA=="
     },
@@ -568,13 +469,13 @@
       "integrity": "sha1-f3zC5cK3pQgAYKI8UJcMutVdN1E=",
       "dev": true,
       "requires": {
-        "colors": "1.2.4"
+        "colors": "1.2.5"
       },
       "dependencies": {
         "colors": {
-          "version": "1.2.4",
-          "resolved": "https://registry.npmjs.org/colors/-/colors-1.2.4.tgz",
-          "integrity": "sha512-6Y+iBnWmXL+AWtlOp2Vr6R2w5MUlNJRwR0ShVFaAb1CqWzhPOpQg4L0jxD+xpw/Nc8QJwaq3KM79QUCriY8CWQ==",
+          "version": "1.2.5",
+          "resolved": "https://registry.npmjs.org/colors/-/colors-1.2.5.tgz",
+          "integrity": "sha512-erNRLao/Y3Fv54qUa0LBB+//Uf3YwMUmdJinN20yMXm9zdKKqH9wt7R9IIVZ+K7ShzfpLV/Zg8+VyrBJYB4lpg==",
           "dev": true
         }
       }
@@ -683,167 +584,6 @@
           "requires": {
             "safe-buffer": "5.1.2"
           }
-=======
-      "from": "bluebird@>=3.4.6 <4.0.0",
-      "resolved": "https://registry.npmjs.org/bluebird/-/bluebird-3.5.1.tgz"
-    },
-    "body-parser": {
-      "version": "1.15.0",
-      "from": "body-parser@1.15.0",
-      "resolved": "http://registry.npmjs.org/body-parser/-/body-parser-1.15.0.tgz"
-    },
-    "boom": {
-      "version": "2.10.1",
-      "from": "boom@>=2.0.0 <3.0.0",
-      "resolved": "http://registry.npmjs.org/boom/-/boom-2.10.1.tgz"
-    },
-    "bson": {
-      "version": "1.0.6",
-      "from": "bson@>=1.0.4 <1.1.0",
-      "resolved": "https://registry.npmjs.org/bson/-/bson-1.0.6.tgz"
-    },
-    "buffer-from": {
-      "version": "1.0.0",
-      "from": "buffer-from@>=1.0.0 <2.0.0",
-      "resolved": "https://registry.npmjs.org/buffer-from/-/buffer-from-1.0.0.tgz"
-    },
-    "buffer-more-ints": {
-      "version": "0.0.2",
-      "from": "buffer-more-ints@0.0.2",
-      "resolved": "http://registry.npmjs.org/buffer-more-ints/-/buffer-more-ints-0.0.2.tgz"
-    },
-    "buffer-shims": {
-      "version": "1.0.0",
-      "from": "buffer-shims@>=1.0.0 <2.0.0",
-      "resolved": "https://registry.npmjs.org/buffer-shims/-/buffer-shims-1.0.0.tgz"
-    },
-    "builtin-modules": {
-      "version": "1.1.1",
-      "from": "builtin-modules@>=1.0.0 <2.0.0",
-      "resolved": "https://registry.npmjs.org/builtin-modules/-/builtin-modules-1.1.1.tgz"
-    },
-    "bytes": {
-      "version": "2.2.0",
-      "from": "bytes@2.2.0",
-      "resolved": "http://registry.npmjs.org/bytes/-/bytes-2.2.0.tgz"
-    },
-    "camelcase": {
-      "version": "2.1.1",
-      "from": "camelcase@>=2.0.0 <3.0.0",
-      "resolved": "https://registry.npmjs.org/camelcase/-/camelcase-2.1.1.tgz"
-    },
-    "camelcase-keys": {
-      "version": "2.1.0",
-      "from": "camelcase-keys@>=2.0.0 <3.0.0",
-      "resolved": "https://registry.npmjs.org/camelcase-keys/-/camelcase-keys-2.1.0.tgz"
-    },
-    "caseless": {
-      "version": "0.12.0",
-      "from": "caseless@>=0.12.0 <0.13.0",
-      "resolved": "https://registry.npmjs.org/caseless/-/caseless-0.12.0.tgz"
-    },
-    "cjson": {
-      "version": "0.3.0",
-      "from": "cjson@0.3.0",
-      "resolved": "http://registry.npmjs.org/cjson/-/cjson-0.3.0.tgz"
-    },
-    "co": {
-      "version": "4.6.0",
-      "from": "co@>=4.6.0 <5.0.0",
-      "resolved": "https://registry.npmjs.org/co/-/co-4.6.0.tgz"
-    },
-    "colors": {
-      "version": "0.5.1",
-      "from": "colors@>=0.5.0 <0.6.0",
-      "resolved": "https://registry.npmjs.org/colors/-/colors-0.5.1.tgz"
-    },
-    "combined-stream": {
-      "version": "1.0.6",
-      "from": "combined-stream@>=1.0.5 <1.1.0",
-      "resolved": "http://registry.npmjs.org/combined-stream/-/combined-stream-1.0.6.tgz"
-    },
-    "command-shell-lib": {
-      "version": "1.0.0",
-      "from": "command-shell-lib@1.0.0",
-      "resolved": "http://registry.npmjs.org/command-shell-lib/-/command-shell-lib-1.0.0.tgz"
-    },
-    "commist": {
-      "version": "1.0.0",
-      "from": "commist@>=1.0.0 <2.0.0",
-      "resolved": "https://registry.npmjs.org/commist/-/commist-1.0.0.tgz"
-    },
-    "concat-stream": {
-      "version": "1.6.2",
-      "from": "concat-stream@>=1.4.7 <2.0.0",
-      "resolved": "https://registry.npmjs.org/concat-stream/-/concat-stream-1.6.2.tgz",
-      "dependencies": {
-        "isarray": {
-          "version": "1.0.0",
-          "from": "isarray@>=1.0.0 <1.1.0",
-          "resolved": "https://registry.npmjs.org/isarray/-/isarray-1.0.0.tgz"
-        },
-        "process-nextick-args": {
-          "version": "2.0.0",
-          "from": "process-nextick-args@>=2.0.0 <2.1.0",
-          "resolved": "http://registry.npmjs.org/process-nextick-args/-/process-nextick-args-2.0.0.tgz"
-        },
-        "readable-stream": {
-          "version": "2.3.6",
-          "from": "readable-stream@>=2.2.2 <3.0.0",
-          "resolved": "https://registry.npmjs.org/readable-stream/-/readable-stream-2.3.6.tgz"
-        },
-        "string_decoder": {
-          "version": "1.1.1",
-          "from": "string_decoder@>=1.1.1 <1.2.0",
-          "resolved": "https://registry.npmjs.org/string_decoder/-/string_decoder-1.1.1.tgz"
-        }
-      }
-    },
-    "content-disposition": {
-      "version": "0.5.2",
-      "from": "content-disposition@0.5.2",
-      "resolved": "http://registry.npmjs.org/content-disposition/-/content-disposition-0.5.2.tgz"
-    },
-    "content-type": {
-      "version": "1.0.4",
-      "from": "content-type@>=1.0.1 <1.1.0",
-      "resolved": "https://registry.npmjs.org/content-type/-/content-type-1.0.4.tgz"
-    },
-    "cookie": {
-      "version": "0.3.1",
-      "from": "cookie@0.3.1",
-      "resolved": "http://registry.npmjs.org/cookie/-/cookie-0.3.1.tgz"
-    },
-    "cookie-signature": {
-      "version": "1.0.6",
-      "from": "cookie-signature@1.0.6",
-      "resolved": "http://registry.npmjs.org/cookie-signature/-/cookie-signature-1.0.6.tgz"
-    },
-    "core-util-is": {
-      "version": "1.0.2",
-      "from": "core-util-is@>=1.0.0 <1.1.0",
-      "resolved": "https://registry.npmjs.org/core-util-is/-/core-util-is-1.0.2.tgz"
-    },
-    "cryptiles": {
-      "version": "2.0.5",
-      "from": "cryptiles@>=2.0.0 <3.0.0",
-      "resolved": "http://registry.npmjs.org/cryptiles/-/cryptiles-2.0.5.tgz"
-    },
-    "currently-unhandled": {
-      "version": "0.4.1",
-      "from": "currently-unhandled@>=0.4.1 <0.5.0",
-      "resolved": "https://registry.npmjs.org/currently-unhandled/-/currently-unhandled-0.4.1.tgz"
-    },
-    "dashdash": {
-      "version": "1.14.1",
-      "from": "dashdash@>=1.12.0 <2.0.0",
-      "resolved": "https://registry.npmjs.org/dashdash/-/dashdash-1.14.1.tgz",
-      "dependencies": {
-        "assert-plus": {
-          "version": "1.0.0",
-          "from": "assert-plus@>=1.0.0 <2.0.0",
-          "resolved": "https://registry.npmjs.org/assert-plus/-/assert-plus-1.0.0.tgz"
->>>>>>> 0a5b1a49
         }
       }
     },
@@ -966,7 +706,6 @@
     },
     "dateformat": {
       "version": "1.0.12",
-<<<<<<< HEAD
       "resolved": "https://registry.npmjs.org/dateformat/-/dateformat-1.0.12.tgz",
       "integrity": "sha1-nxJLZ1lMk3/3BpMuSmQsyo27/uk=",
       "requires": {
@@ -1475,163 +1214,6 @@
           "requires": {
             "sprintf-js": "1.0.3"
           }
-=======
-      "from": "dateformat@1.0.12",
-      "resolved": "http://registry.npmjs.org/dateformat/-/dateformat-1.0.12.tgz"
-    },
-    "debug": {
-      "version": "2.2.0",
-      "from": "debug@>=2.2.0 <2.3.0",
-      "resolved": "https://registry.npmjs.org/debug/-/debug-2.2.0.tgz"
-    },
-    "decamelize": {
-      "version": "1.2.0",
-      "from": "decamelize@>=1.1.2 <2.0.0",
-      "resolved": "https://registry.npmjs.org/decamelize/-/decamelize-1.2.0.tgz"
-    },
-    "delayed-stream": {
-      "version": "1.0.0",
-      "from": "delayed-stream@>=1.0.0 <1.1.0",
-      "resolved": "https://registry.npmjs.org/delayed-stream/-/delayed-stream-1.0.0.tgz"
-    },
-    "depd": {
-      "version": "1.1.2",
-      "from": "depd@>=1.1.0 <1.2.0",
-      "resolved": "http://registry.npmjs.org/depd/-/depd-1.1.2.tgz"
-    },
-    "destroy": {
-      "version": "1.0.4",
-      "from": "destroy@>=1.0.4 <1.1.0",
-      "resolved": "https://registry.npmjs.org/destroy/-/destroy-1.0.4.tgz"
-    },
-    "duplexify": {
-      "version": "3.6.0",
-      "from": "duplexify@>=3.2.0 <4.0.0",
-      "resolved": "https://registry.npmjs.org/duplexify/-/duplexify-3.6.0.tgz",
-      "dependencies": {
-        "isarray": {
-          "version": "1.0.0",
-          "from": "isarray@>=1.0.0 <1.1.0",
-          "resolved": "https://registry.npmjs.org/isarray/-/isarray-1.0.0.tgz"
-        },
-        "process-nextick-args": {
-          "version": "2.0.0",
-          "from": "process-nextick-args@>=2.0.0 <2.1.0",
-          "resolved": "http://registry.npmjs.org/process-nextick-args/-/process-nextick-args-2.0.0.tgz"
-        },
-        "readable-stream": {
-          "version": "2.3.6",
-          "from": "readable-stream@>=2.0.0 <3.0.0",
-          "resolved": "https://registry.npmjs.org/readable-stream/-/readable-stream-2.3.6.tgz"
-        },
-        "string_decoder": {
-          "version": "1.1.1",
-          "from": "string_decoder@>=1.1.1 <1.2.0",
-          "resolved": "https://registry.npmjs.org/string_decoder/-/string_decoder-1.1.1.tgz"
-        }
-      }
-    },
-    "ebnf-parser": {
-      "version": "0.1.10",
-      "from": "ebnf-parser@0.1.10",
-      "resolved": "http://registry.npmjs.org/ebnf-parser/-/ebnf-parser-0.1.10.tgz"
-    },
-    "ecc-jsbn": {
-      "version": "0.1.1",
-      "from": "ecc-jsbn@>=0.1.1 <0.2.0",
-      "resolved": "https://registry.npmjs.org/ecc-jsbn/-/ecc-jsbn-0.1.1.tgz",
-      "optional": true
-    },
-    "ee-first": {
-      "version": "1.1.1",
-      "from": "ee-first@1.1.1",
-      "resolved": "http://registry.npmjs.org/ee-first/-/ee-first-1.1.1.tgz"
-    },
-    "encodeurl": {
-      "version": "1.0.2",
-      "from": "encodeurl@>=1.0.2 <1.1.0",
-      "resolved": "http://registry.npmjs.org/encodeurl/-/encodeurl-1.0.2.tgz"
-    },
-    "end-of-stream": {
-      "version": "1.4.1",
-      "from": "end-of-stream@>=1.1.0 <2.0.0",
-      "resolved": "http://registry.npmjs.org/end-of-stream/-/end-of-stream-1.4.1.tgz"
-    },
-    "error-ex": {
-      "version": "1.3.1",
-      "from": "error-ex@>=1.2.0 <2.0.0",
-      "resolved": "https://registry.npmjs.org/error-ex/-/error-ex-1.3.1.tgz"
-    },
-    "es6-promise": {
-      "version": "3.2.1",
-      "from": "es6-promise@3.2.1",
-      "resolved": "http://registry.npmjs.org/es6-promise/-/es6-promise-3.2.1.tgz"
-    },
-    "escape-html": {
-      "version": "1.0.3",
-      "from": "escape-html@>=1.0.3 <1.1.0",
-      "resolved": "https://registry.npmjs.org/escape-html/-/escape-html-1.0.3.tgz"
-    },
-    "escodegen": {
-      "version": "1.3.3",
-      "from": "escodegen@>=1.3.0 <1.4.0",
-      "resolved": "https://registry.npmjs.org/escodegen/-/escodegen-1.3.3.tgz"
-    },
-    "esprima": {
-      "version": "1.1.1",
-      "from": "esprima@>=1.1.0 <1.2.0",
-      "resolved": "https://registry.npmjs.org/esprima/-/esprima-1.1.1.tgz"
-    },
-    "estraverse": {
-      "version": "1.5.1",
-      "from": "estraverse@>=1.5.0 <1.6.0",
-      "resolved": "https://registry.npmjs.org/estraverse/-/estraverse-1.5.1.tgz"
-    },
-    "esutils": {
-      "version": "1.0.0",
-      "from": "esutils@>=1.0.0 <1.1.0",
-      "resolved": "https://registry.npmjs.org/esutils/-/esutils-1.0.0.tgz"
-    },
-    "etag": {
-      "version": "1.8.1",
-      "from": "etag@>=1.8.1 <1.9.0",
-      "resolved": "https://registry.npmjs.org/etag/-/etag-1.8.1.tgz"
-    },
-    "express": {
-      "version": "4.16.3",
-      "from": "express@>=4.11.2 <5.0.0",
-      "resolved": "https://registry.npmjs.org/express/-/express-4.16.3.tgz",
-      "dependencies": {
-        "body-parser": {
-          "version": "1.18.2",
-          "from": "body-parser@1.18.2",
-          "resolved": "http://registry.npmjs.org/body-parser/-/body-parser-1.18.2.tgz"
-        },
-        "bytes": {
-          "version": "3.0.0",
-          "from": "bytes@3.0.0",
-          "resolved": "http://registry.npmjs.org/bytes/-/bytes-3.0.0.tgz"
-        },
-        "debug": {
-          "version": "2.6.9",
-          "from": "debug@2.6.9",
-          "resolved": "https://registry.npmjs.org/debug/-/debug-2.6.9.tgz"
-        },
-        "http-errors": {
-          "version": "1.6.3",
-          "from": "http-errors@>=1.6.2 <1.7.0",
-          "resolved": "https://registry.npmjs.org/http-errors/-/http-errors-1.6.3.tgz"
-        },
-        "iconv-lite": {
-          "version": "0.4.19",
-          "from": "iconv-lite@0.4.19",
-          "resolved": "http://registry.npmjs.org/iconv-lite/-/iconv-lite-0.4.19.tgz"
-        },
-        "ms": {
-          "version": "2.0.0",
-          "from": "ms@2.0.0",
-          "resolved": "https://registry.npmjs.org/ms/-/ms-2.0.0.tgz"
->>>>>>> 0a5b1a49
         },
         "esprima": {
           "version": "4.0.0",
@@ -1639,7 +1221,6 @@
           "integrity": "sha512-oftTcaMu/EGrEIu904mWteKIv8vMuOgGYo7EhVJJN00R/EED9DCua/xxHRdYnKtcECzVg7xOWhflvJMnqcFZjw==",
           "dev": true
         },
-<<<<<<< HEAD
         "estraverse": {
           "version": "4.2.0",
           "resolved": "https://registry.npmjs.org/estraverse/-/estraverse-4.2.0.tgz",
@@ -2746,7 +2327,7 @@
       }
     },
     "iotagent-node-lib": {
-      "version": "git+https://github.com/dcalvoalonso/iotagent-node-lib.git#2d9c012e09fa84954e0e7fd632b706799234f008",
+      "version": "git+https://github.com/dcalvoalonso/iotagent-node-lib.git#ad30fa9d35c5d9f5262be4e49e37a2dc6aeaebb8",
       "requires": {
         "async": "1.5.2",
         "body-parser": "1.15.0",
@@ -2755,8 +2336,8 @@
         "jison": "0.4.17",
         "logops": "1.0.0",
         "moment": "2.22.1",
-        "mongodb": "2.2.20",
-        "mongoose": "4.13.11",
+        "mongodb": "2.2.35",
+        "mongoose": "4.13.12",
         "mu2": "0.5.21",
         "mustache": "2.2.1",
         "node-uuid": "1.4.8",
@@ -2769,48 +2350,19 @@
       },
       "dependencies": {
         "colors": {
-          "version": "1.2.4",
-          "resolved": "https://registry.npmjs.org/colors/-/colors-1.2.4.tgz",
-          "integrity": "sha512-6Y+iBnWmXL+AWtlOp2Vr6R2w5MUlNJRwR0ShVFaAb1CqWzhPOpQg4L0jxD+xpw/Nc8QJwaq3KM79QUCriY8CWQ=="
-        },
-        "isarray": {
-          "version": "1.0.0",
-          "resolved": "https://registry.npmjs.org/isarray/-/isarray-1.0.0.tgz",
-          "integrity": "sha1-u5NdSFgsuhaMBoNJV6VKPgcSTxE="
+          "version": "1.2.5",
+          "resolved": "https://registry.npmjs.org/colors/-/colors-1.2.5.tgz",
+          "integrity": "sha512-erNRLao/Y3Fv54qUa0LBB+//Uf3YwMUmdJinN20yMXm9zdKKqH9wt7R9IIVZ+K7ShzfpLV/Zg8+VyrBJYB4lpg=="
         },
         "logops": {
           "version": "1.0.0",
           "resolved": "https://registry.npmjs.org/logops/-/logops-1.0.0.tgz",
           "integrity": "sha1-RTdh2vumwKa/PJMZeJt4gs5Nqrw=",
           "requires": {
-            "colors": "1.2.4",
+            "colors": "1.2.5",
             "json-stringify-safe": "5.0.1",
             "lodash": "4.17.10",
             "serr": "0.3.0"
-          }
-        },
-        "mongodb": {
-          "version": "2.2.20",
-          "resolved": "https://registry.npmjs.org/mongodb/-/mongodb-2.2.20.tgz",
-          "integrity": "sha1-pqANMyIodODv6etZjr6Nv+zPAdQ=",
-          "requires": {
-            "es6-promise": "3.2.1",
-            "mongodb-core": "2.1.5",
-            "readable-stream": "2.1.5"
-          }
-        },
-        "readable-stream": {
-          "version": "2.1.5",
-          "resolved": "https://registry.npmjs.org/readable-stream/-/readable-stream-2.1.5.tgz",
-          "integrity": "sha1-ZvqLcg4UOLNkaB8q0aY8YYRIydA=",
-          "requires": {
-            "buffer-shims": "1.0.0",
-            "core-util-is": "1.0.2",
-            "inherits": "2.0.3",
-            "isarray": "1.0.0",
-            "process-nextick-args": "1.0.7",
-            "string_decoder": "0.10.31",
-            "util-deprecate": "1.0.2"
           }
         }
       }
@@ -2967,855 +2519,6 @@
           "resolved": "https://registry.npmjs.org/async/-/async-0.2.10.tgz",
           "integrity": "sha1-trvgsGdLnXGXCMo43owjfLUmw9E=",
           "dev": true
-=======
-        "raw-body": {
-          "version": "2.3.2",
-          "from": "raw-body@2.3.2",
-          "resolved": "http://registry.npmjs.org/raw-body/-/raw-body-2.3.2.tgz",
-          "dependencies": {
-            "depd": {
-              "version": "1.1.1",
-              "from": "depd@1.1.1",
-              "resolved": "https://registry.npmjs.org/depd/-/depd-1.1.1.tgz"
-            },
-            "http-errors": {
-              "version": "1.6.2",
-              "from": "http-errors@1.6.2",
-              "resolved": "https://registry.npmjs.org/http-errors/-/http-errors-1.6.2.tgz"
-            },
-            "setprototypeof": {
-              "version": "1.0.3",
-              "from": "setprototypeof@1.0.3",
-              "resolved": "https://registry.npmjs.org/setprototypeof/-/setprototypeof-1.0.3.tgz"
-            }
-          }
-        },
-        "safe-buffer": {
-          "version": "5.1.1",
-          "from": "safe-buffer@5.1.1",
-          "resolved": "http://registry.npmjs.org/safe-buffer/-/safe-buffer-5.1.1.tgz"
-        },
-        "statuses": {
-          "version": "1.4.0",
-          "from": "statuses@>=1.4.0 <1.5.0",
-          "resolved": "http://registry.npmjs.org/statuses/-/statuses-1.4.0.tgz"
-        }
-      }
-    },
-    "extend": {
-      "version": "3.0.1",
-      "from": "extend@>=3.0.0 <3.1.0",
-      "resolved": "https://registry.npmjs.org/extend/-/extend-3.0.1.tgz"
-    },
-    "extsprintf": {
-      "version": "1.3.0",
-      "from": "extsprintf@1.3.0",
-      "resolved": "http://registry.npmjs.org/extsprintf/-/extsprintf-1.3.0.tgz"
-    },
-    "fast-deep-equal": {
-      "version": "1.1.0",
-      "from": "fast-deep-equal@>=1.0.0 <2.0.0",
-      "resolved": "http://registry.npmjs.org/fast-deep-equal/-/fast-deep-equal-1.1.0.tgz"
-    },
-    "fast-json-stable-stringify": {
-      "version": "2.0.0",
-      "from": "fast-json-stable-stringify@>=2.0.0 <3.0.0",
-      "resolved": "http://registry.npmjs.org/fast-json-stable-stringify/-/fast-json-stable-stringify-2.0.0.tgz"
-    },
-    "finalhandler": {
-      "version": "1.1.1",
-      "from": "finalhandler@1.1.1",
-      "resolved": "https://registry.npmjs.org/finalhandler/-/finalhandler-1.1.1.tgz",
-      "dependencies": {
-        "debug": {
-          "version": "2.6.9",
-          "from": "debug@2.6.9",
-          "resolved": "https://registry.npmjs.org/debug/-/debug-2.6.9.tgz"
-        },
-        "ms": {
-          "version": "2.0.0",
-          "from": "ms@2.0.0",
-          "resolved": "https://registry.npmjs.org/ms/-/ms-2.0.0.tgz"
-        },
-        "statuses": {
-          "version": "1.4.0",
-          "from": "statuses@>=1.4.0 <1.5.0",
-          "resolved": "http://registry.npmjs.org/statuses/-/statuses-1.4.0.tgz"
-        }
-      }
-    },
-    "find-up": {
-      "version": "1.1.2",
-      "from": "find-up@>=1.0.0 <2.0.0",
-      "resolved": "https://registry.npmjs.org/find-up/-/find-up-1.1.2.tgz"
-    },
-    "forever-agent": {
-      "version": "0.6.1",
-      "from": "forever-agent@>=0.6.1 <0.7.0",
-      "resolved": "https://registry.npmjs.org/forever-agent/-/forever-agent-0.6.1.tgz"
-    },
-    "form-data": {
-      "version": "2.1.4",
-      "from": "form-data@>=2.1.1 <2.2.0",
-      "resolved": "http://registry.npmjs.org/form-data/-/form-data-2.1.4.tgz"
-    },
-    "forwarded": {
-      "version": "0.1.2",
-      "from": "forwarded@>=0.1.2 <0.2.0",
-      "resolved": "https://registry.npmjs.org/forwarded/-/forwarded-0.1.2.tgz"
-    },
-    "fresh": {
-      "version": "0.5.2",
-      "from": "fresh@0.5.2",
-      "resolved": "http://registry.npmjs.org/fresh/-/fresh-0.5.2.tgz"
-    },
-    "get-stdin": {
-      "version": "4.0.1",
-      "from": "get-stdin@>=4.0.1 <5.0.0",
-      "resolved": "https://registry.npmjs.org/get-stdin/-/get-stdin-4.0.1.tgz"
-    },
-    "getpass": {
-      "version": "0.1.7",
-      "from": "getpass@>=0.1.1 <0.2.0",
-      "resolved": "https://registry.npmjs.org/getpass/-/getpass-0.1.7.tgz",
-      "dependencies": {
-        "assert-plus": {
-          "version": "1.0.0",
-          "from": "assert-plus@>=1.0.0 <2.0.0",
-          "resolved": "https://registry.npmjs.org/assert-plus/-/assert-plus-1.0.0.tgz"
-        }
-      }
-    },
-    "graceful-fs": {
-      "version": "4.1.11",
-      "from": "graceful-fs@>=4.1.2 <5.0.0",
-      "resolved": "https://registry.npmjs.org/graceful-fs/-/graceful-fs-4.1.11.tgz"
-    },
-    "har-schema": {
-      "version": "1.0.5",
-      "from": "har-schema@>=1.0.5 <2.0.0",
-      "resolved": "http://registry.npmjs.org/har-schema/-/har-schema-1.0.5.tgz"
-    },
-    "har-validator": {
-      "version": "4.2.1",
-      "from": "har-validator@>=4.2.1 <4.3.0",
-      "resolved": "http://registry.npmjs.org/har-validator/-/har-validator-4.2.1.tgz"
-    },
-    "hawk": {
-      "version": "3.1.3",
-      "from": "hawk@>=3.1.3 <3.2.0",
-      "resolved": "http://registry.npmjs.org/hawk/-/hawk-3.1.3.tgz"
-    },
-    "help-me": {
-      "version": "0.1.0",
-      "from": "help-me@>=0.1.0 <0.2.0",
-      "resolved": "https://registry.npmjs.org/help-me/-/help-me-0.1.0.tgz"
-    },
-    "hoek": {
-      "version": "2.16.3",
-      "from": "hoek@>=2.0.0 <3.0.0",
-      "resolved": "http://registry.npmjs.org/hoek/-/hoek-2.16.3.tgz"
-    },
-    "hooks-fixed": {
-      "version": "2.0.2",
-      "from": "hooks-fixed@2.0.2",
-      "resolved": "http://registry.npmjs.org/hooks-fixed/-/hooks-fixed-2.0.2.tgz"
-    },
-    "hosted-git-info": {
-      "version": "2.6.0",
-      "from": "hosted-git-info@>=2.1.4 <3.0.0",
-      "resolved": "https://registry.npmjs.org/hosted-git-info/-/hosted-git-info-2.6.0.tgz"
-    },
-    "http-errors": {
-      "version": "1.4.0",
-      "from": "http-errors@>=1.4.0 <1.5.0",
-      "resolved": "https://registry.npmjs.org/http-errors/-/http-errors-1.4.0.tgz",
-      "dependencies": {
-        "inherits": {
-          "version": "2.0.1",
-          "from": "inherits@2.0.1",
-          "resolved": "http://registry.npmjs.org/inherits/-/inherits-2.0.1.tgz"
-        }
-      }
-    },
-    "http-signature": {
-      "version": "1.1.1",
-      "from": "http-signature@>=1.1.0 <1.2.0",
-      "resolved": "http://registry.npmjs.org/http-signature/-/http-signature-1.1.1.tgz"
-    },
-    "iconv-lite": {
-      "version": "0.4.13",
-      "from": "iconv-lite@0.4.13",
-      "resolved": "http://registry.npmjs.org/iconv-lite/-/iconv-lite-0.4.13.tgz"
-    },
-    "indent-string": {
-      "version": "2.1.0",
-      "from": "indent-string@>=2.1.0 <3.0.0",
-      "resolved": "https://registry.npmjs.org/indent-string/-/indent-string-2.1.0.tgz"
-    },
-    "inherits": {
-      "version": "2.0.3",
-      "from": "inherits@>=2.0.1 <2.1.0",
-      "resolved": "https://registry.npmjs.org/inherits/-/inherits-2.0.3.tgz"
-    },
-    "iotagent-node-lib": {
-      "version": "2.6.0-next",
-      "from": "git://github.com/telefonicaid/iotagent-node-lib.git#master",
-      "resolved": "git://github.com/telefonicaid/iotagent-node-lib.git#762ff87d10456c6f78f934f933dd07778c04afca",
-      "dependencies": {
-        "colors": {
-          "version": "1.2.4",
-          "from": "colors@>=1.1.2 <2.0.0",
-          "resolved": "https://registry.npmjs.org/colors/-/colors-1.2.4.tgz"
-        },
-        "logops": {
-          "version": "1.0.0",
-          "from": "logops@1.0.0",
-          "resolved": "https://registry.npmjs.org/logops/-/logops-1.0.0.tgz"
-        },
-        "qs": {
-          "version": "6.4.0",
-          "from": "qs@>=6.4.0 <6.5.0",
-          "resolved": "http://registry.npmjs.org/qs/-/qs-6.4.0.tgz"
-        },
-        "request": {
-          "version": "2.81.0",
-          "from": "request@>=2.39.0 <=2.81.0",
-          "resolved": "http://registry.npmjs.org/request/-/request-2.81.0.tgz"
-        },
-        "uuid": {
-          "version": "3.2.1",
-          "from": "uuid@>=3.0.0 <4.0.0",
-          "resolved": "http://registry.npmjs.org/uuid/-/uuid-3.2.1.tgz"
-        }
-      }
-    },
-    "ipaddr.js": {
-      "version": "1.6.0",
-      "from": "ipaddr.js@1.6.0",
-      "resolved": "http://registry.npmjs.org/ipaddr.js/-/ipaddr.js-1.6.0.tgz"
-    },
-    "is-arrayish": {
-      "version": "0.2.1",
-      "from": "is-arrayish@>=0.2.1 <0.3.0",
-      "resolved": "https://registry.npmjs.org/is-arrayish/-/is-arrayish-0.2.1.tgz"
-    },
-    "is-builtin-module": {
-      "version": "1.0.0",
-      "from": "is-builtin-module@>=1.0.0 <2.0.0",
-      "resolved": "https://registry.npmjs.org/is-builtin-module/-/is-builtin-module-1.0.0.tgz"
-    },
-    "is-finite": {
-      "version": "1.0.2",
-      "from": "is-finite@>=1.0.0 <2.0.0",
-      "resolved": "https://registry.npmjs.org/is-finite/-/is-finite-1.0.2.tgz"
-    },
-    "is-typedarray": {
-      "version": "1.0.0",
-      "from": "is-typedarray@>=1.0.0 <1.1.0",
-      "resolved": "https://registry.npmjs.org/is-typedarray/-/is-typedarray-1.0.0.tgz"
-    },
-    "is-utf8": {
-      "version": "0.2.1",
-      "from": "is-utf8@>=0.2.0 <0.3.0",
-      "resolved": "https://registry.npmjs.org/is-utf8/-/is-utf8-0.2.1.tgz"
-    },
-    "isarray": {
-      "version": "0.0.1",
-      "from": "isarray@0.0.1",
-      "resolved": "https://registry.npmjs.org/isarray/-/isarray-0.0.1.tgz"
-    },
-    "isstream": {
-      "version": "0.1.2",
-      "from": "isstream@>=0.1.2 <0.2.0",
-      "resolved": "https://registry.npmjs.org/isstream/-/isstream-0.1.2.tgz"
-    },
-    "jison": {
-      "version": "0.4.17",
-      "from": "jison@0.4.17",
-      "resolved": "http://registry.npmjs.org/jison/-/jison-0.4.17.tgz"
-    },
-    "jison-lex": {
-      "version": "0.3.4",
-      "from": "jison-lex@>=0.3.0 <0.4.0",
-      "resolved": "https://registry.npmjs.org/jison-lex/-/jison-lex-0.3.4.tgz"
-    },
-    "jsbn": {
-      "version": "0.1.1",
-      "from": "jsbn@>=0.1.0 <0.2.0",
-      "resolved": "https://registry.npmjs.org/jsbn/-/jsbn-0.1.1.tgz",
-      "optional": true
-    },
-    "json-schema": {
-      "version": "0.2.3",
-      "from": "json-schema@0.2.3",
-      "resolved": "http://registry.npmjs.org/json-schema/-/json-schema-0.2.3.tgz"
-    },
-    "json-schema-traverse": {
-      "version": "0.3.1",
-      "from": "json-schema-traverse@>=0.3.0 <0.4.0",
-      "resolved": "https://registry.npmjs.org/json-schema-traverse/-/json-schema-traverse-0.3.1.tgz"
-    },
-    "json-stable-stringify": {
-      "version": "1.0.1",
-      "from": "json-stable-stringify@>=1.0.1 <2.0.0",
-      "resolved": "https://registry.npmjs.org/json-stable-stringify/-/json-stable-stringify-1.0.1.tgz"
-    },
-    "json-stringify-safe": {
-      "version": "5.0.1",
-      "from": "json-stringify-safe@>=5.0.1 <6.0.0",
-      "resolved": "https://registry.npmjs.org/json-stringify-safe/-/json-stringify-safe-5.0.1.tgz"
-    },
-    "jsonify": {
-      "version": "0.0.0",
-      "from": "jsonify@>=0.0.0 <0.1.0",
-      "resolved": "https://registry.npmjs.org/jsonify/-/jsonify-0.0.0.tgz"
-    },
-    "jsonlint": {
-      "version": "1.6.0",
-      "from": "jsonlint@1.6.0",
-      "resolved": "http://registry.npmjs.org/jsonlint/-/jsonlint-1.6.0.tgz"
-    },
-    "JSONSelect": {
-      "version": "0.4.0",
-      "from": "JSONSelect@0.4.0",
-      "resolved": "http://registry.npmjs.org/JSONSelect/-/JSONSelect-0.4.0.tgz"
-    },
-    "jsprim": {
-      "version": "1.4.1",
-      "from": "jsprim@>=1.2.2 <2.0.0",
-      "resolved": "https://registry.npmjs.org/jsprim/-/jsprim-1.4.1.tgz",
-      "dependencies": {
-        "assert-plus": {
-          "version": "1.0.0",
-          "from": "assert-plus@1.0.0",
-          "resolved": "https://registry.npmjs.org/assert-plus/-/assert-plus-1.0.0.tgz"
-        }
-      }
-    },
-    "JSV": {
-      "version": "4.0.2",
-      "from": "JSV@>=4.0.0",
-      "resolved": "https://registry.npmjs.org/JSV/-/JSV-4.0.2.tgz"
-    },
-    "kareem": {
-      "version": "1.5.0",
-      "from": "kareem@1.5.0",
-      "resolved": "http://registry.npmjs.org/kareem/-/kareem-1.5.0.tgz"
-    },
-    "leven": {
-      "version": "1.0.2",
-      "from": "leven@>=1.0.0 <2.0.0",
-      "resolved": "https://registry.npmjs.org/leven/-/leven-1.0.2.tgz"
-    },
-    "lex-parser": {
-      "version": "0.1.4",
-      "from": "lex-parser@>=0.1.3 <0.2.0",
-      "resolved": "https://registry.npmjs.org/lex-parser/-/lex-parser-0.1.4.tgz"
-    },
-    "load-json-file": {
-      "version": "1.1.0",
-      "from": "load-json-file@>=1.0.0 <2.0.0",
-      "resolved": "https://registry.npmjs.org/load-json-file/-/load-json-file-1.1.0.tgz"
-    },
-    "lodash": {
-      "version": "4.17.10",
-      "from": "lodash@>=4.1.0 <5.0.0",
-      "resolved": "https://registry.npmjs.org/lodash/-/lodash-4.17.10.tgz"
-    },
-    "lodash.get": {
-      "version": "4.4.2",
-      "from": "lodash.get@4.4.2",
-      "resolved": "http://registry.npmjs.org/lodash.get/-/lodash.get-4.4.2.tgz"
-    },
-    "lodash.isfunction": {
-      "version": "3.0.9",
-      "from": "lodash.isfunction@>=3.0.6 <4.0.0",
-      "resolved": "http://registry.npmjs.org/lodash.isfunction/-/lodash.isfunction-3.0.9.tgz"
-    },
-    "lodash.isobject": {
-      "version": "3.0.2",
-      "from": "lodash.isobject@>=3.0.2 <4.0.0",
-      "resolved": "https://registry.npmjs.org/lodash.isobject/-/lodash.isobject-3.0.2.tgz"
-    },
-    "lodash.omit": {
-      "version": "4.5.0",
-      "from": "lodash.omit@>=4.1.0 <5.0.0",
-      "resolved": "https://registry.npmjs.org/lodash.omit/-/lodash.omit-4.5.0.tgz"
-    },
-    "logops": {
-      "version": "1.0.0-alpha.7",
-      "from": "logops@1.0.0-alpha.7",
-      "resolved": "http://registry.npmjs.org/logops/-/logops-1.0.0-alpha.7.tgz",
-      "dependencies": {
-        "colors": {
-          "version": "1.2.4",
-          "from": "colors@>=1.1.2 <2.0.0",
-          "resolved": "https://registry.npmjs.org/colors/-/colors-1.2.4.tgz"
-        },
-        "serr": {
-          "version": "0.2.0",
-          "from": "serr@>=0.2.0 <0.3.0",
-          "resolved": "https://registry.npmjs.org/serr/-/serr-0.2.0.tgz"
-        }
-      }
-    },
-    "loud-rejection": {
-      "version": "1.6.0",
-      "from": "loud-rejection@>=1.0.0 <2.0.0",
-      "resolved": "https://registry.npmjs.org/loud-rejection/-/loud-rejection-1.6.0.tgz"
-    },
-    "map-obj": {
-      "version": "1.0.1",
-      "from": "map-obj@>=1.0.1 <2.0.0",
-      "resolved": "https://registry.npmjs.org/map-obj/-/map-obj-1.0.1.tgz"
-    },
-    "media-typer": {
-      "version": "0.3.0",
-      "from": "media-typer@0.3.0",
-      "resolved": "http://registry.npmjs.org/media-typer/-/media-typer-0.3.0.tgz"
-    },
-    "meow": {
-      "version": "3.7.0",
-      "from": "meow@>=3.3.0 <4.0.0",
-      "resolved": "https://registry.npmjs.org/meow/-/meow-3.7.0.tgz"
-    },
-    "merge-descriptors": {
-      "version": "1.0.1",
-      "from": "merge-descriptors@1.0.1",
-      "resolved": "http://registry.npmjs.org/merge-descriptors/-/merge-descriptors-1.0.1.tgz"
-    },
-    "methods": {
-      "version": "1.1.2",
-      "from": "methods@>=1.1.2 <1.2.0",
-      "resolved": "https://registry.npmjs.org/methods/-/methods-1.1.2.tgz"
-    },
-    "mime": {
-      "version": "1.4.1",
-      "from": "mime@1.4.1",
-      "resolved": "http://registry.npmjs.org/mime/-/mime-1.4.1.tgz"
-    },
-    "mime-db": {
-      "version": "1.33.0",
-      "from": "mime-db@>=1.33.0 <1.34.0",
-      "resolved": "http://registry.npmjs.org/mime-db/-/mime-db-1.33.0.tgz"
-    },
-    "mime-types": {
-      "version": "2.1.18",
-      "from": "mime-types@>=2.1.18 <2.2.0",
-      "resolved": "http://registry.npmjs.org/mime-types/-/mime-types-2.1.18.tgz"
-    },
-    "minimist": {
-      "version": "1.2.0",
-      "from": "minimist@>=1.1.3 <2.0.0",
-      "resolved": "https://registry.npmjs.org/minimist/-/minimist-1.2.0.tgz"
-    },
-    "mongodb": {
-      "version": "2.2.20",
-      "from": "mongodb@2.2.20",
-      "resolved": "https://registry.npmjs.org/mongodb/-/mongodb-2.2.20.tgz",
-      "dependencies": {
-        "isarray": {
-          "version": "1.0.0",
-          "from": "isarray@>=1.0.0 <1.1.0",
-          "resolved": "https://registry.npmjs.org/isarray/-/isarray-1.0.0.tgz"
-        },
-        "readable-stream": {
-          "version": "2.1.5",
-          "from": "readable-stream@2.1.5",
-          "resolved": "http://registry.npmjs.org/readable-stream/-/readable-stream-2.1.5.tgz"
-        }
-      }
-    },
-    "mongodb-core": {
-      "version": "2.1.5",
-      "from": "mongodb-core@2.1.5",
-      "resolved": "https://registry.npmjs.org/mongodb-core/-/mongodb-core-2.1.5.tgz"
-    },
-    "mongoose": {
-      "version": "4.13.11",
-      "from": "mongoose@4.13.11",
-      "resolved": "http://registry.npmjs.org/mongoose/-/mongoose-4.13.11.tgz",
-      "dependencies": {
-        "async": {
-          "version": "2.1.4",
-          "from": "async@2.1.4",
-          "resolved": "http://registry.npmjs.org/async/-/async-2.1.4.tgz"
-        },
-        "isarray": {
-          "version": "1.0.0",
-          "from": "isarray@>=1.0.0 <1.1.0",
-          "resolved": "https://registry.npmjs.org/isarray/-/isarray-1.0.0.tgz"
-        },
-        "mongodb": {
-          "version": "2.2.34",
-          "from": "mongodb@2.2.34",
-          "resolved": "http://registry.npmjs.org/mongodb/-/mongodb-2.2.34.tgz"
-        },
-        "mongodb-core": {
-          "version": "2.1.18",
-          "from": "mongodb-core@2.1.18",
-          "resolved": "http://registry.npmjs.org/mongodb-core/-/mongodb-core-2.1.18.tgz"
-        },
-        "ms": {
-          "version": "2.0.0",
-          "from": "ms@2.0.0",
-          "resolved": "https://registry.npmjs.org/ms/-/ms-2.0.0.tgz"
-        },
-        "readable-stream": {
-          "version": "2.2.7",
-          "from": "readable-stream@2.2.7",
-          "resolved": "http://registry.npmjs.org/readable-stream/-/readable-stream-2.2.7.tgz"
-        },
-        "string_decoder": {
-          "version": "1.0.3",
-          "from": "string_decoder@>=1.0.0 <1.1.0",
-          "resolved": "https://registry.npmjs.org/string_decoder/-/string_decoder-1.0.3.tgz"
-        }
-      }
-    },
-    "mpath": {
-      "version": "0.3.0",
-      "from": "mpath@0.3.0",
-      "resolved": "http://registry.npmjs.org/mpath/-/mpath-0.3.0.tgz"
-    },
-    "mpromise": {
-      "version": "0.5.5",
-      "from": "mpromise@0.5.5",
-      "resolved": "http://registry.npmjs.org/mpromise/-/mpromise-0.5.5.tgz"
-    },
-    "mqtt": {
-      "version": "1.7.0",
-      "from": "mqtt@1.7.0",
-      "resolved": "http://registry.npmjs.org/mqtt/-/mqtt-1.7.0.tgz",
-      "dependencies": {
-        "readable-stream": {
-          "version": "1.0.34",
-          "from": "readable-stream@>=1.0.2 <1.1.0",
-          "resolved": "https://registry.npmjs.org/readable-stream/-/readable-stream-1.0.34.tgz"
-        }
-      }
-    },
-    "mqtt-connection": {
-      "version": "2.1.1",
-      "from": "mqtt-connection@>=2.0.0 <3.0.0",
-      "resolved": "https://registry.npmjs.org/mqtt-connection/-/mqtt-connection-2.1.1.tgz"
-    },
-    "mqtt-packet": {
-      "version": "3.5.0",
-      "from": "mqtt-packet@>=3.2.0 <4.0.0",
-      "resolved": "https://registry.npmjs.org/mqtt-packet/-/mqtt-packet-3.5.0.tgz"
-    },
-    "mquery": {
-      "version": "2.3.3",
-      "from": "mquery@2.3.3",
-      "resolved": "http://registry.npmjs.org/mquery/-/mquery-2.3.3.tgz",
-      "dependencies": {
-        "bluebird": {
-          "version": "3.5.0",
-          "from": "bluebird@3.5.0",
-          "resolved": "http://registry.npmjs.org/bluebird/-/bluebird-3.5.0.tgz"
-        },
-        "debug": {
-          "version": "2.6.9",
-          "from": "debug@2.6.9",
-          "resolved": "https://registry.npmjs.org/debug/-/debug-2.6.9.tgz"
-        },
-        "ms": {
-          "version": "2.0.0",
-          "from": "ms@2.0.0",
-          "resolved": "https://registry.npmjs.org/ms/-/ms-2.0.0.tgz"
-        },
-        "sliced": {
-          "version": "0.0.5",
-          "from": "sliced@0.0.5",
-          "resolved": "https://registry.npmjs.org/sliced/-/sliced-0.0.5.tgz"
-        }
-      }
-    },
-    "ms": {
-      "version": "0.7.1",
-      "from": "ms@0.7.1",
-      "resolved": "http://registry.npmjs.org/ms/-/ms-0.7.1.tgz"
-    },
-    "mu2": {
-      "version": "0.5.21",
-      "from": "mu2@>=0.5.20 <0.6.0",
-      "resolved": "https://registry.npmjs.org/mu2/-/mu2-0.5.21.tgz"
-    },
-    "muri": {
-      "version": "1.3.0",
-      "from": "muri@1.3.0",
-      "resolved": "http://registry.npmjs.org/muri/-/muri-1.3.0.tgz"
-    },
-    "mustache": {
-      "version": "2.2.1",
-      "from": "mustache@2.2.1",
-      "resolved": "http://registry.npmjs.org/mustache/-/mustache-2.2.1.tgz"
-    },
-    "negotiator": {
-      "version": "0.6.1",
-      "from": "negotiator@0.6.1",
-      "resolved": "http://registry.npmjs.org/negotiator/-/negotiator-0.6.1.tgz"
-    },
-    "node-uuid": {
-      "version": "1.4.8",
-      "from": "node-uuid@>=1.4.1 <2.0.0",
-      "resolved": "https://registry.npmjs.org/node-uuid/-/node-uuid-1.4.8.tgz"
-    },
-    "nomnom": {
-      "version": "1.5.2",
-      "from": "nomnom@1.5.2",
-      "resolved": "http://registry.npmjs.org/nomnom/-/nomnom-1.5.2.tgz",
-      "dependencies": {
-        "underscore": {
-          "version": "1.1.7",
-          "from": "underscore@>=1.1.0 <1.2.0",
-          "resolved": "https://registry.npmjs.org/underscore/-/underscore-1.1.7.tgz"
-        }
-      }
-    },
-    "normalize-package-data": {
-      "version": "2.4.0",
-      "from": "normalize-package-data@>=2.3.4 <3.0.0",
-      "resolved": "https://registry.npmjs.org/normalize-package-data/-/normalize-package-data-2.4.0.tgz"
-    },
-    "number-is-nan": {
-      "version": "1.0.1",
-      "from": "number-is-nan@>=1.0.0 <2.0.0",
-      "resolved": "https://registry.npmjs.org/number-is-nan/-/number-is-nan-1.0.1.tgz"
-    },
-    "oauth-sign": {
-      "version": "0.8.2",
-      "from": "oauth-sign@>=0.8.1 <0.9.0",
-      "resolved": "https://registry.npmjs.org/oauth-sign/-/oauth-sign-0.8.2.tgz"
-    },
-    "object-assign": {
-      "version": "4.1.1",
-      "from": "object-assign@>=4.0.1 <5.0.0",
-      "resolved": "https://registry.npmjs.org/object-assign/-/object-assign-4.1.1.tgz"
-    },
-    "on-finished": {
-      "version": "2.3.0",
-      "from": "on-finished@>=2.3.0 <2.4.0",
-      "resolved": "https://registry.npmjs.org/on-finished/-/on-finished-2.3.0.tgz"
-    },
-    "once": {
-      "version": "1.4.0",
-      "from": "once@>=1.4.0 <2.0.0",
-      "resolved": "https://registry.npmjs.org/once/-/once-1.4.0.tgz"
-    },
-    "options": {
-      "version": "0.0.6",
-      "from": "options@>=0.0.5",
-      "resolved": "https://registry.npmjs.org/options/-/options-0.0.6.tgz"
-    },
-    "parse-json": {
-      "version": "2.2.0",
-      "from": "parse-json@>=2.2.0 <3.0.0",
-      "resolved": "https://registry.npmjs.org/parse-json/-/parse-json-2.2.0.tgz"
-    },
-    "parseurl": {
-      "version": "1.3.2",
-      "from": "parseurl@>=1.3.2 <1.4.0",
-      "resolved": "https://registry.npmjs.org/parseurl/-/parseurl-1.3.2.tgz"
-    },
-    "path-exists": {
-      "version": "2.1.0",
-      "from": "path-exists@>=2.0.0 <3.0.0",
-      "resolved": "https://registry.npmjs.org/path-exists/-/path-exists-2.1.0.tgz"
-    },
-    "path-to-regexp": {
-      "version": "0.1.7",
-      "from": "path-to-regexp@0.1.7",
-      "resolved": "http://registry.npmjs.org/path-to-regexp/-/path-to-regexp-0.1.7.tgz"
-    },
-    "path-type": {
-      "version": "1.1.0",
-      "from": "path-type@>=1.0.0 <2.0.0",
-      "resolved": "https://registry.npmjs.org/path-type/-/path-type-1.1.0.tgz"
-    },
-    "performance-now": {
-      "version": "0.2.0",
-      "from": "performance-now@>=0.2.0 <0.3.0",
-      "resolved": "http://registry.npmjs.org/performance-now/-/performance-now-0.2.0.tgz"
-    },
-    "pify": {
-      "version": "2.3.0",
-      "from": "pify@>=2.0.0 <3.0.0",
-      "resolved": "https://registry.npmjs.org/pify/-/pify-2.3.0.tgz"
-    },
-    "pinkie": {
-      "version": "2.0.4",
-      "from": "pinkie@>=2.0.0 <3.0.0",
-      "resolved": "https://registry.npmjs.org/pinkie/-/pinkie-2.0.4.tgz"
-    },
-    "pinkie-promise": {
-      "version": "2.0.1",
-      "from": "pinkie-promise@>=2.0.0 <3.0.0",
-      "resolved": "https://registry.npmjs.org/pinkie-promise/-/pinkie-promise-2.0.1.tgz"
-    },
-    "process-nextick-args": {
-      "version": "1.0.7",
-      "from": "process-nextick-args@>=1.0.6 <1.1.0",
-      "resolved": "https://registry.npmjs.org/process-nextick-args/-/process-nextick-args-1.0.7.tgz"
-    },
-    "proxy-addr": {
-      "version": "2.0.3",
-      "from": "proxy-addr@>=2.0.3 <2.1.0",
-      "resolved": "http://registry.npmjs.org/proxy-addr/-/proxy-addr-2.0.3.tgz"
-    },
-    "pump": {
-      "version": "1.0.3",
-      "from": "pump@>=1.0.0 <2.0.0",
-      "resolved": "http://registry.npmjs.org/pump/-/pump-1.0.3.tgz"
-    },
-    "punycode": {
-      "version": "1.4.1",
-      "from": "punycode@>=1.4.1 <2.0.0",
-      "resolved": "https://registry.npmjs.org/punycode/-/punycode-1.4.1.tgz"
-    },
-    "qs": {
-      "version": "6.1.0",
-      "from": "qs@6.1.0",
-      "resolved": "http://registry.npmjs.org/qs/-/qs-6.1.0.tgz"
-    },
-    "query-string": {
-      "version": "4.3.4",
-      "from": "query-string@4.3.4",
-      "resolved": "https://registry.npmjs.org/query-string/-/query-string-4.3.4.tgz"
-    },
-    "range-parser": {
-      "version": "1.2.0",
-      "from": "range-parser@>=1.2.0 <1.3.0",
-      "resolved": "https://registry.npmjs.org/range-parser/-/range-parser-1.2.0.tgz"
-    },
-    "raw-body": {
-      "version": "2.1.7",
-      "from": "raw-body@>=2.1.5 <2.2.0",
-      "resolved": "https://registry.npmjs.org/raw-body/-/raw-body-2.1.7.tgz",
-      "dependencies": {
-        "bytes": {
-          "version": "2.4.0",
-          "from": "bytes@2.4.0",
-          "resolved": "https://registry.npmjs.org/bytes/-/bytes-2.4.0.tgz"
-        }
-      }
-    },
-    "read-pkg": {
-      "version": "1.1.0",
-      "from": "read-pkg@>=1.0.0 <2.0.0",
-      "resolved": "https://registry.npmjs.org/read-pkg/-/read-pkg-1.1.0.tgz"
-    },
-    "read-pkg-up": {
-      "version": "1.0.1",
-      "from": "read-pkg-up@>=1.0.1 <2.0.0",
-      "resolved": "https://registry.npmjs.org/read-pkg-up/-/read-pkg-up-1.0.1.tgz"
-    },
-    "readable-stream": {
-      "version": "1.1.14",
-      "from": "readable-stream@>=1.0.0 <2.0.0 >=1.1.9",
-      "resolved": "https://registry.npmjs.org/readable-stream/-/readable-stream-1.1.14.tgz"
-    },
-    "redent": {
-      "version": "1.0.0",
-      "from": "redent@>=1.0.0 <2.0.0",
-      "resolved": "https://registry.npmjs.org/redent/-/redent-1.0.0.tgz"
-    },
-    "reduplexer": {
-      "version": "1.1.0",
-      "from": "reduplexer@>=1.1.0 <2.0.0",
-      "resolved": "https://registry.npmjs.org/reduplexer/-/reduplexer-1.1.0.tgz",
-      "dependencies": {
-        "readable-stream": {
-          "version": "1.0.34",
-          "from": "readable-stream@>=1.0.26-2 <1.1.0",
-          "resolved": "https://registry.npmjs.org/readable-stream/-/readable-stream-1.0.34.tgz"
-        }
-      }
-    },
-    "regexp-clone": {
-      "version": "0.0.1",
-      "from": "regexp-clone@0.0.1",
-      "resolved": "http://registry.npmjs.org/regexp-clone/-/regexp-clone-0.0.1.tgz"
-    },
-    "reinterval": {
-      "version": "1.1.0",
-      "from": "reinterval@>=1.0.1 <2.0.0",
-      "resolved": "https://registry.npmjs.org/reinterval/-/reinterval-1.1.0.tgz"
-    },
-    "repeating": {
-      "version": "2.0.1",
-      "from": "repeating@>=2.0.0 <3.0.0",
-      "resolved": "https://registry.npmjs.org/repeating/-/repeating-2.0.1.tgz"
-    },
-    "request": {
-      "version": "2.85.0",
-      "from": "request@>=2.69.0 <3.0.0",
-      "resolved": "https://registry.npmjs.org/request/-/request-2.85.0.tgz",
-      "dependencies": {
-        "ajv": {
-          "version": "5.5.2",
-          "from": "ajv@>=5.1.0 <6.0.0",
-          "resolved": "http://registry.npmjs.org/ajv/-/ajv-5.5.2.tgz"
-        },
-        "assert-plus": {
-          "version": "1.0.0",
-          "from": "assert-plus@>=1.0.0 <2.0.0",
-          "resolved": "https://registry.npmjs.org/assert-plus/-/assert-plus-1.0.0.tgz"
-        },
-        "aws-sign2": {
-          "version": "0.7.0",
-          "from": "aws-sign2@>=0.7.0 <0.8.0",
-          "resolved": "https://registry.npmjs.org/aws-sign2/-/aws-sign2-0.7.0.tgz"
-        },
-        "boom": {
-          "version": "4.3.1",
-          "from": "boom@>=4.0.0 <5.0.0",
-          "resolved": "https://registry.npmjs.org/boom/-/boom-4.3.1.tgz"
-        },
-        "cryptiles": {
-          "version": "3.1.2",
-          "from": "cryptiles@>=3.0.0 <4.0.0",
-          "resolved": "https://registry.npmjs.org/cryptiles/-/cryptiles-3.1.2.tgz",
-          "dependencies": {
-            "boom": {
-              "version": "5.2.0",
-              "from": "boom@>=5.0.0 <6.0.0",
-              "resolved": "https://registry.npmjs.org/boom/-/boom-5.2.0.tgz"
-            }
-          }
-        },
-        "form-data": {
-          "version": "2.3.2",
-          "from": "form-data@>=2.3.1 <2.4.0",
-          "resolved": "http://registry.npmjs.org/form-data/-/form-data-2.3.2.tgz"
-        },
-        "har-schema": {
-          "version": "2.0.0",
-          "from": "har-schema@>=2.0.0 <3.0.0",
-          "resolved": "https://registry.npmjs.org/har-schema/-/har-schema-2.0.0.tgz"
-        },
-        "har-validator": {
-          "version": "5.0.3",
-          "from": "har-validator@>=5.0.3 <5.1.0",
-          "resolved": "https://registry.npmjs.org/har-validator/-/har-validator-5.0.3.tgz"
-        },
-        "hawk": {
-          "version": "6.0.2",
-          "from": "hawk@>=6.0.2 <6.1.0",
-          "resolved": "https://registry.npmjs.org/hawk/-/hawk-6.0.2.tgz"
-        },
-        "hoek": {
-          "version": "4.2.1",
-          "from": "hoek@>=4.0.0 <5.0.0",
-          "resolved": "http://registry.npmjs.org/hoek/-/hoek-4.2.1.tgz"
-        },
-        "http-signature": {
-          "version": "1.2.0",
-          "from": "http-signature@>=1.2.0 <1.3.0",
-          "resolved": "https://registry.npmjs.org/http-signature/-/http-signature-1.2.0.tgz"
->>>>>>> 0a5b1a49
         },
         "escodegen": {
           "version": "0.0.23",
@@ -3828,7 +2531,6 @@
             "source-map": "0.1.43"
           }
         },
-<<<<<<< HEAD
         "esprima": {
           "version": "1.0.4",
           "resolved": "https://registry.npmjs.org/esprima/-/esprima-1.0.4.tgz",
@@ -4141,16 +2843,16 @@
       "resolved": "https://registry.npmjs.org/logops/-/logops-1.0.0-alpha.7.tgz",
       "integrity": "sha1-XeHmXUtgENXnt2HPOq79uPDGHg8=",
       "requires": {
-        "colors": "1.2.4",
+        "colors": "1.2.5",
         "json-stringify-safe": "5.0.1",
         "lodash.omit": "4.5.0",
         "serr": "0.2.0"
       },
       "dependencies": {
         "colors": {
-          "version": "1.2.4",
-          "resolved": "https://registry.npmjs.org/colors/-/colors-1.2.4.tgz",
-          "integrity": "sha512-6Y+iBnWmXL+AWtlOp2Vr6R2w5MUlNJRwR0ShVFaAb1CqWzhPOpQg4L0jxD+xpw/Nc8QJwaq3KM79QUCriY8CWQ=="
+          "version": "1.2.5",
+          "resolved": "https://registry.npmjs.org/colors/-/colors-1.2.5.tgz",
+          "integrity": "sha512-erNRLao/Y3Fv54qUa0LBB+//Uf3YwMUmdJinN20yMXm9zdKKqH9wt7R9IIVZ+K7ShzfpLV/Zg8+VyrBJYB4lpg=="
         },
         "serr": {
           "version": "0.2.0",
@@ -4403,63 +3105,57 @@
       "integrity": "sha512-shJkRTSebXvsVqk56I+lkb2latjBs8I+pc2TzWc545y2iFnSjm7Wg0QMh+ZWcdSLQyGEau5jI8ocnmkyTgr9YQ=="
     },
     "mongodb": {
-      "version": "2.2.10",
-      "resolved": "https://registry.npmjs.org/mongodb/-/mongodb-2.2.10.tgz",
-      "integrity": "sha1-0RJzpaU7COF7zEyKKV3tDxUcyuY=",
+      "version": "2.2.35",
+      "resolved": "https://registry.npmjs.org/mongodb/-/mongodb-2.2.35.tgz",
+      "integrity": "sha512-3HGLucDg/8EeYMin3k+nFWChTA85hcYDCw1lPsWR6yV9A6RgKb24BkLiZ9ySZR+S0nfBjWoIUS7cyV6ceGx5Gg==",
       "requires": {
         "es6-promise": "3.2.1",
-        "mongodb-core": "2.0.12",
-        "readable-stream": "2.1.5"
-      },
-      "dependencies": {
-        "bson": {
-          "version": "0.5.7",
-          "resolved": "https://registry.npmjs.org/bson/-/bson-0.5.7.tgz",
-          "integrity": "sha1-DRH+CTbB/uAp4R9wY/XQqyQi6j4="
-        },
+        "mongodb-core": "2.1.19",
+        "readable-stream": "2.2.7"
+      },
+      "dependencies": {
         "isarray": {
           "version": "1.0.0",
           "resolved": "https://registry.npmjs.org/isarray/-/isarray-1.0.0.tgz",
           "integrity": "sha1-u5NdSFgsuhaMBoNJV6VKPgcSTxE="
         },
-        "mongodb-core": {
-          "version": "2.0.12",
-          "resolved": "https://registry.npmjs.org/mongodb-core/-/mongodb-core-2.0.12.tgz",
-          "integrity": "sha1-u2aq1VDiUnMfitSSdoFSZKkcM3w=",
-          "requires": {
-            "bson": "0.5.7",
-            "require_optional": "1.0.1"
-          }
-        },
         "readable-stream": {
-          "version": "2.1.5",
-          "resolved": "https://registry.npmjs.org/readable-stream/-/readable-stream-2.1.5.tgz",
-          "integrity": "sha1-ZvqLcg4UOLNkaB8q0aY8YYRIydA=",
+          "version": "2.2.7",
+          "resolved": "https://registry.npmjs.org/readable-stream/-/readable-stream-2.2.7.tgz",
+          "integrity": "sha1-BwV6y+JGeyIELTb5jFrVBwVOlbE=",
           "requires": {
             "buffer-shims": "1.0.0",
             "core-util-is": "1.0.2",
             "inherits": "2.0.3",
             "isarray": "1.0.0",
             "process-nextick-args": "1.0.7",
-            "string_decoder": "0.10.31",
+            "string_decoder": "1.0.3",
             "util-deprecate": "1.0.2"
           }
+        },
+        "string_decoder": {
+          "version": "1.0.3",
+          "resolved": "https://registry.npmjs.org/string_decoder/-/string_decoder-1.0.3.tgz",
+          "integrity": "sha512-4AH6Z5fzNNBcH+6XDMfA/BTt87skxqJlO0lAh3Dker5zThcAxG6mKz+iGu308UKoPPQ8Dcqx/4JhujzltRa+hQ==",
+          "requires": {
+            "safe-buffer": "5.1.2"
+          }
         }
       }
     },
     "mongodb-core": {
-      "version": "2.1.5",
-      "resolved": "https://registry.npmjs.org/mongodb-core/-/mongodb-core-2.1.5.tgz",
-      "integrity": "sha1-utEukNXhqJUhTpvDN16joc1TnsA=",
+      "version": "2.1.19",
+      "resolved": "https://registry.npmjs.org/mongodb-core/-/mongodb-core-2.1.19.tgz",
+      "integrity": "sha512-Jt4AtWUkpuW03kRdYGxga4O65O1UHlFfvvInslEfLlGi+zDMxbBe3J2NVmN9qPJ957Mn6Iz0UpMtV80cmxCVxw==",
       "requires": {
         "bson": "1.0.6",
         "require_optional": "1.0.1"
       }
     },
     "mongoose": {
-      "version": "4.13.11",
-      "resolved": "https://registry.npmjs.org/mongoose/-/mongoose-4.13.11.tgz",
-      "integrity": "sha512-OgXmFc3vzXwq4zWp41XfSBDnKZLqnBc4Kh7mwwGjBE5iWH5tfkixaPK0uFtpEuzDzUvAIg33bgniyTsmc00olA==",
+      "version": "4.13.12",
+      "resolved": "https://registry.npmjs.org/mongoose/-/mongoose-4.13.12.tgz",
+      "integrity": "sha512-pH8NK5AYGbnPeEFFGs5ACk18vzzcy4DFT48U9kKvkfg6SI3nJZkzGfN7o1NDWjy+kP26hWyU/AMhYTfe5hSVnA==",
       "requires": {
         "async": "2.1.4",
         "bson": "1.0.6",
@@ -6162,325 +4858,6 @@
           "dev": true
         }
       }
-=======
-        "qs": {
-          "version": "6.5.2",
-          "from": "qs@>=6.5.1 <6.6.0",
-          "resolved": "https://registry.npmjs.org/qs/-/qs-6.5.2.tgz"
-        },
-        "sntp": {
-          "version": "2.1.0",
-          "from": "sntp@>=2.0.0 <3.0.0",
-          "resolved": "http://registry.npmjs.org/sntp/-/sntp-2.1.0.tgz"
-        },
-        "uuid": {
-          "version": "3.2.1",
-          "from": "uuid@^3.1.0",
-          "resolved": "https://registry.npmjs.org/uuid/-/uuid-3.2.1.tgz"
-        }
-      }
-    },
-    "require_optional": {
-      "version": "1.0.1",
-      "from": "require_optional@>=1.0.0 <1.1.0",
-      "resolved": "https://registry.npmjs.org/require_optional/-/require_optional-1.0.1.tgz"
-    },
-    "resolve-from": {
-      "version": "2.0.0",
-      "from": "resolve-from@>=2.0.0 <3.0.0",
-      "resolved": "https://registry.npmjs.org/resolve-from/-/resolve-from-2.0.0.tgz"
-    },
-    "revalidator": {
-      "version": "0.3.1",
-      "from": "revalidator@>=0.3.1 <0.4.0",
-      "resolved": "https://registry.npmjs.org/revalidator/-/revalidator-0.3.1.tgz"
-    },
-    "safe-buffer": {
-      "version": "5.1.2",
-      "from": "safe-buffer@>=5.0.1 <6.0.0",
-      "resolved": "https://registry.npmjs.org/safe-buffer/-/safe-buffer-5.1.2.tgz"
-    },
-    "sax": {
-      "version": "0.6.1",
-      "from": "sax@>=0.6.0 <0.7.0",
-      "resolved": "https://registry.npmjs.org/sax/-/sax-0.6.1.tgz"
-    },
-    "semver": {
-      "version": "5.5.0",
-      "from": "semver@>=2.0.0 <3.0.0||>=3.0.0 <4.0.0||>=4.0.0 <5.0.0||>=5.0.0 <6.0.0",
-      "resolved": "http://registry.npmjs.org/semver/-/semver-5.5.0.tgz"
-    },
-    "send": {
-      "version": "0.16.2",
-      "from": "send@0.16.2",
-      "resolved": "https://registry.npmjs.org/send/-/send-0.16.2.tgz",
-      "dependencies": {
-        "debug": {
-          "version": "2.6.9",
-          "from": "debug@2.6.9",
-          "resolved": "https://registry.npmjs.org/debug/-/debug-2.6.9.tgz"
-        },
-        "http-errors": {
-          "version": "1.6.3",
-          "from": "http-errors@>=1.6.2 <1.7.0",
-          "resolved": "https://registry.npmjs.org/http-errors/-/http-errors-1.6.3.tgz"
-        },
-        "ms": {
-          "version": "2.0.0",
-          "from": "ms@2.0.0",
-          "resolved": "https://registry.npmjs.org/ms/-/ms-2.0.0.tgz"
-        },
-        "statuses": {
-          "version": "1.4.0",
-          "from": "statuses@>=1.4.0 <1.5.0",
-          "resolved": "http://registry.npmjs.org/statuses/-/statuses-1.4.0.tgz"
-        }
-      }
-    },
-    "serr": {
-      "version": "0.3.0",
-      "from": "serr@>=0.3.0 <0.4.0",
-      "resolved": "https://registry.npmjs.org/serr/-/serr-0.3.0.tgz"
-    },
-    "serve-static": {
-      "version": "1.13.2",
-      "from": "serve-static@1.13.2",
-      "resolved": "https://registry.npmjs.org/serve-static/-/serve-static-1.13.2.tgz"
-    },
-    "setprototypeof": {
-      "version": "1.1.0",
-      "from": "setprototypeof@1.1.0",
-      "resolved": "http://registry.npmjs.org/setprototypeof/-/setprototypeof-1.1.0.tgz"
-    },
-    "signal-exit": {
-      "version": "3.0.2",
-      "from": "signal-exit@>=3.0.0 <4.0.0",
-      "resolved": "https://registry.npmjs.org/signal-exit/-/signal-exit-3.0.2.tgz"
-    },
-    "sliced": {
-      "version": "1.0.1",
-      "from": "sliced@1.0.1",
-      "resolved": "http://registry.npmjs.org/sliced/-/sliced-1.0.1.tgz"
-    },
-    "sntp": {
-      "version": "1.0.9",
-      "from": "sntp@>=1.0.0 <2.0.0",
-      "resolved": "http://registry.npmjs.org/sntp/-/sntp-1.0.9.tgz"
-    },
-    "source-map": {
-      "version": "0.1.43",
-      "from": "source-map@>=0.1.33 <0.2.0",
-      "resolved": "https://registry.npmjs.org/source-map/-/source-map-0.1.43.tgz"
-    },
-    "spdx-correct": {
-      "version": "3.0.0",
-      "from": "spdx-correct@>=3.0.0 <4.0.0",
-      "resolved": "https://registry.npmjs.org/spdx-correct/-/spdx-correct-3.0.0.tgz"
-    },
-    "spdx-exceptions": {
-      "version": "2.1.0",
-      "from": "spdx-exceptions@>=2.1.0 <3.0.0",
-      "resolved": "https://registry.npmjs.org/spdx-exceptions/-/spdx-exceptions-2.1.0.tgz"
-    },
-    "spdx-expression-parse": {
-      "version": "3.0.0",
-      "from": "spdx-expression-parse@>=3.0.0 <4.0.0",
-      "resolved": "https://registry.npmjs.org/spdx-expression-parse/-/spdx-expression-parse-3.0.0.tgz"
-    },
-    "spdx-license-ids": {
-      "version": "3.0.0",
-      "from": "spdx-license-ids@>=3.0.0 <4.0.0",
-      "resolved": "https://registry.npmjs.org/spdx-license-ids/-/spdx-license-ids-3.0.0.tgz"
-    },
-    "sshpk": {
-      "version": "1.14.1",
-      "from": "sshpk@>=1.7.0 <2.0.0",
-      "resolved": "https://registry.npmjs.org/sshpk/-/sshpk-1.14.1.tgz",
-      "dependencies": {
-        "assert-plus": {
-          "version": "1.0.0",
-          "from": "assert-plus@>=1.0.0 <2.0.0",
-          "resolved": "https://registry.npmjs.org/assert-plus/-/assert-plus-1.0.0.tgz"
-        }
-      }
-    },
-    "statuses": {
-      "version": "1.5.0",
-      "from": "statuses@>=1.2.1 <2.0.0",
-      "resolved": "https://registry.npmjs.org/statuses/-/statuses-1.5.0.tgz"
-    },
-    "stream-shift": {
-      "version": "1.0.0",
-      "from": "stream-shift@>=1.0.0 <2.0.0",
-      "resolved": "https://registry.npmjs.org/stream-shift/-/stream-shift-1.0.0.tgz"
-    },
-    "strict-uri-encode": {
-      "version": "1.1.0",
-      "from": "strict-uri-encode@>=1.0.0 <2.0.0",
-      "resolved": "https://registry.npmjs.org/strict-uri-encode/-/strict-uri-encode-1.1.0.tgz"
-    },
-    "string_decoder": {
-      "version": "0.10.31",
-      "from": "string_decoder@>=0.10.0 <0.11.0",
-      "resolved": "https://registry.npmjs.org/string_decoder/-/string_decoder-0.10.31.tgz"
-    },
-    "stringstream": {
-      "version": "0.0.5",
-      "from": "stringstream@>=0.0.4 <0.1.0",
-      "resolved": "https://registry.npmjs.org/stringstream/-/stringstream-0.0.5.tgz"
-    },
-    "strip-bom": {
-      "version": "2.0.0",
-      "from": "strip-bom@>=2.0.0 <3.0.0",
-      "resolved": "https://registry.npmjs.org/strip-bom/-/strip-bom-2.0.0.tgz"
-    },
-    "strip-indent": {
-      "version": "1.0.1",
-      "from": "strip-indent@>=1.0.1 <2.0.0",
-      "resolved": "https://registry.npmjs.org/strip-indent/-/strip-indent-1.0.1.tgz"
-    },
-    "through2": {
-      "version": "0.6.5",
-      "from": "through2@>=0.6.3 <0.7.0",
-      "resolved": "https://registry.npmjs.org/through2/-/through2-0.6.5.tgz",
-      "dependencies": {
-        "readable-stream": {
-          "version": "1.0.34",
-          "from": "readable-stream@>=1.0.33-1 <1.1.0-0",
-          "resolved": "https://registry.npmjs.org/readable-stream/-/readable-stream-1.0.34.tgz"
-        }
-      }
-    },
-    "tough-cookie": {
-      "version": "2.3.4",
-      "from": "tough-cookie@>=2.3.0 <2.4.0",
-      "resolved": "http://registry.npmjs.org/tough-cookie/-/tough-cookie-2.3.4.tgz"
-    },
-    "trim-newlines": {
-      "version": "1.0.0",
-      "from": "trim-newlines@>=1.0.0 <2.0.0",
-      "resolved": "https://registry.npmjs.org/trim-newlines/-/trim-newlines-1.0.0.tgz"
-    },
-    "tunnel-agent": {
-      "version": "0.6.0",
-      "from": "tunnel-agent@>=0.6.0 <0.7.0",
-      "resolved": "https://registry.npmjs.org/tunnel-agent/-/tunnel-agent-0.6.0.tgz"
-    },
-    "tweetnacl": {
-      "version": "0.14.5",
-      "from": "tweetnacl@>=0.14.0 <0.15.0",
-      "resolved": "https://registry.npmjs.org/tweetnacl/-/tweetnacl-0.14.5.tgz",
-      "optional": true
-    },
-    "type-is": {
-      "version": "1.6.16",
-      "from": "type-is@>=1.6.11 <1.7.0",
-      "resolved": "http://registry.npmjs.org/type-is/-/type-is-1.6.16.tgz"
-    },
-    "typedarray": {
-      "version": "0.0.6",
-      "from": "typedarray@>=0.0.6 <0.0.7",
-      "resolved": "https://registry.npmjs.org/typedarray/-/typedarray-0.0.6.tgz"
-    },
-    "ultron": {
-      "version": "1.0.2",
-      "from": "ultron@>=1.0.0 <1.1.0",
-      "resolved": "https://registry.npmjs.org/ultron/-/ultron-1.0.2.tgz"
-    },
-    "underscore": {
-      "version": "1.8.3",
-      "from": "underscore@1.8.3",
-      "resolved": "http://registry.npmjs.org/underscore/-/underscore-1.8.3.tgz"
-    },
-    "unpipe": {
-      "version": "1.0.0",
-      "from": "unpipe@1.0.0",
-      "resolved": "http://registry.npmjs.org/unpipe/-/unpipe-1.0.0.tgz"
-    },
-    "util-deprecate": {
-      "version": "1.0.2",
-      "from": "util-deprecate@>=1.0.1 <1.1.0",
-      "resolved": "https://registry.npmjs.org/util-deprecate/-/util-deprecate-1.0.2.tgz"
-    },
-    "utils-merge": {
-      "version": "1.0.1",
-      "from": "utils-merge@1.0.1",
-      "resolved": "http://registry.npmjs.org/utils-merge/-/utils-merge-1.0.1.tgz"
-    },
-    "validate-npm-package-license": {
-      "version": "3.0.3",
-      "from": "validate-npm-package-license@>=3.0.1 <4.0.0",
-      "resolved": "https://registry.npmjs.org/validate-npm-package-license/-/validate-npm-package-license-3.0.3.tgz"
-    },
-    "vary": {
-      "version": "1.1.2",
-      "from": "vary@>=1.1.2 <1.2.0",
-      "resolved": "https://registry.npmjs.org/vary/-/vary-1.1.2.tgz"
-    },
-    "verror": {
-      "version": "1.10.0",
-      "from": "verror@1.10.0",
-      "resolved": "http://registry.npmjs.org/verror/-/verror-1.10.0.tgz",
-      "dependencies": {
-        "assert-plus": {
-          "version": "1.0.0",
-          "from": "assert-plus@>=1.0.0 <2.0.0",
-          "resolved": "https://registry.npmjs.org/assert-plus/-/assert-plus-1.0.0.tgz"
-        }
-      }
-    },
-    "websocket-stream": {
-      "version": "3.3.3",
-      "from": "websocket-stream@>=3.0.1 <4.0.0",
-      "resolved": "https://registry.npmjs.org/websocket-stream/-/websocket-stream-3.3.3.tgz",
-      "dependencies": {
-        "isarray": {
-          "version": "1.0.0",
-          "from": "isarray@>=1.0.0 <1.1.0",
-          "resolved": "https://registry.npmjs.org/isarray/-/isarray-1.0.0.tgz"
-        },
-        "process-nextick-args": {
-          "version": "2.0.0",
-          "from": "process-nextick-args@>=2.0.0 <2.1.0",
-          "resolved": "http://registry.npmjs.org/process-nextick-args/-/process-nextick-args-2.0.0.tgz"
-        },
-        "readable-stream": {
-          "version": "2.3.6",
-          "from": "readable-stream@>=2.1.5 <3.0.0",
-          "resolved": "https://registry.npmjs.org/readable-stream/-/readable-stream-2.3.6.tgz"
-        },
-        "string_decoder": {
-          "version": "1.1.1",
-          "from": "string_decoder@>=1.1.1 <1.2.0",
-          "resolved": "https://registry.npmjs.org/string_decoder/-/string_decoder-1.1.1.tgz"
-        },
-        "through2": {
-          "version": "2.0.3",
-          "from": "through2@>=2.0.0 <3.0.0",
-          "resolved": "https://registry.npmjs.org/through2/-/through2-2.0.3.tgz"
-        }
-      }
-    },
-    "wrappy": {
-      "version": "1.0.2",
-      "from": "wrappy@>=1.0.0 <2.0.0",
-      "resolved": "https://registry.npmjs.org/wrappy/-/wrappy-1.0.2.tgz"
-    },
-    "ws": {
-      "version": "1.1.5",
-      "from": "ws@>=1.0.1 <2.0.0",
-      "resolved": "http://registry.npmjs.org/ws/-/ws-1.1.5.tgz"
-    },
-    "xmldom": {
-      "version": "0.1.19",
-      "from": "xmldom@0.1.19",
-      "resolved": "http://registry.npmjs.org/xmldom/-/xmldom-0.1.19.tgz"
-    },
-    "xtend": {
-      "version": "4.0.1",
-      "from": "xtend@>=4.0.0 <5.0.0",
-      "resolved": "https://registry.npmjs.org/xtend/-/xtend-4.0.1.tgz"
->>>>>>> 0a5b1a49
     }
   }
 }