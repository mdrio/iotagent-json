--- conflicted
+++ resolved
@@ -22,7 +22,7 @@
     "test": "grunt test"
   },
   "devDependencies": {
-    "nock": "7.0.2",
+    "nock": "9.0.14",
     "grunt": "0.4.5",
     "closure-linter-wrapper": "1.0.1",
     "grunt-contrib-clean": "0.7.0",
@@ -52,11 +52,7 @@
     "body-parser": "1.15.0",
     "dateformat": "1.0.12",
     "amqplib": "^0.5.1",
-<<<<<<< HEAD
     "iotagent-node-lib": "https://github.com/dcalvoalonso/iotagent-node-lib.git#task/pluginsNgsi2",
-=======
-    "iotagent-node-lib": "https://github.com/telefonicaid/iotagent-node-lib.git#master",
->>>>>>> c2789a03
     "logops": "1.0.0-alpha.7",
     "mqtt": "1.7.0",
     "request": "^2.69.0",
