--- conflicted
+++ resolved
@@ -51,13 +51,7 @@
     "async": "1.5.2",
     "body-parser": "1.15.0",
     "dateformat": "1.0.12",
-<<<<<<< HEAD
-    "express": "^4.11.2",
     "iotagent-node-lib": "https://github.com/dcalvoalonso/iotagent-node-lib.git#task/activeAttsNgsi2",
-=======
-    "amqplib": "^0.5.1",
-    "iotagent-node-lib": "git://github.com/telefonicaid/iotagent-node-lib.git#master",
->>>>>>> 0eba886e
     "logops": "1.0.0-alpha.7",
     "mongodb": "2.2.10",
     "mqtt": "1.7.0",
